--- conflicted
+++ resolved
@@ -50,16 +50,10 @@
                         cy.get("input").type("VMAdmin");
                     });
             });
-<<<<<<< HEAD
-        cy.get("[role=tooltip]").click();
+        cy.waitForDom().get("[role=tooltip]").click();
         cy.get("[data-cy=form-dialog]")
             .as("add-login-dialog")
             .should("contain", "Add login permission")
-=======
-        cy.waitForDom().get('[role=tooltip]').click();
-        cy.get('[data-cy=form-dialog]').as('add-login-dialog')
-            .should('contain', 'Add login permission')
->>>>>>> c30fc0c7
             .within(() => {
                 cy.get("label")
                     .contains("Add groups")
@@ -254,19 +248,12 @@
         cy.get("@removeButton").click();
         cy.get("[data-cy=confirmation-dialog-ok-btn]").click();
 
-<<<<<<< HEAD
-        cy.get("[data-cy=vm-admin-table]")
-=======
-        cy.waitForDom().get('[data-cy=vm-admin-table]')
->>>>>>> c30fc0c7
-            .contains(vmHost)
-            .parents("tr")
-            .within(() => {
-<<<<<<< HEAD
+        cy.waitForDom()
+            .get("[data-cy=vm-admin-table]")
+            .contains(vmHost)
+            .parents("tr")
+            .within(() => {
                 cy.get("div[role=button]").should("not.exist");
-=======
-                cy.get('div[role=button]').should('not.exist');
->>>>>>> c30fc0c7
             });
 
         // Check admin's vm page for login
