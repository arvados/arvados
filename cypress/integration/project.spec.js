// Copyright (C) The Arvados Authors. All rights reserved.
//
// SPDX-License-Identifier: AGPL-3.0

describe('Project tests', function() {
    let activeUser;
    let adminUser;

    before(function() {
        // Only set up common users once. These aren't set up as aliases because
        // aliases are cleaned up after every test. Also it doesn't make sense
        // to set the same users on beforeEach() over and over again, so we
        // separate a little from Cypress' 'Best Practices' here.
        cy.getUser('admin', 'Admin', 'User', true, true)
            .as('adminUser').then(function() {
                adminUser = this.adminUser;
            }
        );
        cy.getUser('user', 'Active', 'User', false, true)
            .as('activeUser').then(function() {
                activeUser = this.activeUser;
            }
        );
    });

    beforeEach(function() {
        cy.clearCookies();
        cy.clearLocalStorage();
    });

    it('creates a new project with multiple properties', function() {
        const projName = `Test project (${Math.floor(999999 * Math.random())})`;
        cy.loginAs(activeUser);
        cy.get('[data-cy=side-panel-button]').click();
        cy.get('[data-cy=side-panel-new-project]').click();
        cy.get('[data-cy=form-dialog]')
            .should('contain', 'New Project')
            .within(() => {
                cy.get('[data-cy=name-field]').within(() => {
                    cy.get('input').type(projName);
                });

            });
        // Key: Color (IDTAGCOLORS) - Value: Magenta (IDVALCOLORS3)
        cy.get('[data-cy=form-dialog]').should('not.contain', 'Color: Magenta');
        cy.get('[data-cy=resource-properties-form]').within(() => {
            cy.get('[data-cy=property-field-key]').within(() => {
                cy.get('input').type('Color');
            });
            cy.get('[data-cy=property-field-value]').within(() => {
                cy.get('input').type('Magenta');
            });
            cy.root().submit();
            cy.get('[data-cy=property-field-value]').within(() => {
                cy.get('input').type('Pink');
            });
            cy.root().submit();
            cy.get('[data-cy=property-field-value]').within(() => {
                cy.get('input').type('Yellow');
            });
            cy.root().submit();
        });
        // Confirm proper vocabulary labels are displayed on the UI.
        cy.get('[data-cy=form-dialog]').should('contain', 'Color: Magenta');
        cy.get('[data-cy=form-dialog]').should('contain', 'Color: Pink');
        cy.get('[data-cy=form-dialog]').should('contain', 'Color: Yellow');

        cy.get('[data-cy=resource-properties-form]').within(() => {
            cy.get('[data-cy=property-field-key]').within(() => {
                cy.get('input').focus();
            });
            cy.get('[data-cy=property-field-key]').should('not.contain', 'Color');
        });

        // Create project and confirm the properties' real values.
        cy.get('[data-cy=form-submit-btn]').click();
        cy.get('[data-cy=breadcrumb-last]').should('contain', projName);
        cy.doRequest('GET', '/arvados/v1/groups', null, {
            filters: `[["name", "=", "${projName}"], ["group_class", "=", "project"]]`,
        })
        .its('body.items').as('projects')
        .then(function() {
            expect(this.projects).to.have.lengthOf(1);
            expect(this.projects[0].properties).to.deep.equal(
                // Pink is not in the test vocab
                {IDTAGCOLORS: ['IDVALCOLORS3', 'Pink', 'IDVALCOLORS1']});
        });

        // Open project edit via breadcrumbs
        cy.get('[data-cy=breadcrumbs]').contains(projName).rightclick();
        cy.get('[data-cy=context-menu]').contains('Edit').click();
        cy.get('[data-cy=form-dialog]').within(() => {
            cy.get('[data-cy=resource-properties-list]').within(() => {
                cy.get('div[role=button]').contains('Color: Magenta');
                cy.get('div[role=button]').contains('Color: Pink');
                cy.get('div[role=button]').contains('Color: Yellow');
            });
        });
        // Add another property
        cy.get('[data-cy=resource-properties-form]').within(() => {
            cy.get('[data-cy=property-field-key]').within(() => {
                cy.get('input').type('Animal');
            });
            cy.get('[data-cy=property-field-value]').within(() => {
                cy.get('input').type('Dog');
            });
            cy.root().submit();
        });
        cy.get('[data-cy=form-submit-btn]').click();
        // Reopen edit via breadcrumbs and verify properties
        cy.get('[data-cy=breadcrumbs]').contains(projName).rightclick();
        cy.get('[data-cy=context-menu]').contains('Edit').click();
        cy.get('[data-cy=form-dialog]').within(() => {
            cy.get('[data-cy=resource-properties-list]').within(() => {
                cy.get('div[role=button]').contains('Color: Magenta');
                cy.get('div[role=button]').contains('Color: Pink');
                cy.get('div[role=button]').contains('Color: Yellow');
                cy.get('div[role=button]').contains('Animal: Dog');
            });
        });
    });

    it('creates new project on home project and then a subproject inside it', function() {
        const createProject = function(name, parentName) {
            cy.get('[data-cy=side-panel-button]').click();
            cy.get('[data-cy=side-panel-new-project]').click();
            cy.get('[data-cy=form-dialog]')
                .should('contain', 'New Project')
                .within(() => {
                    cy.get('[data-cy=parent-field]').within(() => {
                        cy.get('input').invoke('val').then((val) => {
                            expect(val).to.include(parentName);
                        });
                    });
                    cy.get('[data-cy=name-field]').within(() => {
                        cy.get('input').type(name);
                    });
                });
            cy.get('[data-cy=form-submit-btn]').click();
        }

        cy.loginAs(activeUser);
        cy.goToPath(`/projects/${activeUser.user.uuid}`);
        cy.get('[data-cy=breadcrumb-first]').should('contain', 'Projects');
        cy.get('[data-cy=breadcrumb-last]').should('not.exist');
        // Create new project
        const projName = `Test project (${Math.floor(999999 * Math.random())})`;
        createProject(projName, 'Home project');
        // Confirm that the user was taken to the newly created thing
        cy.get('[data-cy=form-dialog]').should('not.exist');
        cy.get('[data-cy=breadcrumb-first]').should('contain', 'Projects');
        cy.get('[data-cy=breadcrumb-last]').should('contain', projName);
        // Create a subproject
        const subProjName = `Test project (${Math.floor(999999 * Math.random())})`;
        createProject(subProjName, projName);
        cy.get('[data-cy=form-dialog]').should('not.exist');
        cy.get('[data-cy=breadcrumb-first]').should('contain', 'Projects');
        cy.get('[data-cy=breadcrumb-last]').should('contain', subProjName);
    });

    it('navigates to the parent project after trashing the one being displayed', function() {
        cy.createGroup(activeUser.token, {
            name: `Test root project ${Math.floor(Math.random() * 999999)}`,
            group_class: 'project',
        }).as('testRootProject').then(function() {
            cy.createGroup(activeUser.token, {
                name : `Test subproject ${Math.floor(Math.random() * 999999)}`,
                group_class: 'project',
                owner_uuid: this.testRootProject.uuid,
            }).as('testSubProject');
        });
        cy.getAll('@testRootProject', '@testSubProject').then(function([testRootProject, testSubProject]) {
            cy.loginAs(activeUser);

            // Go to subproject and trash it.
            cy.goToPath(`/projects/${testSubProject.uuid}`);
            cy.get('[data-cy=side-panel-tree]').should('contain', testSubProject.name);
            cy.get('[data-cy=breadcrumb-last]')
                .should('contain', testSubProject.name)
                .rightclick();
            cy.get('[data-cy=context-menu]').contains('Move to trash').click();

            // Confirm that the parent project should be displayed.
            cy.get('[data-cy=breadcrumb-last]').should('contain', testRootProject.name);
            cy.url().should('contain', `/projects/${testRootProject.uuid}`);
            cy.get('[data-cy=side-panel-tree]').should('not.contain', testSubProject.name);

            // Checks for bugfix #17637.
            cy.get('[data-cy=not-found-content]').should('not.exist');
            cy.get('[data-cy=not-found-page]').should('not.exist');
        });
    });

    it('navigates to the root project after trashing the parent of the one being displayed', function() {
        cy.createGroup(activeUser.token, {
            name: `Test root project ${Math.floor(Math.random() * 999999)}`,
            group_class: 'project',
        }).as('testRootProject').then(function() {
            cy.createGroup(activeUser.token, {
                name : `Test subproject ${Math.floor(Math.random() * 999999)}`,
                group_class: 'project',
                owner_uuid: this.testRootProject.uuid,
            }).as('testSubProject').then(function() {
                cy.createGroup(activeUser.token, {
                    name : `Test sub subproject ${Math.floor(Math.random() * 999999)}`,
                    group_class: 'project',
                    owner_uuid: this.testSubProject.uuid,
                }).as('testSubSubProject');
            });
        });
        cy.getAll('@testRootProject', '@testSubProject', '@testSubSubProject').then(function([testRootProject, testSubProject, testSubSubProject]) {
            cy.loginAs(activeUser);

            // Go to innermost project and trash its parent.
            cy.goToPath(`/projects/${testSubSubProject.uuid}`);
            cy.get('[data-cy=side-panel-tree]').should('contain', testSubSubProject.name);
            cy.get('[data-cy=breadcrumb-last]').should('contain', testSubSubProject.name);
            cy.get('[data-cy=side-panel-tree]')
                .contains(testSubProject.name)
                .rightclick();
            cy.get('[data-cy=context-menu]').contains('Move to trash').click();

            // Confirm that the trashed project's parent should be displayed.
            cy.get('[data-cy=breadcrumb-last]').should('contain', testRootProject.name);
            cy.url().should('contain', `/projects/${testRootProject.uuid}`);
            cy.get('[data-cy=side-panel-tree]').should('not.contain', testSubProject.name);
            cy.get('[data-cy=side-panel-tree]').should('not.contain', testSubSubProject.name);

            // Checks for bugfix #17637.
            cy.get('[data-cy=not-found-content]').should('not.exist');
            cy.get('[data-cy=not-found-page]').should('not.exist');
        });
    });

    it('shows details panel when clicking on the info icon', () => {
        cy.createGroup(activeUser.token, {
            name: `Test root project ${Math.floor(Math.random() * 999999)}`,
            group_class: 'project',
        }).as('testRootProject').then(function(testRootProject) {
            cy.loginAs(activeUser);

            cy.get('[data-cy=side-panel-tree]').contains(testRootProject.name).click();

            cy.get('[data-cy=additional-info-icon]').click();

            cy.contains(testRootProject.uuid).should('exist');
        });
    });

    it('clears search input when changing project', () => {
        cy.createGroup(activeUser.token, {
            name: `Test root project ${Math.floor(Math.random() * 999999)}`,
            group_class: 'project',
        }).as('testProject1').then((testProject1) => {
            cy.shareWith(adminUser.token, activeUser.user.uuid, testProject1.uuid, 'can_write');
        });

        cy.getAll('@testProject1').then(function([testProject1]) {
            cy.loginAs(activeUser);

            cy.get('[data-cy=side-panel-tree]').contains(testProject1.name).click();

            cy.get('[data-cy=search-input] input').type('test123');

            cy.get('[data-cy=side-panel-tree]').contains('Projects').click();

            cy.get('[data-cy=search-input] input').should('not.have.value', 'test123');
        });
    });

    it('opens advanced popup for project with username', () => {
        const projectName = `Test project ${Math.floor(Math.random() * 999999)}`;

        cy.createGroup(adminUser.token, {
            name: projectName,
            group_class: 'project',
        }).as('mainProject')

        cy.getAll('@mainProject')
            .then(function ([mainProject]) {
                cy.loginAs(adminUser);

                cy.get('[data-cy=side-panel-tree]').contains('Groups').click();

                cy.get('[data-cy=uuid]').eq(0).invoke('text').then(uuid => {
                    cy.createLink(adminUser.token, {
                        name: 'can_write',
                        link_class: 'permission',
                        head_uuid: mainProject.uuid,
                        tail_uuid: uuid
                    });

                    cy.createLink(adminUser.token, {
                        name: 'can_write',
                        link_class: 'permission',
                        head_uuid: mainProject.uuid,
                        tail_uuid: activeUser.user.uuid
                    });

                    cy.get('[data-cy=side-panel-tree]').contains('Projects').click();

                    cy.get('main').contains(projectName).rightclick();

                    cy.get('[data-cy=context-menu]').contains('API Details').click();

                    cy.get('[role=tablist]').contains('METADATA').click();

                    cy.get('td').contains(uuid).should('exist');

                    cy.get('td').contains(activeUser.user.uuid).should('exist');
                });
        });
    });

<<<<<<< HEAD
    describe('Frozen projects', () => {
        beforeEach(() => {  
            cy.createGroup(activeUser.token, {
                name: `Main project ${Math.floor(Math.random() * 999999)}`,
                group_class: 'project',
            }).as('mainProject');
    
            cy.createGroup(adminUser.token, {
                name: `Admin project ${Math.floor(Math.random() * 999999)}`,
                group_class: 'project',
            }).as('adminProject').then((mainProject) => {
                cy.shareWith(adminUser.token, activeUser.user.uuid, mainProject.uuid, 'can_write');
            });

            cy.get('@mainProject').then((mainProject) => {
                cy.createGroup(adminUser.token, {
                    name : `Sub project ${Math.floor(Math.random() * 999999)}`,
                    group_class: 'project',
                    owner_uuid: mainProject.uuid,
                }).as('subProject');

                cy.createCollection(adminUser.token, {
                    name: `Main collection ${Math.floor(Math.random() * 999999)}`,
                    owner_uuid: mainProject.uuid,
                    manifest_text: "./subdir 37b51d194a7513e45b56f6524f2d51f2+3 0:3:foo\n. 37b51d194a7513e45b56f6524f2d51f2+3 0:3:bar\n"
                }).as('mainCollection');        
            });
        });

        it('should be able to froze own project', () => {
            cy.getAll('@mainProject').then(([mainProject]) => {
                cy.loginAs(activeUser);

                cy.get('[data-cy=project-panel]').contains(mainProject.name).rightclick();

                cy.get('[data-cy=context-menu]').contains('Freeze').click();

                cy.get('[data-cy=project-panel]').contains(mainProject.name).rightclick();

                cy.get('[data-cy=context-menu]').contains('Freeze').should('not.exist');
            });
        });

        it('should not be able to modify items within the frozen project', () => {
            cy.getAll('@mainProject', '@mainCollection').then(([mainProject, mainCollection]) => {
                cy.loginAs(activeUser);

                cy.get('[data-cy=project-panel]').contains(mainProject.name).rightclick();

                cy.get('[data-cy=context-menu]').contains('Freeze').click();

                cy.get('[data-cy=project-panel]').contains(mainProject.name).click();

                cy.get('[data-cy=project-panel]').contains(mainCollection.name).rightclick();

                cy.get('[data-cy=context-menu]').contains('Move to trash').should('not.exist');
            });
        });

        it('should be able to froze not owned project', () => {
            cy.getAll('@adminProject').then(([adminProject]) => {
                cy.loginAs(activeUser);

                cy.get('[data-cy=side-panel-tree]').contains('Shared with me').click();

                cy.get('main').contains(adminProject.name).rightclick();

                cy.get('[data-cy=context-menu]').contains('Freeze').should('not.exist');
            });
        });

        it('should be able to unfroze project if user is an admin', () => {
            cy.getAll('@adminProject').then(([adminProject]) => {
                cy.loginAs(adminUser);

                cy.get('main').contains(adminProject.name).rightclick();

                cy.get('[data-cy=context-menu]').contains('Freeze').click();

                cy.wait(1000);

                cy.get('main').contains(adminProject.name).rightclick();

                cy.get('[data-cy=context-menu]').contains('Unfreeze').click();

                cy.get('main').contains(adminProject.name).rightclick();
                
                cy.get('[data-cy=context-menu]').contains('Freeze').should('exist');
            });
        });
    });
});
=======
    it('copies project URL to clipboard', () => {
        const projectName = `Test project (${Math.floor(999999 * Math.random())})`;

        cy.loginAs(activeUser);
        cy.get('[data-cy=side-panel-button]').click();
        cy.get('[data-cy=side-panel-new-project]').click();
        cy.get('[data-cy=form-dialog]')
            .should('contain', 'New Project')
            .within(() => {
                cy.get('[data-cy=name-field]').within(() => {
                    cy.get('input').type(projectName);
                });
                cy.get('[data-cy=form-submit-btn]').click();
            });

        cy.get('[data-cy=side-panel-tree]').contains('Projects').click();
        cy.get('[data-cy=project-panel]').contains(projectName).rightclick();
        cy.get('[data-cy=context-menu]').contains('Copy to clipboard').click();
        cy.window().then((win) => (
            win.navigator.clipboard.readText().then((text) => {
                expect(text).to.match(/https\:\/\/localhost\:[0-9]+\/projects\/[a-z0-9]{5}-[a-z0-9]{5}-[a-z0-9]{15}/,);
            })
        ));

    });
});
>>>>>>> 8c34b0f2
<|MERGE_RESOLUTION|>--- conflicted
+++ resolved
@@ -312,7 +312,6 @@
         });
     });
 
-<<<<<<< HEAD
     describe('Frozen projects', () => {
         beforeEach(() => {  
             cy.createGroup(activeUser.token, {
@@ -404,8 +403,7 @@
             });
         });
     });
-});
-=======
+
     it('copies project URL to clipboard', () => {
         const projectName = `Test project (${Math.floor(999999 * Math.random())})`;
 
@@ -432,4 +430,3 @@
 
     });
 });
->>>>>>> 8c34b0f2
