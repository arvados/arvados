{
  "name": "arvados-workbench-2",
  "version": "0.1.0",
  "private": true,
  "dependencies": {
    "@material-ui/core": "1.4.0",
    "@material-ui/icons": "1.1.0",
<<<<<<< HEAD
    "@types/lodash": "4.14.109",
    "@types/redux-form": "^7.4.1",
=======
    "@types/lodash": "4.14.112",
>>>>>>> 7df41491
    "axios": "0.18.0",
    "classnames": "2.2.6",
    "lodash": "4.17.10",
    "react": "16.4.1",
    "react-dom": "16.4.1",
    "react-redux": "5.0.7",
    "react-router": "4.3.1",
    "react-router-dom": "4.3.1",
    "react-router-redux": "5.0.0-alpha.9",
    "react-scripts-ts": "2.16.0",
    "redux": "4.0.0",
    "redux-thunk": "2.3.0",
    "unionize": "2.1.2"
  },
  "scripts": {
    "start": "react-scripts-ts start",
    "build": "react-scripts-ts build",
    "test": "react-scripts-ts test --env=jsdom",
    "eject": "react-scripts-ts eject",
    "lint": "tslint src/** -t verbose"
  },
  "devDependencies": {
    "@types/classnames": "^2.2.4",
    "@types/enzyme": "3.1.12",
    "@types/enzyme-adapter-react-16": "1.0.2",
    "@types/jest": "23.3.0",
    "@types/node": "10.5.2",
    "@types/react": "16.4",
    "@types/react-dom": "16.0.6",
    "@types/react-redux": "6.0.4",
    "@types/react-router": "4.0.29",
    "@types/react-router-dom": "4.2.7",
    "@types/react-router-redux": "5.0.15",
    "@types/redux-devtools": "3.0.44",
<<<<<<< HEAD
    "@types/redux-form": "^7.4.1",
    "axios-mock-adapter": "^1.15.0",
    "enzyme": "^3.3.0",
    "enzyme-adapter-react-16": "^1.1.1",
=======
    "axios-mock-adapter": "1.15.0",
    "enzyme": "3.3.0",
    "enzyme-adapter-react-16": "1.1.1",
>>>>>>> 7df41491
    "jest-localstorage-mock": "2.2.0",
    "redux-devtools": "3.4.1",
    "redux-form": "^7.4.2",
    "typescript": "2.9.2"
  },
  "moduleNameMapper": {
    "^~/(.*)$": "<rootDir>/src/$1"
  }
}<|MERGE_RESOLUTION|>--- conflicted
+++ resolved
@@ -5,12 +5,8 @@
   "dependencies": {
     "@material-ui/core": "1.4.0",
     "@material-ui/icons": "1.1.0",
-<<<<<<< HEAD
-    "@types/lodash": "4.14.109",
+    "@types/lodash": "4.14.112",
     "@types/redux-form": "^7.4.1",
-=======
-    "@types/lodash": "4.14.112",
->>>>>>> 7df41491
     "axios": "0.18.0",
     "classnames": "2.2.6",
     "lodash": "4.17.10",
@@ -45,16 +41,10 @@
     "@types/react-router-dom": "4.2.7",
     "@types/react-router-redux": "5.0.15",
     "@types/redux-devtools": "3.0.44",
-<<<<<<< HEAD
     "@types/redux-form": "^7.4.1",
-    "axios-mock-adapter": "^1.15.0",
-    "enzyme": "^3.3.0",
-    "enzyme-adapter-react-16": "^1.1.1",
-=======
     "axios-mock-adapter": "1.15.0",
     "enzyme": "3.3.0",
     "enzyme-adapter-react-16": "1.1.1",
->>>>>>> 7df41491
     "jest-localstorage-mock": "2.2.0",
     "redux-devtools": "3.4.1",
     "redux-form": "^7.4.2",
