# Copyright (C) The Arvados Authors. All rights reserved.
#
# SPDX-License-Identifier: Apache-2.0
#
# install-test-env.yml - Ansible playbook to set up a host to run Arvados tests
#
# After you run this playbook on a host, you should be able to clone the
# Arvados git repository and run `build/run-tests.sh`.
# As of April 2025 this has been tested to work on Debian 12.
#
# In order to use this playbook, you must write an Arvados `config.yml` with
# PostgreSQL connection details for the `zzzzz` cluster.
# `files/default-test-config.yml` has the default credentials used by tests.
# You can copy that file and edit `dbname`, `user`, and `password` to taste.
# Pass the path of your file to `ansible-playbook` with
# `-e arvados_config_file=config.yml`.

- name: Bootstrap nodes
  hosts: all
  gather_facts: no
  tasks:
    - name: Load Arvados configuration file
      delegate_to: localhost
      ansible.builtin.include_vars:
        name: arvados_config
        file: "{{ arvados_config_file }}"
    - name: Load Arvados cluster configuration
      ansible.builtin.set_fact:
        arvados_cluster: "{{ arvados_config.Clusters.zzzzz }}"
      failed_when: arvados_cluster is undefined
    - ansible.builtin.include_role:
        name: distro_bootstrap

- hosts: all
  vars:
    arvados_dev_user: "{{ ansible_user_id }}"
    arvados_nodejs_version: "14.21.3"
    arvados_nodejs_destdir: "/opt/node-v{{ arvados_nodejs_version }}-linux-x64"

  tasks:
<<<<<<< HEAD
    - name: Bootstrap packages required for Ansible
      become: yes
      ansible.builtin.raw: "apt-get -o DPkg::Lock::Timeout=300 -qy {{ item }}"
      loop:
        - update
        - install acl gnupg python3-apt python3-debian xz-utils
=======
>>>>>>> e3db828e
    - name: Install all required development packages
      become: yes
      ansible.builtin.apt:
        name:
          # Common build and test tools
          - bison
          - ca-certificates
          - curl
          - diffutils
          - g++
          - git
          - jq
          - libnss-systemd
          - make
          - nginx
          - postgresql-client
          - python3-dev
          - python3-venv
          - ruby
          - ruby-dev
          # Common libraries
          - libcurl4-openssl-dev
          - libssl-dev
          # build/run-tests.sh
          - bsdextrautils
          - net-tools
          # build/run-build-packages*.sh
          - apt-utils
          - createrepo-c
          - dpkg-dev
          # doc
          - linkchecker
          # lib/controller
          - rsync
          # lib/pam
          - libpam-dev
          # sdk/java-v2
          - default-jdk-headless
          - gradle
          # sdk/R
          - libfontconfig1-dev
          - libfreetype6-dev
          - libfribidi-dev
          - libharfbuzz-dev
          - libjpeg-dev
          - libpng-dev
          - libtiff5-dev
          - libxml2-dev
          - r-base
          - r-cran-testthat
          # services/api
          - libnsl2
          - libpq-dev
          - libyaml-dev
          - locales
          - procps
          - shared-mime-info
          - zlib1g-dev
          # services/fuse
          - fuse
          - libfuse-dev
          # services/keep-web
          - cadaver
          - mime-support
          # services/workbench2
          # <https://docs.cypress.io/app/get-started/install-cypress#Linux-Prerequisites>
          - firefox-esr
          - libasound2
          - libgbm-dev
          - libgtk-3-0
          - libgtk2.0-0
          - libnotify-dev
          - libnss3
          - libxss1
          - libxtst6
          - xauth
          - xvfb

    - ansible.builtin.include_role:
        name: arvados_go
    - ansible.builtin.include_role:
        name: arvados_compute
      vars:
        arvados_compute_packages: []
        arvados_compute_docker: true
        arvados_compute_singularity: true

    # RailsAPI tests depend on the en_US.UTF-8 locale.
    # It must be generated before starting the PostgreSQL server.
    - name: Configure en_US.UTF-8 locale
      become: yes
      ansible.builtin.lineinfile:
        path: /etc/locale.gen
        regexp: "^[# ]*en_US.UTF-8 +UTF-8 *$"
        line: en_US.UTF-8 UTF-8
      register: locale_gen
    - name: Run locale-gen
      when: locale_gen.changed
      become: yes
      ansible.builtin.command:
        cmd: locale-gen
    - ansible.builtin.include_role:
        name: arvados_postgresql
      vars:
        arvados_postgresql_config: {}
        arvados_postgresql_hba_sources:
          - "127.0.0.0/24"
          - "::1/128"

    # Workbench build dependencies
    - name: Install Node.js
      become: yes
      ansible.builtin.unarchive:
        src: "https://nodejs.org/dist/v{{ arvados_nodejs_version }}/node-v{{ arvados_nodejs_version }}-linux-x64.tar.xz"
        dest: "{{ arvados_nodejs_destdir|dirname }}"
        remote_src: yes
        creates: "{{ (arvados_nodejs_destdir, 'bin/node')|path_join }}"
    - name: Install yarn
      become: yes
      ansible.builtin.command:
        cmd: npm install -g yarn
        creates: "{{ (arvados_nodejs_destdir, 'bin/yarn')|path_join }}"
      environment:
        PATH: "{{ (arvados_nodejs_destdir, 'bin')|path_join }}:{{ ansible_env.PATH }}"
    - name: Add Node commands to PATH
      become: yes
      ansible.builtin.file:
        state: link
        src: "{{ (arvados_nodejs_destdir, 'bin', item)|path_join }}"
        dest: "{{ ('/usr/local/bin', item)|path_join }}"
      loop:
        - node
        - npm
        - yarn
        - yarnpkg
    # Configuration to run Workbench
    - name: Check fs.inotify.max_user_watches sysctl value
      ansible.builtin.command:
        cmd: /sbin/sysctl --values fs.inotify.max_user_watches
      register: max_user_watches_value
    - name: Increase fs.inotify.max_user_watches
      vars:
        max_user_watches_wanted: 524288
      when: "max_user_watches_value.stdout|int < max_user_watches_wanted"
      become: yes
      ansible.builtin.command:
        argv:
          - sysctl
          - "fs.inotify.max_user_watches={{ max_user_watches_wanted }}"
      register: max_user_watches_set
    - name: Set fs.inotify.max_user_watches permanently
      when: max_user_watches_set.changed
      become: yes
      ansible.builtin.copy:
        content: |
          ### This file is managed by Ansible
          # React sets many inotify watchers and needs the limit increased.
          {{ max_user_watches_set.stdout }}
        dest: /etc/sysctl.d/arvados-workbench.conf
        owner: root
        group: root
        mode: 0644

    - ansible.builtin.include_role:
        name: arvados_database
      vars:
        arvados_database_login_host: ""
        # Let the test user drop and recreate the database wholesale
        arvados_database_role_attr_flags: CREATEDB

    - name: Set up Arvados development user
      become: yes
      ansible.builtin.user:
        name: "{{ arvados_dev_user }}"
        groups:
          - docker
        append: yes
      register: dev_user
    - name: Set up .config/arvados
      become: yes
      become_user: "{{ arvados_dev_user }}"
      ansible.builtin.file:
        path: "{{ (dev_user.home, item)|path_join }}"
        state: directory
      loop:
        - .config
        - .config/arvados
    - name: Write arvados/config.yml for testing
      become: yes
      become_user: "{{ arvados_dev_user }}"
      ansible.builtin.copy:
        src: "{{ arvados_config_file }}"
        dest: "{{ (dev_user.home, '.config/arvados/config.yml')|path_join }}"
        mode: 0600
    - name: Add Arvados test configuration to profile.d
      become: yes
      ansible.builtin.copy:
        content: |
          if [ -z "${CONFIGSRC:-}" ] && [ -e ~/.config/arvados/config.yml ]; then
            export CONFIGSRC="$HOME/.config/arvados"
          fi
        dest: /etc/profile.d/arvados-test.sh

    - ansible.builtin.include_role:
        name: arvados_ansible
      vars:
        arvados_ansible_galaxy_user: "{{ arvados_dev_user }}"<|MERGE_RESOLUTION|>--- conflicted
+++ resolved
@@ -38,15 +38,6 @@
     arvados_nodejs_destdir: "/opt/node-v{{ arvados_nodejs_version }}-linux-x64"
 
   tasks:
-<<<<<<< HEAD
-    - name: Bootstrap packages required for Ansible
-      become: yes
-      ansible.builtin.raw: "apt-get -o DPkg::Lock::Timeout=300 -qy {{ item }}"
-      loop:
-        - update
-        - install acl gnupg python3-apt python3-debian xz-utils
-=======
->>>>>>> e3db828e
     - name: Install all required development packages
       become: yes
       ansible.builtin.apt:
