--- conflicted
+++ resolved
@@ -204,15 +204,9 @@
 # BRANCH="main"
 
 # Other formula versions we depend on
-<<<<<<< HEAD
-POSTGRES_TAG="v0.43.0"
-NGINX_TAG="v2.8.0"
-DOCKER_TAG="v2.0.7"
-=======
 POSTGRES_TAG="v0.44.0"
 NGINX_TAG="v2.8.0"
 DOCKER_TAG="v2.4.0"
->>>>>>> e07aa290
 LOCALE_TAG="v0.3.4"
 LETSENCRYPT_TAG="v2.1.0"
 
@@ -337,10 +331,7 @@
 git clone --quiet https://github.com/saltstack-formulas/locale-formula.git ${F_DIR}/locale
 ( cd locale && git checkout --quiet tags/"${LOCALE_TAG}" -b "${LOCALE_TAG}" )
 
-<<<<<<< HEAD
 echo "...nginx"
-=======
->>>>>>> e07aa290
 git clone --quiet https://github.com/saltstack-formulas/nginx-formula.git ${F_DIR}/nginx
 ( cd nginx && git checkout --quiet tags/"${NGINX_TAG}" -b "${NGINX_TAG}" )
 
@@ -573,18 +564,10 @@
     grep -q "letsencrypt" ${P_DIR}/top.sls || echo "    - letsencrypt" >> ${P_DIR}/top.sls
 
     # As the pillar differ whether we use LE or custom certs, we need to do a final edition on them
-    for c in controller websocket workbench workbench2 webshell keepweb keepproxy; do
-      if [ "${USE_SINGLE_HOSTNAME}" = "yes" ]; then
-        # Are we in a single-host-single-hostname env?
-        CERT_NAME=${HOSTNAME_EXT}
-      else
-        # We are in a single-host-multiple-hostnames env
-        CERT_NAME=${c}.${CLUSTER}.${DOMAIN}
-      fi
-
-      sed -i "s/__CERT_REQUIRES__/cmd: create-initial-cert-${CERT_NAME}*/g;
-              s#__CERT_PEM__#/etc/letsencrypt/live/${CERT_NAME}/fullchain.pem#g;
-              s#__CERT_KEY__#/etc/letsencrypt/live/${CERT_NAME}/privkey.pem#g" \
+    for c in controller websocket workbench workbench2 webshell download collections keepproxy; do
+      sed -i "s/__CERT_REQUIRES__/cmd: create-initial-cert-${c}.${CLUSTER}.${DOMAIN}*/g;
+              s#__CERT_PEM__#/etc/letsencrypt/live/${c}.${CLUSTER}.${DOMAIN}/fullchain.pem#g;
+              s#__CERT_KEY__#/etc/letsencrypt/live/${c}.${CLUSTER}.${DOMAIN}/privkey.pem#g" \
       ${P_DIR}/nginx_${c}_configuration.sls
     done
   else
