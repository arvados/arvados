--- conflicted
+++ resolved
@@ -44,16 +44,9 @@
   #replace . with space so can split into an array
   version_bits=(${latest_tag//./ })
   #get number parts and increase last one by 1
-<<<<<<< HEAD
   vnum1=${version_bits[0]}
   vnum2=${version_bits[1]}
   vnum3=$BUILD_NUMBER
-=======
-  echo "DDDDDDDDDDDDDDDDDDDDDDDDDDDD $BUILD_NUMBER DDDDDDDDDDDDDDDDDDDDDDDDDDDDDD"
-  vnum1=${version_bits[0]}
-  vnum2=${version_bits[1]}
-  vnum3="5"
->>>>>>> bb9c9237
   #create new tag
   new_version_tag="$vnum1.$vnum2.$vnum3"
   git rev-parse HEAD >Changelog
