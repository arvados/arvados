source 'https://rubygems.org'

gem 'rails', '~> 4.1.0'
<<<<<<< HEAD
gem 'arvados', '>= 0.1.20150413172135'

gem 'sqlite3'
=======
gem 'arvados', '>= 0.1.20150511150219'
>>>>>>> dd5deb94

gem 'activerecord-nulldb-adapter'
gem 'multi_json'
gem 'oj'
gem 'sass'

# Note: keeping this out of the "group :assets" section "may" allow us
# to use Coffescript for UJS responses. It also prevents a
# warning/problem when running tests: "WARN: tilt autoloading
# 'coffee_script' in a non thread-safe way; explicit require
# 'coffee_script' suggested."
gem 'coffee-rails'

# Gems used only for assets and not required
# in production environments by default.
group :assets do
  gem 'sass-rails'
  gem 'uglifier', '>= 1.0.3'

  # See https://github.com/sstephenson/execjs#readme for more supported runtimes
  gem 'therubyracer', :platforms => :ruby
end

group :development do
  gem 'byebug'
  gem 'ruby-debug-passenger'
  gem 'rack-mini-profiler', require: false
  gem 'flamegraph', require: false
end

group :test, :diagnostics, :performance do
  gem 'minitest', '>= 5.0.0'
  gem 'selenium-webdriver'
  gem 'capybara'
  gem 'poltergeist'
  gem 'headless'
end

group :test, :performance do
  gem 'rails-perftest'
  gem 'ruby-prof'
  gem 'rvm-capistrano'
  # Note: "require: false" here tells bunder not to automatically
  # 'require' the packages during application startup. Installation is
  # still mandatory.
  gem 'simplecov', '~> 0.7', require: false
  gem 'simplecov-rcov', require: false
  gem 'mocha', require: false
end

gem 'jquery-rails'
gem 'bootstrap-sass', '~> 3.1.0'
gem 'bootstrap-x-editable-rails'
gem 'bootstrap-tab-history-rails'

gem 'angularjs-rails'

gem 'less'
gem 'less-rails'
gem 'wiselinks'
gem 'sshkey'

# To use ActiveModel has_secure_password
# gem 'bcrypt-ruby', '~> 3.0.0'

# To use Jbuilder templates for JSON
# gem 'jbuilder'

# Use unicorn as the app server
# gem 'unicorn'

# Deploy with Capistrano
# gem 'capistrano'

# To use debugger
#gem 'byebug'

gem 'passenger', :group => :production
gem 'andand'
gem 'RedCloth'

gem 'piwik_analytics'
gem 'httpclient', '~> 2.5'

# This fork has Rails 4 compatible routes
gem 'themes_for_rails', git: 'https://github.com/holtkampw/themes_for_rails', ref: '1fd2d7897d75ae0d6375f4c390df87b8e91ad417'

gem "deep_merge", :require => 'deep_merge/rails_compat'

gem 'morrisjs-rails'
gem 'raphael-rails'<|MERGE_RESOLUTION|>--- conflicted
+++ resolved
@@ -1,13 +1,7 @@
 source 'https://rubygems.org'
 
 gem 'rails', '~> 4.1.0'
-<<<<<<< HEAD
-gem 'arvados', '>= 0.1.20150413172135'
-
-gem 'sqlite3'
-=======
 gem 'arvados', '>= 0.1.20150511150219'
->>>>>>> dd5deb94
 
 gem 'activerecord-nulldb-adapter'
 gem 'multi_json'
