ArvadosWorkbench::Application.routes.draw do
  themes_for_rails

  resources :keep_disks
  resources :user_agreements do
    put 'sign', on: :collection
    get 'signatures', on: :collection
  end
  get '/user_agreements/signatures' => 'user_agreements#signatures'
  resources :nodes
  resources :humans
  resources :traits
  resources :api_client_authorizations
  resources :repositories
  resources :virtual_machines
  resources :authorized_keys
  resources :job_tasks
  resources :jobs
  match '/logout' => 'sessions#destroy'
  match '/logged_out' => 'sessions#index'
  resources :users do
    get 'home', :on => :member
    get 'welcome', :on => :collection
<<<<<<< HEAD
    get 'activity', :on => :collection
=======
    post 'sudo', :on => :member
>>>>>>> 1dec6cc7
  end
  resources :logs
  resources :factory_jobs
  resources :uploaded_datasets
  resources :groups
  resources :specimens
  resources :pipeline_templates
  resources :pipeline_instances do
    get 'compare', on: :collection
  end
  resources :links
  match '/collections/graph' => 'collections#graph'
  resources :collections
  get '/collections/:uuid/*file' => 'collections#show_file', :format => false

  post 'actions' => 'actions#post'

  root :to => 'users#welcome'

  # Send unroutable requests to an arbitrary controller
  # (ends up at ApplicationController#render_not_found)
  match '*a', :to => 'links#render_not_found'
end<|MERGE_RESOLUTION|>--- conflicted
+++ resolved
@@ -21,11 +21,8 @@
   resources :users do
     get 'home', :on => :member
     get 'welcome', :on => :collection
-<<<<<<< HEAD
     get 'activity', :on => :collection
-=======
     post 'sudo', :on => :member
->>>>>>> 1dec6cc7
   end
   resources :logs
   resources :factory_jobs
