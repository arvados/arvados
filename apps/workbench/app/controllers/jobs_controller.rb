--- conflicted
+++ resolved
@@ -53,10 +53,6 @@
   end
 
   def show_pane_list
-<<<<<<< HEAD
-    %w(Details Provenance Advanced)
-=======
-    %w(Status Attributes Provenance Metadata JSON API)
->>>>>>> a9beb0e5
+    %w(Status Details Provenance Advanced)
   end
 end