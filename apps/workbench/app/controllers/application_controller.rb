class ApplicationController < ActionController::Base
  include ArvadosApiClientHelper
  include ApplicationHelper

  respond_to :html, :json, :js
  protect_from_forgery

  ERROR_ACTIONS = [:render_error, :render_not_found]

  around_filter :thread_clear
  around_filter :set_thread_api_token
  # Methods that don't require login should
  #   skip_around_filter :require_thread_api_token
  around_filter :require_thread_api_token, except: ERROR_ACTIONS
  before_filter :accept_uuid_as_id_param, except: ERROR_ACTIONS
  before_filter :check_user_agreements, except: ERROR_ACTIONS
  before_filter :check_user_profile, except: ERROR_ACTIONS
  before_filter :check_user_notifications, except: ERROR_ACTIONS
  before_filter :load_filters_and_paging_params, except: ERROR_ACTIONS
  before_filter :find_object_by_uuid, except: [:index, :choose] + ERROR_ACTIONS
  theme :select_theme

  begin
    rescue_from(ActiveRecord::RecordNotFound,
                ActionController::RoutingError,
                ActionController::UnknownController,
                AbstractController::ActionNotFound,
                with: :render_not_found)
    rescue_from(Exception,
                ActionController::UrlGenerationError,
                with: :render_exception)
  end

  def unprocessable(message=nil)
    @errors ||= []

    @errors << message if message
    render_error status: 422
  end

  def render_error(opts={})
    opts[:status] ||= 500
    respond_to do |f|
      # json must come before html here, so it gets used as the
      # default format when js is requested by the client. This lets
      # ajax:error callback parse the response correctly, even though
      # the browser can't.
      f.json { render opts.merge(json: {success: false, errors: @errors}) }
      f.html { render({action: 'error'}.merge(opts)) }
    end
  end

  def render_exception(e)
    logger.error e.inspect
    logger.error e.backtrace.collect { |x| x + "\n" }.join('') if e.backtrace
    err_opts = {status: 422}
    if e.is_a?(ArvadosApiClient::ApiError)
      err_opts.merge!(action: 'api_error', locals: {api_error: e})
      @errors = e.api_response[:errors]
    elsif @object.andand.errors.andand.full_messages.andand.any?
      @errors = @object.errors.full_messages
    else
      @errors = [e.to_s]
    end
    # Make user information available on the error page, falling back to the
    # session cache if the API server is unavailable.
    begin
      load_api_token(session[:arvados_api_token])
    rescue ArvadosApiClient::ApiError
      unless session[:user].nil?
        begin
          Thread.current[:user] = User.new(session[:user])
        rescue ArvadosApiClient::ApiError
          # This can happen if User's columns are unavailable.  Nothing to do.
        end
      end
    end
    # Preload projects trees for the template.  If that's not doable, set empty
    # trees so error page rendering can proceed.  (It's easier to rescue the
    # exception here than in a template.)
    unless current_user.nil?
      begin
        build_project_trees
      rescue ArvadosApiClient::ApiError
        # Fall back to the default-setting code later.
      end
    end
    @my_project_tree ||= []
    @shared_project_tree ||= []
    render_error(err_opts)
  end

  def render_not_found(e=ActionController::RoutingError.new("Path not found"))
    logger.error e.inspect
    @errors = ["Path not found"]
    set_thread_api_token do
      self.render_error(action: '404', status: 404)
    end
  end

  def load_filters_and_paging_params
    @order = params[:order] || 'created_at desc'
    @order = [@order] unless @order.is_a? Array

    @limit ||= 200
    if params[:limit]
      @limit = params[:limit].to_i
    end

    @offset ||= 0
    if params[:offset]
      @offset = params[:offset].to_i
    end

    @filters ||= []
    if params[:filters]
      filters = params[:filters]
      if filters.is_a? String
        filters = Oj.load filters
      elsif filters.is_a? Array
        filters = filters.collect do |filter|
          if filter.is_a? String
            # Accept filters[]=["foo","=","bar"]
            Oj.load filter
          else
            # Accept filters=[["foo","=","bar"]]
            filter
          end
        end
      end
      @filters += filters
    end
  end

  def find_objects_for_index
    @objects ||= model_class
    @objects = @objects.filter(@filters).limit(@limit).offset(@offset)
  end

  def render_index
    respond_to do |f|
      f.json { render json: @objects }
      f.html {
        if params[:tab_pane]
          render_pane params[:tab_pane]
        else
          render
        end
      }
      f.js { render }
    end
  end

  helper_method :render_pane
  def render_pane tab_pane, opts={}
    render_opts = {
      partial: 'show_' + tab_pane.downcase,
      locals: {
        comparable: self.respond_to?(:compare),
        objects: @objects,
        tab_pane: tab_pane
      }.merge(opts[:locals] || {})
    }
    if opts[:to_string]
      render_to_string render_opts
    else
      render render_opts
    end
  end

  def index
    find_objects_for_index if !@objects
    render_index
  end

  helper_method :next_page_offset
  def next_page_offset objects=nil
    if !objects
      objects = @objects
    end
    if objects.respond_to?(:result_offset) and
        objects.respond_to?(:result_limit) and
        objects.respond_to?(:items_available)
      next_offset = objects.result_offset + objects.result_limit
      if next_offset < objects.items_available
        next_offset
      else
        nil
      end
    end
  end

  helper_method :next_page_href
  def next_page_href with_params={}
    if next_page_offset
      url_for with_params.merge(offset: next_page_offset)
    end
  end

  def show
    if !@object
      return render_not_found("object not found")
    end
    respond_to do |f|
<<<<<<< HEAD
      f.json do
        extra_attrs = { href: url_for(@object) }
        @object.textile_attributes.each do |textile_attr|
          extra_attrs.merge!({ "#{textile_attr}Textile" => view_context.render_content_from_database(@object.attributes[textile_attr]) })
        end
        render json: @object.attributes.merge(extra_attrs)
      end
=======
      f.json { render json: @object.attributes.merge(href: url_for(action: :show, id: @object)) }
>>>>>>> 6b0ad588
      f.html {
        if params['tab_pane']
          render_pane params['tab_pane']
        elsif request.method.in? ['GET', 'HEAD']
          render
        else
          redirect_to params[:return_to] || @object
        end
      }
      f.js { render }
    end
  end

  def choose
    params[:limit] ||= 40
    find_objects_for_index if !@objects
    respond_to do |f|
      if params[:partial]
        f.json {
          render json: {
            content: render_to_string(partial: "choose_rows.html",
                                      formats: [:html]),
            next_page_href: next_page_href(partial: params[:partial])
          }
        }
      end
      f.js {
        render partial: 'choose', locals: {multiple: params[:multiple]}
      }
    end
  end

  def render_content
    if !@object
      return render_not_found("object not found")
    end
  end

  def new
    @object = model_class.new
  end

  def update
    @updates ||= params[@object.resource_param_name.to_sym]
    @updates.keys.each do |attr|
      if @object.send(attr).is_a? Hash
        if @updates[attr].is_a? String
          @updates[attr] = Oj.load @updates[attr]
        end
        if params[:merge] || params["merge_#{attr}".to_sym]
          # Merge provided Hash with current Hash, instead of
          # replacing.
          @updates[attr] = @object.send(attr).with_indifferent_access.
            deep_merge(@updates[attr].with_indifferent_access)
        end
      end
    end
    if @object.update_attributes @updates
      show
    else
      self.render_error status: 422
    end
  end

  def create
    @new_resource_attrs ||= params[model_class.to_s.underscore.singularize]
    @new_resource_attrs ||= {}
    @new_resource_attrs.reject! { |k,v| k.to_s == 'uuid' }
    @object ||= model_class.new @new_resource_attrs, params["options"]
    if @object.save
      respond_to do |f|
        f.json { render json: @object.attributes.merge(href: url_for(action: :show, id: @object)) }
        f.html {
          redirect_to @object
        }
        f.js { render }
      end
    else
      self.render_error status: 422
    end
  end

  # Clone the given object, merging any attribute values supplied as
  # with a create action.
  def copy
    @new_resource_attrs ||= params[model_class.to_s.underscore.singularize]
    @new_resource_attrs ||= {}
    @object = @object.dup
    @object.update_attributes @new_resource_attrs
    if not @new_resource_attrs[:name] and @object.respond_to? :name
      if @object.name and @object.name != ''
        @object.name = "Copy of #{@object.name}"
      else
        @object.name = ""
      end
    end
    @object.save!
    show
  end

  def destroy
    if @object.destroy
      respond_to do |f|
        f.json { render json: @object }
        f.html {
          redirect_to(params[:return_to] || :back)
        }
        f.js { render }
      end
    else
      self.render_error status: 422
    end
  end

  def current_user
    Thread.current[:user]
  end

  def model_class
    controller_name.classify.constantize
  end

  def breadcrumb_page_name
    (@breadcrumb_page_name ||
     (@object.friendly_link_name if @object.respond_to? :friendly_link_name) ||
     action_name)
  end

  def index_pane_list
    %w(Recent)
  end

  def show_pane_list
    %w(Attributes Advanced)
  end

  protected

  def strip_token_from_path(path)
    path.sub(/([\?&;])api_token=[^&;]*[&;]?/, '\1')
  end

  def redirect_to_login
    respond_to do |f|
      f.html {
        if request.method.in? ['GET', 'HEAD']
          redirect_to arvados_api_client.arvados_login_url(return_to: strip_token_from_path(request.url))
        else
          flash[:error] = "Either you are not logged in, or your session has timed out. I can't automatically log you in and re-attempt this request."
          redirect_to :back
        end
      }
      f.json {
        @errors = ['You do not seem to be logged in. You did not supply an API token with this request, and your session (if any) has timed out.']
        self.render_error status: 422
      }
    end
    false  # For convenience to return from callbacks
  end

  def using_specific_api_token(api_token)
    start_values = {}
    [:arvados_api_token, :user].each do |key|
      start_values[key] = Thread.current[key]
    end
    load_api_token(api_token)
    begin
      yield
    ensure
      start_values.each_key { |key| Thread.current[key] = start_values[key] }
    end
  end


  def accept_uuid_as_id_param
    if params[:id] and params[:id].match /\D/
      params[:uuid] = params.delete :id
    end
  end

  def find_object_by_uuid
    begin
      if not model_class
        @object = nil
      elsif not params[:uuid].is_a?(String)
        @object = model_class.where(uuid: params[:uuid]).first
      elsif params[:uuid].empty?
        @object = nil
      elsif (model_class != Link and
             resource_class_for_uuid(params[:uuid]) == Link)
        @name_link = Link.find(params[:uuid])
        @object = model_class.find(@name_link.head_uuid)
      else
        @object = model_class.find(params[:uuid])
      end
    rescue ArvadosApiClient::NotFoundException, RuntimeError => error
      if error.is_a?(RuntimeError) and (error.message !~ /^argument to find\(/)
        raise
      end
      render_not_found(error)
      return false
    end
  end

  def thread_clear
    load_api_token(nil)
    Rails.cache.delete_matched(/^request_#{Thread.current.object_id}_/)
    yield
    Rails.cache.delete_matched(/^request_#{Thread.current.object_id}_/)
  end

  # Set up the thread with the given API token and associated user object.
  def load_api_token(new_token)
    Thread.current[:arvados_api_token] = new_token
    if new_token.nil?
      Thread.current[:user] = nil
    else
      Thread.current[:user] = User.current
    end
  end

  # If there's a valid api_token parameter, set up the session with that
  # user's information.  Return true if the method redirects the request
  # (usually a post-login redirect); false otherwise.
  def setup_user_session
    return false unless params[:api_token]
    Thread.current[:arvados_api_token] = params[:api_token]
    begin
      user = User.current
    rescue ArvadosApiClient::NotLoggedInException
      false  # We may redirect to login, or not, based on the current action.
    else
      session[:arvados_api_token] = params[:api_token]
      # If we later have trouble contacting the API server, we still want
      # to be able to render basic user information in the UI--see
      # render_exception above.  We store that in the session here.  This is
      # not intended to be used as a general-purpose cache.  See #2891.
      session[:user] = {
        uuid: user.uuid,
        email: user.email,
        first_name: user.first_name,
        last_name: user.last_name,
        is_active: user.is_active,
        is_admin: user.is_admin,
        prefs: user.prefs
      }

      if !request.format.json? and request.method.in? ['GET', 'HEAD']
        # Repeat this request with api_token in the (new) session
        # cookie instead of the query string.  This prevents API
        # tokens from appearing in (and being inadvisedly copied
        # and pasted from) browser Location bars.
        redirect_to strip_token_from_path(request.fullpath)
        true
      else
        false
      end
    ensure
      Thread.current[:arvados_api_token] = nil
    end
  end

  # Save the session API token in thread-local storage, and yield.
  # This method also takes care of session setup if the request
  # provides a valid api_token parameter.
  # If a token is unavailable or expired, the block is still run, with
  # a nil token.
  def set_thread_api_token
    if Thread.current[:arvados_api_token]
      yield   # An API token has already been found - pass it through.
      return
    elsif setup_user_session
      return  # A new session was set up and received a response.
    end

    begin
      load_api_token(session[:arvados_api_token])
      yield
    rescue ArvadosApiClient::NotLoggedInException
      # If we got this error with a token, it must've expired.
      # Retry the request without a token.
      unless Thread.current[:arvados_api_token].nil?
        load_api_token(nil)
        yield
      end
    ensure
      # Remove token in case this Thread is used for anything else.
      load_api_token(nil)
    end
  end

  # Redirect to login/welcome if client provided expired API token (or none at all)
  def require_thread_api_token
    if Thread.current[:arvados_api_token]
      yield
    elsif session[:arvados_api_token]
      # Expired session. Clear it before refreshing login so that,
      # if this login procedure fails, we end up showing the "please
      # log in" page instead of getting stuck in a redirect loop.
      session.delete :arvados_api_token
      redirect_to_login
    else
      redirect_to welcome_users_path(return_to: request.fullpath)
    end
  end

  def ensure_current_user_is_admin
    unless current_user and current_user.is_admin
      @errors = ['Permission denied']
      self.render_error status: 401
    end
  end

  helper_method :unsigned_user_agreements
  def unsigned_user_agreements
    @signed_ua_uuids ||= UserAgreement.signatures.map &:head_uuid
    @unsigned_user_agreements ||= UserAgreement.all.map do |ua|
      if not @signed_ua_uuids.index ua.uuid
        Collection.find(ua.uuid)
      end
    end.compact
  end

  def check_user_agreements
    if current_user && !current_user.is_active
      if not current_user.is_invited
        return redirect_to inactive_users_path(return_to: request.fullpath)
      end
      if unsigned_user_agreements.empty?
        # No agreements to sign. Perhaps we just need to ask?
        current_user.activate
        if !current_user.is_active
          logger.warn "#{current_user.uuid.inspect}: " +
            "No user agreements to sign, but activate failed!"
        end
      end
      if !current_user.is_active
        redirect_to user_agreements_path(return_to: request.fullpath)
      end
    end
    true
  end

  def check_user_profile
    if request.method.downcase != 'get' || params[:partial] ||
       params[:tab_pane] || params[:action_method] ||
       params[:action] == 'setup_popup'
      return true
    end

    if missing_required_profile?
      redirect_to profile_user_path(current_user.uuid, return_to: request.fullpath)
    end
    true
  end

  helper_method :missing_required_profile?
  def missing_required_profile?
    missing_required = false

    profile_config = Rails.configuration.user_profile_form_fields
    if current_user && profile_config
      current_user_profile = current_user.prefs[:profile]
      profile_config.kind_of?(Array) && profile_config.andand.each do |entry|
        if entry['required']
          if !current_user_profile ||
             !current_user_profile[entry['key'].to_sym] ||
             current_user_profile[entry['key'].to_sym].empty?
            missing_required = true
            break
          end
        end
      end
    end

    missing_required
  end

  def select_theme
    return Rails.configuration.arvados_theme
  end

  @@notification_tests = []

  @@notification_tests.push lambda { |controller, current_user|
    AuthorizedKey.limit(1).where(authorized_user_uuid: current_user.uuid).each do
      return nil
    end
    return lambda { |view|
      view.render partial: 'notifications/ssh_key_notification'
    }
  }

  @@notification_tests.push lambda { |controller, current_user|
    Collection.limit(1).where(created_by: current_user.uuid).each do
      return nil
    end
    return lambda { |view|
      view.render partial: 'notifications/collections_notification'
    }
  }

  @@notification_tests.push lambda { |controller, current_user|
    PipelineInstance.limit(1).where(created_by: current_user.uuid).each do
      return nil
    end
    return lambda { |view|
      view.render partial: 'notifications/pipelines_notification'
    }
  }

  def check_user_notifications
    return if params['tab_pane']

    @notification_count = 0
    @notifications = []

    if current_user.andand.is_active
      @showallalerts = false
      @@notification_tests.each do |t|
        a = t.call(self, current_user)
        if a
          @notification_count += 1
          @notifications.push a
        end
      end
    end

    if @notification_count == 0
      @notification_count = ''
    end
  end

  helper_method :all_projects
  def all_projects
    @all_projects ||= Group.
      filter([['group_class','=','project']]).order('name')
  end

  helper_method :my_projects
  def my_projects
    return @my_projects if @my_projects
    @my_projects = []
    root_of = {}
    all_projects.each do |g|
      root_of[g.uuid] = g.owner_uuid
      @my_projects << g
    end
    done = false
    while not done
      done = true
      root_of = root_of.each_with_object({}) do |(child, parent), h|
        if root_of[parent]
          h[child] = root_of[parent]
          done = false
        else
          h[child] = parent
        end
      end
    end
    @my_projects = @my_projects.select do |g|
      root_of[g.uuid] == current_user.uuid
    end
  end

  helper_method :projects_shared_with_me
  def projects_shared_with_me
    my_project_uuids = my_projects.collect &:uuid
    all_projects.reject { |x| x.uuid.in? my_project_uuids }
  end

  helper_method :recent_jobs_and_pipelines
  def recent_jobs_and_pipelines
    (Job.limit(10) |
     PipelineInstance.limit(10)).
      sort_by do |x|
      (x.finished_at || x.started_at rescue nil) || x.modified_at || x.created_at
    end.reverse
  end

  helper_method :my_project_tree
  def my_project_tree
    build_project_trees
    @my_project_tree
  end

  helper_method :shared_project_tree
  def shared_project_tree
    build_project_trees
    @shared_project_tree
  end

  def build_project_trees
    return if @my_project_tree and @shared_project_tree
    parent_of = {current_user.uuid => 'me'}
    all_projects.each do |ob|
      parent_of[ob.uuid] = ob.owner_uuid
    end
    children_of = {false => [], 'me' => [current_user]}
    all_projects.each do |ob|
      if ob.owner_uuid != current_user.uuid and
          not parent_of.has_key? ob.owner_uuid
        parent_of[ob.uuid] = false
      end
      children_of[parent_of[ob.uuid]] ||= []
      children_of[parent_of[ob.uuid]] << ob
    end
    buildtree = lambda do |children_of, root_uuid=false|
      tree = {}
      children_of[root_uuid].andand.each do |ob|
        tree[ob] = buildtree.call(children_of, ob.uuid)
      end
      tree
    end
    sorted_paths = lambda do |tree, depth=0|
      paths = []
      tree.keys.sort_by { |ob|
        ob.is_a?(String) ? ob : ob.friendly_link_name
      }.each do |ob|
        paths << {object: ob, depth: depth}
        paths += sorted_paths.call tree[ob], depth+1
      end
      paths
    end
    @my_project_tree =
      sorted_paths.call buildtree.call(children_of, 'me')
    @shared_project_tree =
      sorted_paths.call({'Shared with me' =>
                          buildtree.call(children_of, false)})
  end

  helper_method :get_object
  def get_object uuid
    if @get_object.nil? and @objects
      @get_object = @objects.each_with_object({}) do |object, h|
        h[object.uuid] = object
      end
    end
    @get_object ||= {}
    @get_object[uuid]
  end

  helper_method :project_breadcrumbs
  def project_breadcrumbs
    crumbs = []
    current = @name_link || @object
    while current
      if current.is_a?(Group) and current.group_class == 'project'
        crumbs.prepend current
      end
      if current.is_a? Link
        current = Group.find?(current.tail_uuid)
      else
        current = Group.find?(current.owner_uuid)
      end
    end
    crumbs
  end

  helper_method :current_project_uuid
  def current_project_uuid
    if @object.is_a? Group and @object.group_class == 'project'
      @object.uuid
    elsif @name_link.andand.tail_uuid
      @name_link.tail_uuid
    elsif @object and resource_class_for_uuid(@object.owner_uuid) == Group
      @object.owner_uuid
    else
      nil
    end
  end

  # helper method to get links for given object or uuid
  helper_method :links_for_object
  def links_for_object object_or_uuid
    raise ArgumentError, 'No input argument' unless object_or_uuid
    preload_links_for_objects([object_or_uuid])
    uuid = object_or_uuid.is_a?(String) ? object_or_uuid : object_or_uuid.uuid
    @all_links_for[uuid] ||= []
  end

  # helper method to preload links for given objects and uuids
  helper_method :preload_links_for_objects
  def preload_links_for_objects objects_and_uuids
    @all_links_for ||= {}

    raise ArgumentError, 'Argument is not an array' unless objects_and_uuids.is_a? Array
    return @all_links_for if objects_and_uuids.empty?

    uuids = objects_and_uuids.collect { |x| x.is_a?(String) ? x : x.uuid }

    # if already preloaded for all of these uuids, return
    if not uuids.select { |x| @all_links_for[x].nil? }.any?
      return @all_links_for
    end

    uuids.each do |x|
      @all_links_for[x] = []
    end

    # TODO: make sure we get every page of results from API server
    Link.filter([['head_uuid', 'in', uuids]]).each do |link|
      @all_links_for[link.head_uuid] << link
    end
    @all_links_for
  end

  # helper method to get a certain number of objects of a specific type
  # this can be used to replace any uses of: "dataclass.limit(n)"
  helper_method :get_n_objects_of_class
  def get_n_objects_of_class dataclass, size
    @objects_map_for ||= {}

    raise ArgumentError, 'Argument is not a data class' unless dataclass.is_a? Class and dataclass < ArvadosBase
    raise ArgumentError, 'Argument is not a valid limit size' unless (size && size>0)

    # if the objects_map_for has a value for this dataclass, and the
    # size used to retrieve those objects is equal, return it
    size_key = "#{dataclass.name}_size"
    if @objects_map_for[dataclass.name] && @objects_map_for[size_key] &&
        (@objects_map_for[size_key] == size)
      return @objects_map_for[dataclass.name]
    end

    @objects_map_for[size_key] = size
    @objects_map_for[dataclass.name] = dataclass.limit(size)
  end

  # helper method to get collections for the given uuid
  helper_method :collections_for_object
  def collections_for_object uuid
    raise ArgumentError, 'No input argument' unless uuid
    preload_collections_for_objects([uuid])
    @all_collections_for[uuid] ||= []
  end

  # helper method to preload collections for the given uuids
  helper_method :preload_collections_for_objects
  def preload_collections_for_objects uuids
    @all_collections_for ||= {}

    raise ArgumentError, 'Argument is not an array' unless uuids.is_a? Array
    return @all_collections_for if uuids.empty?

    # if already preloaded for all of these uuids, return
    if not uuids.select { |x| @all_collections_for[x].nil? }.any?
      return @all_collections_for
    end

    uuids.each do |x|
      @all_collections_for[x] = []
    end

    # TODO: make sure we get every page of results from API server
    Collection.where(uuid: uuids).each do |collection|
      @all_collections_for[collection.uuid] << collection
    end
    @all_collections_for
  end

  # helper method to get log collections for the given log
  helper_method :log_collections_for_object
  def log_collections_for_object log
    raise ArgumentError, 'No input argument' unless log

    preload_log_collections_for_objects([log])

    uuid = log
    fixup = /([a-f0-9]{32}\+\d+)(\+?.*)/.match(log)
    if fixup && fixup.size>1
      uuid = fixup[1]
    end

    @all_log_collections_for[uuid] ||= []
  end

  # helper method to preload collections for the given uuids
  helper_method :preload_log_collections_for_objects
  def preload_log_collections_for_objects logs
    @all_log_collections_for ||= {}

    raise ArgumentError, 'Argument is not an array' unless logs.is_a? Array
    return @all_log_collections_for if logs.empty?

    uuids = []
    logs.each do |log|
      fixup = /([a-f0-9]{32}\+\d+)(\+?.*)/.match(log)
      if fixup && fixup.size>1
        uuids << fixup[1]
      else
        uuids << log
      end
    end

    # if already preloaded for all of these uuids, return
    if not uuids.select { |x| @all_log_collections_for[x].nil? }.any?
      return @all_log_collections_for
    end

    uuids.each do |x|
      @all_log_collections_for[x] = []
    end

    # TODO: make sure we get every page of results from API server
    Collection.where(uuid: uuids).each do |collection|
      @all_log_collections_for[collection.uuid] << collection
    end
    @all_log_collections_for
  end

  # helper method to get object of a given dataclass and uuid
  helper_method :object_for_dataclass
  def object_for_dataclass dataclass, uuid
    raise ArgumentError, 'No input argument dataclass' unless (dataclass && uuid)
    preload_objects_for_dataclass(dataclass, [uuid])
    @objects_for[uuid]
  end

  # helper method to preload objects for given dataclass and uuids
  helper_method :preload_objects_for_dataclass
  def preload_objects_for_dataclass dataclass, uuids
    @objects_for ||= {}

    raise ArgumentError, 'Argument is not a data class' unless dataclass.is_a? Class
    raise ArgumentError, 'Argument is not an array' unless uuids.is_a? Array

    return @objects_for if uuids.empty?

    # if already preloaded for all of these uuids, return
    if not uuids.select { |x| @objects_for[x].nil? }.any?
      return @objects_for
    end

    dataclass.where(uuid: uuids).each do |obj|
      @objects_for[obj.uuid] = obj
    end
    @objects_for
  end

  def wiselinks_layout
    'body'
  end
end<|MERGE_RESOLUTION|>--- conflicted
+++ resolved
@@ -202,17 +202,13 @@
       return render_not_found("object not found")
     end
     respond_to do |f|
-<<<<<<< HEAD
       f.json do
-        extra_attrs = { href: url_for(@object) }
+        extra_attrs = { href: url_for(action: :show, id: @object) }
         @object.textile_attributes.each do |textile_attr|
           extra_attrs.merge!({ "#{textile_attr}Textile" => view_context.render_content_from_database(@object.attributes[textile_attr]) })
         end
         render json: @object.attributes.merge(extra_attrs)
       end
-=======
-      f.json { render json: @object.attributes.merge(href: url_for(action: :show, id: @object)) }
->>>>>>> 6b0ad588
       f.html {
         if params['tab_pane']
           render_pane params['tab_pane']
