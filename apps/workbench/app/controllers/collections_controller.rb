--- conflicted
+++ resolved
@@ -159,17 +159,10 @@
       end
       @output_of = jobs_with.call(output: @object.uuid)
       @log_of = jobs_with.call(log: @object.uuid)
-<<<<<<< HEAD
-      project_links = Link.limit(RELATION_LIMIT).order("modified_at DESC")
+      @project_links = Link.limit(RELATION_LIMIT).order("modified_at DESC")
         .where(head_uuid: @object.uuid, link_class: 'name').results
-      project_hash = Group.where(uuid: project_links.map(&:tail_uuid)).to_hash
-      @projects = project_links.map { |link| project_hash[link.tail_uuid] }
-=======
-      @folder_links = Link.limit(RELATION_LIMIT).order("modified_at DESC")
-        .where(head_uuid: @object.uuid, link_class: 'name').results
-      folder_hash = Group.where(uuid: @folder_links.map(&:tail_uuid)).to_hash
-      @folders = @folder_links.map { |link| folder_hash[link.tail_uuid] }
->>>>>>> a9beb0e5
+      project_hash = Group.where(uuid: @project_links.map(&:tail_uuid)).to_hash
+      @projects = @project_links.map { |link| project_hash[link.tail_uuid] }
       @permissions = Link.limit(RELATION_LIMIT).order("modified_at DESC")
         .where(head_uuid: @object.uuid, link_class: 'permission',
                name: 'can_read').results
