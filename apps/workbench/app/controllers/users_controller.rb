--- conflicted
+++ resolved
@@ -10,7 +10,6 @@
     end
   end
 
-<<<<<<< HEAD
   def activity
     @breadcrumb_page_name = nil
     @users = User.all
@@ -58,7 +57,6 @@
     end
   end
 
-=======
   def show_pane_list
     if current_user.andand.is_admin
       super | %w(Admin)
@@ -76,7 +74,6 @@
     redirect_to root_url(api_token: resp[:api_token])
   end
 
->>>>>>> 1dec6cc7
   def home
     @showallalerts = false
     @my_ssh_keys = AuthorizedKey.where(authorized_user_uuid: current_user.uuid)
