module PipelineInstancesHelper

  def pipeline_jobs object=nil
    object ||= @object
    if object.components[:steps].is_a? Array
      pipeline_jobs_oldschool object
    elsif object.components.is_a? Hash
      pipeline_jobs_newschool object
    end
  end

  def render_pipeline_jobs
    pipeline_jobs.collect do |pj|
      render_pipeline_job pj
    end
  end

  def render_pipeline_job pj
    pj[:progress_bar] = render partial: 'job_progress', locals: {:j => pj[:job]}
    pj[:output_link] = link_to_if_arvados_object pj[:output]
    pj[:job_link] = link_to_if_arvados_object pj[:job][:uuid]
    pj
  end

  # Merge (started_at, finished_at) time range into the list of time ranges in
  # timestamps (timestamps must be sorted and non-overlapping).  
  # return the updated timestamps list.
  def merge_range timestamps, started_at, finished_at
    # in the comments below, 'i' is the entry in the timestamps array and 'j'
    # is the started_at, finished_at range which is passed in.
    timestamps.each_index do |i|
      if started_at
        if started_at >= timestamps[i][0] and finished_at <= timestamps[i][1]
          # 'j' started and ended during 'i'
          return timestamps
        end

        if started_at < timestamps[i][0] and finished_at >= timestamps[i][0] and finished_at <= timestamps[i][1]
          # 'j' started before 'i' and finished during 'i'
          # re-merge range between when 'j' started and 'i' finished
          finished_at = timestamps[i][1]
          timestamps.delete_at i
          return merge_range timestamps, started_at, finished_at
        end

        if started_at >= timestamps[i][0] and started_at <= timestamps[i][1]
          # 'j' started during 'i' and finished sometime after
          # move end time of 'i' back
          # re-merge range between when 'i' started and 'j' finished
          started_at = timestamps[i][0]
          timestamps.delete_at i
          return merge_range timestamps, started_at, finished_at
        end

        if finished_at < timestamps[i][0]
          # 'j' finished before 'i' started, so insert before 'i'
          timestamps.insert i, [started_at, finished_at]
          return timestamps
        end
      end
    end

    timestamps << [started_at, finished_at]
  end
  
  # Accept a list of objects with [:started_at] and [:finshed_at] keys and
  # merge overlapping ranges to compute the time spent running after periods of
  # overlapping execution are factored out.
  def determine_wallclock_runtime jobs
    timestamps = []
    jobs.each do |j|
      insert_at = 0
      started_at = j[:started_at]
      finished_at = (if j[:finished_at] then j[:finished_at] else Time.now end)
      if started_at
        timestamps = merge_range timestamps, started_at, finished_at
      end
    end
    timestamps.map { |t| t[1] - t[0] }.reduce(:+) || 0
  end

  protected

  def pipeline_jobs_newschool object
    ret = []
    i = -1

    jobuuids = object.components.values.map { |c|
      c[:job][:uuid] if c.is_a?(Hash) and c[:job].is_a?(Hash)
    }.compact
    job = {}
    Job.where(uuid: jobuuids).each do |j|
      job[j[:uuid]] = j
    end

    object.components.each do |cname, c|
      i += 1
      pj = {index: i, name: cname}
      if not c.is_a?(Hash)
        ret << pj
        next
      end
      if c[:job] and c[:job][:uuid] and job[c[:job][:uuid]]
        pj[:job] = job[c[:job][:uuid]]
      elsif c[:job].is_a?(Hash)
        pj[:job] = c[:job]
        if pj[:job][:started_at].is_a? String
          pj[:job][:started_at] = Time.parse(pj[:job][:started_at])
        end
        if pj[:job][:finished_at].is_a? String
          pj[:job][:finished_at] = Time.parse(pj[:job][:finished_at])
        end
      else
<<<<<<< HEAD
        pj[:job] = {}
=======
        pj[:job] = c[:job].is_a?(Hash) ? c[:job] : {}

        # If necessary, figure out the state based on the other fields.
        pj[:job][:state] ||= if pj[:job][:cancelled_at]
                               "Cancelled"
                             elsif pj[:job][:success] == false
                               "Failed"
                             elsif pj[:job][:success] == true
                               "Complete"
                             elsif pj[:job][:running] == true
                               "Running"
                             else
                               "Queued"
                             end
>>>>>>> 0fc69ec9
      end
      pj[:percent_done] = 0
      pj[:percent_running] = 0
      if pj[:job][:success]
        if pj[:job][:output]
          pj[:progress] = 1.0
          pj[:percent_done] = 100
        else
          pj[:progress] = 0.0
        end
      else
        if pj[:job][:tasks_summary]
          begin
            ts = pj[:job][:tasks_summary]
            denom = ts[:done].to_f + ts[:running].to_f + ts[:todo].to_f
            pj[:progress] = (ts[:done].to_f + ts[:running].to_f/2) / denom
            pj[:percent_done] = 100.0 * ts[:done].to_f / denom
            pj[:percent_running] = 100.0 * ts[:running].to_f / denom
            pj[:progress_detail] = "#{ts[:done]} done #{ts[:running]} run #{ts[:todo]} todo"
          rescue
            pj[:progress] = 0.5
            pj[:percent_done] = 0.0
            pj[:percent_running] = 100.0
          end
        else
          pj[:progress] = 0.0
        end
      end

      case pj[:job][:state]
        when 'Complete'
        pj[:result] = 'complete'
        pj[:labeltype] = 'success'
        pj[:complete] = true
        pj[:progress] = 1.0
      when 'Failed'
        pj[:result] = 'failed'
        pj[:labeltype] = 'danger'
        pj[:failed] = true
      when 'Cancelled'
        pj[:result] = 'cancelled'
        pj[:labeltype] = 'danger'
        pj[:failed] = true
      when 'Running'
        pj[:result] = 'running'
        pj[:labeltype] = 'primary'
      when 'Queued'
        pj[:result] = 'queued'
        pj[:labeltype] = 'default'
      else
        pj[:result] = 'none'
        pj[:labeltype] = 'default'
      end

      pj[:job_id] = pj[:job][:uuid]
      pj[:script] = pj[:job][:script] || c[:script]
      pj[:repository] = pj[:job][:script] || c[:repository]
      pj[:script_parameters] = pj[:job][:script_parameters] || c[:script_parameters]
      pj[:script_version] = pj[:job][:script_version] || c[:script_version]
      pj[:nondeterministic] = pj[:job][:nondeterministic] || c[:nondeterministic]
      pj[:output] = pj[:job][:output]
      pj[:output_uuid] = c[:output_uuid]
      pj[:finished_at] = pj[:job][:finished_at]
      ret << pj
    end
    ret
  end

  def pipeline_jobs_oldschool object
    ret = []
    object.components[:steps].each_with_index do |step, i|
      pj = {index: i, name: step[:name]}
      if step[:complete] and step[:complete] != 0
        if step[:output_data_locator]
          pj[:progress] = 1.0
        else
          pj[:progress] = 0.0
        end
      else
        if step[:progress] and
            (re = step[:progress].match /^(\d+)\+(\d+)\/(\d+)$/)
          pj[:progress] = (((re[1].to_f + re[2].to_f/2) / re[3].to_f) rescue 0.5)
        else
          pj[:progress] = 0.0
        end
        if step[:failed]
          pj[:result] = 'failed'
          pj[:failed] = true
        end
      end
      if step[:warehousejob]
        if step[:complete]
          pj[:result] = 'complete'
          pj[:complete] = true
          pj[:progress] = 1.0
        elsif step[:warehousejob][:finishtime]
          pj[:result] = 'failed'
          pj[:failed] = true
        elsif step[:warehousejob][:starttime]
          pj[:result] = 'running'
        else
          pj[:result] = 'queued'
        end
      end
      pj[:progress_detail] = (step[:progress] rescue nil)
      pj[:job_id] = (step[:warehousejob][:id] rescue nil)
      pj[:job_link] = pj[:job_id]
      pj[:script] = step[:function]
      pj[:script_version] = (step[:warehousejob][:revision] rescue nil)
      pj[:output] = step[:output_data_locator]
      pj[:finished_at] = (Time.parse(step[:warehousejob][:finishtime]) rescue nil)
      ret << pj
    end
    ret
  end

  MINUTE = 60
  HOUR = 60 * MINUTE
  DAY = 24 * HOUR

  def render_runtime duration, use_words, round_to_min=true
    days = 0
    hours = 0
    minutes = 0
    seconds = 0

    if duration >= DAY
      days = (duration / DAY).floor
      duration -= days * DAY
    end

    if duration >= HOUR
      hours = (duration / HOUR).floor
      duration -= hours * HOUR
    end

    if duration >= MINUTE
      minutes = (duration / MINUTE).floor
      duration -= minutes * MINUTE
    end

    seconds = duration.floor

    if round_to_min and seconds >= 30
      minutes += 1
    end    

    if use_words
      s = []
      if days > 0 then
        s << "#{days} day#{'s' if days != 1}"
      end
      if hours > 0 then
        s << "#{hours} hour#{'s' if hours != 1}"
      end
      if minutes > 0 then
        s << "#{minutes} minute#{'s' if minutes != 1}"
      end
      if not round_to_min or s.size == 0
        s << "#{seconds} second#{'s' if seconds != 1}"
      end
      s = s * " "
    else
      s = ""
      if days > 0
        s += "#{days}<span class='time-label-divider'>d</span> "
      end

      if (hours > 0)
        s += "#{hours}<span class='time-label-divider'>h</span>"
      end

      s += "#{minutes}<span class='time-label-divider'>m</span>"

      if not round_to_min
        s += "#{seconds}<span class='time-label-divider'>s</span>"
      end
    end

    raw(s)
  end

end<|MERGE_RESOLUTION|>--- conflicted
+++ resolved
@@ -110,12 +110,6 @@
         if pj[:job][:finished_at].is_a? String
           pj[:job][:finished_at] = Time.parse(pj[:job][:finished_at])
         end
-      else
-<<<<<<< HEAD
-        pj[:job] = {}
-=======
-        pj[:job] = c[:job].is_a?(Hash) ? c[:job] : {}
-
         # If necessary, figure out the state based on the other fields.
         pj[:job][:state] ||= if pj[:job][:cancelled_at]
                                "Cancelled"
@@ -128,7 +122,8 @@
                              else
                                "Queued"
                              end
->>>>>>> 0fc69ec9
+      else
+        pj[:job] = {}
       end
       pj[:percent_done] = 0
       pj[:percent_running] = 0
