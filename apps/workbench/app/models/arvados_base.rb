--- conflicted
+++ resolved
@@ -95,13 +95,10 @@
     ArvadosResourceList.new(self).order(*args)
   end
 
-<<<<<<< HEAD
-=======
   def self.filter(*args)
     ArvadosResourceList.new(self).filter(*args)
   end
 
->>>>>>> bb45025e
   def self.where(*args)
     ArvadosResourceList.new(self).where(*args)
   end
