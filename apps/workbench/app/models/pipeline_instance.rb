class PipelineInstance < ArvadosBase
  attr_accessor :pipeline_template

  def self.goes_in_folders?
    true
  end

  def content_summary
    begin
      PipelineTemplate.find(pipeline_template_uuid).name
    rescue
      super
    end
  end

  def update_job_parameters(new_params)
    self.components[:steps].each_with_index do |step, i|
      step[:params].each do |param|
        if new_params.has_key?(new_param_name = "#{i}/#{param[:name]}") or
            new_params.has_key?(new_param_name = "#{step[:name]}/#{param[:name]}") or
            new_params.has_key?(new_param_name = param[:name])
          param_type = :value
          %w(hash data_locator).collect(&:to_sym).each do |ptype|
            param_type = ptype if param.has_key? ptype
          end
          param[param_type] = new_params[new_param_name]
        end
      end
    end
  end
  
  def attribute_editable? attr, *args
<<<<<<< HEAD
    super(attr, *args) && (attr.to_sym == :name ||
                           (attr.to_sym == :components and
                            (self.state == 'New' || self.state == 'Ready')))
=======
    super && (attr.to_sym == :name ||
              (attr.to_sym == :components and
               (self.state == 'New' || self.state == 'Ready')))
>>>>>>> 20ffc967
  end

  def attributes_for_display
    super.reject { |k,v| k == 'components' }
  end

  def self.creatable?
    false
  end
end<|MERGE_RESOLUTION|>--- conflicted
+++ resolved
@@ -30,15 +30,9 @@
   end
   
   def attribute_editable? attr, *args
-<<<<<<< HEAD
-    super(attr, *args) && (attr.to_sym == :name ||
-                           (attr.to_sym == :components and
-                            (self.state == 'New' || self.state == 'Ready')))
-=======
     super && (attr.to_sym == :name ||
               (attr.to_sym == :components and
                (self.state == 'New' || self.state == 'Ready')))
->>>>>>> 20ffc967
   end
 
   def attributes_for_display
