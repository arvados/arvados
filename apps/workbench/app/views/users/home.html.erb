<% content_for :head do %>
    <style>
      .dash-list {
        padding: 9px 0;
      }
      .dash-list>ul>li>a>span {
      min-width: 1.5em;
      margin-left: auto;
      margin-right: auto;
      }
      .job-table td {
      overflow-x: hidden;
      }
      .centerme {
      margin-left: auto;
      margin-right: auto;
      text-align: center;
      }
      .bigfatnumber {
      font-size: 4em;
      font-weight: bold;
      }
    </style>
<% end %>

<% if current_user.andand.is_active %>

<<<<<<< HEAD
<% if @my_ssh_keys.count == 0%>
  <div class="alert alert-block alert-info row-fluid">
    <button type="button" class="close" data-dismiss="alert">&times;</button>
    <div class="span6">
    <p>I noticed that you have not yet set up an SSH public key for use with Arvados.  
      <%= link_to "Click here to learn how to create a SSH key pair.",
	  "http://doc.arvados.org/user/getting_started/ssh-access.html" %>
      After you have created an SSH key, you can paste your SSH public key
      in the text box.
    </p>
    </div>
    <div class="span5">
      <%= form_for AuthorizedKey.new do |f| %>
	<%= hidden_field_tag :return_to, request.original_url %>
	<%= f.text_area :public_key, cols: 40, rows: 5, value: "Put your public key here" %>
	<%= f.submit :Save %>
      <% end %>
    </div>
  </div>
=======
<% if Collection.limit(1).where(created_by: current_user.uuid).count == 0 %>
<div class="alert alert-block alert-info">
  <button type="button" class="close" data-dismiss="alert">&times;</button>
  <p><%= image_tag "dax.png", style: "max-width: 5%; margin-right: 1em" %>
    Hi, I noticed you haven't uploaded a new collection yet. 
    <%= link_to "Click here to learn how to upload data to Arvados Keep.", "http://doc.arvados.org/user/tutorials/tutorial-keep.html", class: "" %>
  </p>
</div>

<% end %>

<% if Job.limit(1).where(created_by: current_user.uuid).count == 0 %>
<div class="alert alert-block alert-info">
  <button type="button" class="close" data-dismiss="alert">&times;</button>  
  <p><%= image_tag "dax.png", style: "max-width: 5%; margin-right: 1em" %>
    Hi, I noticed you haven't run a job yet. 
    <%= link_to "Click here to learn how to run an Arvados Crunch job.", "http://doc.arvados.org/user/tutorials/tutorial-job1.html", class: "" %>
  </p>
</div>
<% end %>

<% if PipelineInstance.limit(1).where(created_by: current_user.uuid).count == 0 %>
<div class="alert alert-block alert-info">
  <button type="button" class="close" data-dismiss="alert">&times;</button>
  <p><%= image_tag "dax.png", style: "max-width: 5%; margin-right: 1em" %>
    Hi, I noticed you haven't run a pipeline yet.  
    <%= link_to "Click here to learn how to run an Arvados Crunch pipeline.", "http://doc.arvados.org/user/tutorials/tutorial-new-pipeline.html", class: "" %>
  </p>
</div>
>>>>>>> 18b95abb
<% end %>

<div class="row-fluid">
  <div class="col span12">
    <div class="clearfix">
      <h4>Account summary</h4>
      <div class="well clearfix">
        <% [Human, Trait, Collection, 'File', PipelineTemplate, PipelineInstance].each do |aclass| %>
        <div class="col span2 centerme">
          <span class="bigfatnumber">
            <% if aclass == 'File' %>
            <%= Collection.limit(4000).where({}).collect(&:files).flatten(1).count %>
            <% else %>
            <%= aclass.limit(4000).where({}).count %>
            <% end %>
          </span>
          <br />
          <%= raw(aclass.to_s.pluralize.underscore.gsub '_', '&nbsp;') %>
        </div>
	<% end %>
      </div>
    </div>
  </div>
</div>

<div class="row-fluid">
  <div class="col span3">
    <div class="clearfix">
      <h4>Configuration</h4>
      <div class="well dash-list">
        <ul class="nav nav-list">
          <li class="clearfix">
            <a href="<%= authorized_keys_path %>">
              <span class="pull-left"><%= raw '&#x2714;' if @my_ssh_keys.any? %>&nbsp;</span>
              SSH keys
              <span class="pull-right"><%= @my_ssh_keys.count %></span>
            </a>
          </li>
          <li class="clearfix">
            <a href="<%= virtual_machines_path %>">
              <span class="pull-left"><%= raw '&#x2714;' if @my_vm_perms.any? %>&nbsp;</span>
              Virtual machines
              <span class="pull-right"><%= @my_vm_perms.collect(&:head_uuid).uniq.count %></span>
            </a>
          </li>
          <li class="clearfix">
            <a href="<%= repositories_path %>">
              <span class="pull-left"><%= raw '&#x2714;' if @my_repo_perms.any? %>&nbsp;</span>
              Repositories
              <span class="pull-right"><%= @my_repo_perms.collect(&:head_uuid).uniq.count %></span>
            </a>
          </li>
        </ul>
      </div>
    </div>
  </div>
  <div class="col span4">
    <%= render partial: 'quick_links' %>
  </div>
  <div class="col span5">
    <div class="clearfix">
      <h4>Recent jobs</h4>
      <% if not current_user.andand.is_active or @my_jobs.empty? %>
      (None)
      <% else %>
      <table class="table table-bordered table-condensed job-table">
        <% @my_jobs[0..8].each do |j| %>
        <tr>
          <td>
            <small>
              <%= link_to j.script[0..31], job_path(j.uuid) %>
            </small>
          </td>
          <td>
            <small>
              <%= j.script_version[0..7] %>
            </small>
          </td>
          <td>
            <small>
              <%= j.script_parameters.andand[:input].andand.to_s.andand[0..7] %>
            </small>
          </td>
          <td>
            <% if j.success %>
            <span class="label label-success">finished</span>
            <% elsif j.success == false %>
            <span class="label label-danger">failed</span>
            <% elsif j.running and j.started_at and not j.finished_at %>
            <% percent_total_tasks = 100 / (j.tasks_summary[:running] + j.tasks_summary[:done] + j.tasks_summary[:todo]) rescue 0 %>
            <div class="progress" style="margin-bottom: 0">
              <div class="bar bar-success" style="width: <%= j.tasks_summary[:done] * percent_total_tasks rescue 0 %>%;"></div>
              <div class="bar" style="width: <%= j.tasks_summary[:running] * percent_total_tasks rescue 0 %>%; opacity: 0.3"></div>
            </div>
            <% else %>
            <span class="label">queued</span>
            <% end %>
          </td>
        </tr>
        <% end %>
      </table>
      <%= link_to raw("Show more jobs / details &rarr;"), jobs_path, class: 'pull-right' %>
      <% end %>
    </div>
  </div>
</div>

<% elsif current_user %>
<<<<<<< HEAD
  <%= image_tag "dax.png", style: "float: left; max-width: 25%; margin-right: 2em" %>
=======
  <%= image_tag "dax.png", style: "float: right; max-width: 25%; margin-left: 2em" %>
>>>>>>> 18b95abb
  <h1>Welcome to Arvados, <%= current_user.first_name %>!</h1>
  <div class="row-fluid">
    <div class="col span8">
      <h4>Your account status</h4>
      <div class="well clearfix">
	<p><strong>New / inactive</strong></p>
	<p>
	  Your account must be activated by an Arvados administrator.  If this
	  is your first time accessing Arvados and would like to request
	  access, or you believe you are seeing the page in error, please 
	  <%= link_to "contact us", Rails.configuration.activation_contact_link %>.  
	  You should receive an email at the address you used to log in when
	  your account is activated.  In the mean time, you can 
	  <%= link_to "learn more about Arvados", "https://arvados.org/projects/arvados/wiki/Introduction_to_Arvados" %>,
	  and <%= link_to "read the Arvados user guide", "http://doc.arvados.org/user" %>.
	</p>
	<p>
	  <%= link_to raw('Contact us &#x2709;'),
	      Rails.configuration.activation_contact_link, class: "pull-right btn btn-primary" %></p>
      </div>
    </div>
  </div>
<% end %><|MERGE_RESOLUTION|>--- conflicted
+++ resolved
@@ -25,33 +25,32 @@
 
 <% if current_user.andand.is_active %>
 
-<<<<<<< HEAD
+
 <% if @my_ssh_keys.count == 0%>
-  <div class="alert alert-block alert-info row-fluid">
+  <div class="alert alert-info">
     <button type="button" class="close" data-dismiss="alert">&times;</button>
-    <div class="span6">
-    <p>I noticed that you have not yet set up an SSH public key for use with Arvados.  
+    <div class="span5" style="overflow: hidden; margin-right: 1em">
+      <%= image_tag "dax.png", style: "max-width: 10%; margin-right: 1em; float: left" %>
+      Hi, I noticed that you have not yet set up an SSH public key for use with Arvados.  
       <%= link_to "Click here to learn how to create a SSH key pair.",
-	  "http://doc.arvados.org/user/getting_started/ssh-access.html" %>
+	  "http://doc.arvados.org/user/getting_started/ssh-access.html", class: "alert-link" %>
       After you have created an SSH key, you can paste your SSH public key
       in the text box.
-    </p>
-    </div>
-    <div class="span5">
+    </div>
       <%= form_for AuthorizedKey.new do |f| %>
 	<%= hidden_field_tag :return_to, request.original_url %>
-	<%= f.text_area :public_key, cols: 40, rows: 5, value: "Put your public key here" %>
-	<%= f.submit :Save %>
+	<%= f.text_area :public_key, cols: 50, rows: 4, placeholder: "Paste your public key here", style: "width: 45%" %>
+	<%= f.submit :Save, value: raw("&check;"), class: "btn btn-primary", style: "vertical-align: top" %>
       <% end %>
-    </div>
-  </div>
-=======
+  </div>
+<% end %>
+
 <% if Collection.limit(1).where(created_by: current_user.uuid).count == 0 %>
 <div class="alert alert-block alert-info">
   <button type="button" class="close" data-dismiss="alert">&times;</button>
   <p><%= image_tag "dax.png", style: "max-width: 5%; margin-right: 1em" %>
     Hi, I noticed you haven't uploaded a new collection yet. 
-    <%= link_to "Click here to learn how to upload data to Arvados Keep.", "http://doc.arvados.org/user/tutorials/tutorial-keep.html", class: "" %>
+    <%= link_to "Click here to learn how to upload data to Arvados Keep.", "http://doc.arvados.org/user/tutorials/tutorial-keep.html", class: "alert-link" %>
   </p>
 </div>
 
@@ -62,7 +61,7 @@
   <button type="button" class="close" data-dismiss="alert">&times;</button>  
   <p><%= image_tag "dax.png", style: "max-width: 5%; margin-right: 1em" %>
     Hi, I noticed you haven't run a job yet. 
-    <%= link_to "Click here to learn how to run an Arvados Crunch job.", "http://doc.arvados.org/user/tutorials/tutorial-job1.html", class: "" %>
+    <%= link_to "Click here to learn how to run an Arvados Crunch job.", "http://doc.arvados.org/user/tutorials/tutorial-job1.html", class: "alert-link" %>
   </p>
 </div>
 <% end %>
@@ -72,10 +71,10 @@
   <button type="button" class="close" data-dismiss="alert">&times;</button>
   <p><%= image_tag "dax.png", style: "max-width: 5%; margin-right: 1em" %>
     Hi, I noticed you haven't run a pipeline yet.  
-    <%= link_to "Click here to learn how to run an Arvados Crunch pipeline.", "http://doc.arvados.org/user/tutorials/tutorial-new-pipeline.html", class: "" %>
+    <%= link_to "Click here to learn how to run an Arvados Crunch pipeline.", "http://doc.arvados.org/user/tutorials/tutorial-new-pipeline.html", class: "alert-link" %>
   </p>
 </div>
->>>>>>> 18b95abb
+
 <% end %>
 
 <div class="row-fluid">
@@ -184,11 +183,7 @@
 </div>
 
 <% elsif current_user %>
-<<<<<<< HEAD
   <%= image_tag "dax.png", style: "float: left; max-width: 25%; margin-right: 2em" %>
-=======
-  <%= image_tag "dax.png", style: "float: right; max-width: 25%; margin-left: 2em" %>
->>>>>>> 18b95abb
   <h1>Welcome to Arvados, <%= current_user.first_name %>!</h1>
   <div class="row-fluid">
     <div class="col span8">
