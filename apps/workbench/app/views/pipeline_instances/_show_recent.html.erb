<%= content_for :tab_line_buttons do %>
<%= form_tag({action: 'compare', controller: params[:controller], method: 'get'}, {method: 'get', id: 'compare', class: 'pull-right small-form-margin'}) do |f| %>
  <%= submit_tag 'Compare 2 or 3 selected', {class: 'btn btn-primary', disabled: true, style: 'display: none'} %>
  &nbsp;
<% end rescue nil %>
<% end %>

<%= render partial: "paging", locals: {results: @objects, object: @object} %>

<%= form_tag do |f| %>

<table class="table table-condensed table-fixedlayout">
  <colgroup>
    <col width="5%" />
    <col width="15%" />
    <col width="25%" />
    <col width="20%" />
    <col width="15%" />
    <col width="20%" />
  </colgroup>
  <thead>
    <tr class="contain-align-left">
      <th>
      </th><th>
	Status
      </th><th>
	Instance
      </th><th>
	Template
      </th><th>
	Owner
      </th><th>
	Age
      </th>
    </tr>
  </thead>
  <tbody>

    <% @objects.sort_by { |ob| ob.created_at }.reverse.each do |ob| %>

    <tr data-object-uuid="<%= ob.uuid %>">
      <td>
        <%= check_box_tag 'uuids[]', ob.uuid, false, :class => 'persistent-selection' %>
      </td><td>
        <%= render partial: 'pipeline_status_label', locals: {:p => ob} %>
      </td><td colspan="1">
        <%= link_to_if_arvados_object ob, friendly_name: true %>
      </td><td>
        <%= link_to_if_arvados_object ob.pipeline_template_uuid, friendly_name: true %>
      </td><td>
        <%= link_to_if_arvados_object ob.owner_uuid, friendly_name: true %>
      </td><td>
        <%= distance_of_time_in_words(ob.created_at, Time.now) %>
      </td>
    </tr>
    <tr>
      <td style="border-top: 0;" colspan="2">
      </td>
      <td style="border-top: 0; opacity: 0.5;" colspan="5">
        <% ob.components.each do |cname, c| %>
<<<<<<< HEAD
        <% status = if !(c.is_a?(Hash) && c[:job].is_a?(Hash))
                      nil
                    elsif c[:job][:success] == true
                      'success'
                    elsif c[:job][:success] == false
                      'danger'
                    elsif c[:job][:running] == true
                      'info'
                    else
                      'warning'
                    end %>
        <span class="label label-<%= status || 'default' %>"><%= cname.to_s %></span>
=======
          <% if c[:job] %>
            <%= render partial: "job_status_label", locals: {:j => c[:job], :title => cname.to_s } %>
          <% else %>
            <span class="label label-default"><%= cname.to_s %></span>            
          <% end %>
>>>>>>> bb45025e
        <% end %>
      </td>
    </tr>
    <% end %>

  </tbody>
</table>

<% end %>

<%= render partial: "paging", locals: {results: @objects, object: @object} %>

<% content_for :footer_js do %>
var showhide_compare = function() {
    var form = $('form#compare')[0];
    $('input[type=hidden][name="uuids[]"]', form).remove();
    $('input[type=submit]', form).prop('disabled',true).show();
    var checked_inputs = $('input[name="uuids[]"]:checked');
    if (checked_inputs.length >= 2 && checked_inputs.length <= 3) {
        checked_inputs.each(function(){
            if(this.checked) {
                $('input[type=submit]', form).prop('disabled',false).show();
                $(form).append($('<input type="hidden" name="uuids[]"/>').val(this.value));
            }
        });
    }
};
$('form input[name="uuids[]"]').on('click', showhide_compare);
showhide_compare();
<% end %><|MERGE_RESOLUTION|>--- conflicted
+++ resolved
@@ -58,26 +58,11 @@
       </td>
       <td style="border-top: 0; opacity: 0.5;" colspan="5">
         <% ob.components.each do |cname, c| %>
-<<<<<<< HEAD
-        <% status = if !(c.is_a?(Hash) && c[:job].is_a?(Hash))
-                      nil
-                    elsif c[:job][:success] == true
-                      'success'
-                    elsif c[:job][:success] == false
-                      'danger'
-                    elsif c[:job][:running] == true
-                      'info'
-                    else
-                      'warning'
-                    end %>
-        <span class="label label-<%= status || 'default' %>"><%= cname.to_s %></span>
-=======
           <% if c[:job] %>
             <%= render partial: "job_status_label", locals: {:j => c[:job], :title => cname.to_s } %>
           <% else %>
             <span class="label label-default"><%= cname.to_s %></span>            
           <% end %>
->>>>>>> bb45025e
         <% end %>
       </td>
     </tr>
