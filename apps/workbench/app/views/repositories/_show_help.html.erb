--- conflicted
+++ resolved
@@ -1,4 +1,7 @@
-<<<<<<< HEAD
+<%# Copyright (C) The Arvados Authors. All rights reserved.
+
+SPDX-License-Identifier: AGPL-3.0 %>
+
 <%
     filters = @filters + [["owner_uuid", "=", current_user.uuid]]
     example = Repository.all.order("name ASC").filter(filters).limit(1).results.first
@@ -6,13 +9,6 @@
 %>
 
 <% if example %>
-=======
-<%# Copyright (C) The Arvados Authors. All rights reserved.
-
-SPDX-License-Identifier: AGPL-3.0 %>
-
-<% if (example = @objects.select(&:push_url).first) %>
->>>>>>> 32c2f3d8
 
 <p>
 Sample git quick start:
