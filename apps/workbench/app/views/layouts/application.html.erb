--- conflicted
+++ resolved
@@ -44,203 +44,9 @@
 <%= piwik_tracking_tag %>
 </head>
 <body>
-<<<<<<< HEAD
-  <div id="wrapper" class="container-fluid">
-    <nav class="navbar navbar-default navbar-fixed-top" role="navigation">
-      <div class="navbar-header">
-        <button type="button" class="navbar-toggle" data-toggle="collapse" data-target=".navbar-collapse">
-          <span class="sr-only">Toggle navigation</span>
-          <span class="icon-bar"></span>
-          <span class="icon-bar"></span>
-          <span class="icon-bar"></span>
-        </button>
-        <a class="navbar-brand" href="/"><%= Rails.configuration.site_name.downcase rescue Rails.application.class.parent_name %></a>
-      </div>
-
-      <div class="collapse navbar-collapse">
-        <ul class="nav navbar-nav navbar-right">
-
-          <li>
-            <a><i class="rotating loading glyphicon glyphicon-refresh"></i></a>
-          </li>
-
-          <% if current_user %>
-          <!-- XXX placeholder for this when search is implemented
-          <li>
-            <form class="navbar-form" role="search">
-              <div class="input-group" style="width: 220px">
-                <input type="text" class="form-control" placeholder="search">
-                <span class="input-group-addon"><span class="glyphicon glyphicon-search"></span></span>
-              </div>
-            </form>
-          </li>
-          -->
-
-          <li>
-            <%= link_to(url_for(
-                       action: 'choose',
-                       controller: 'search',
-                       title: 'Search',
-                       action_name: 'Show',
-                       action_href: url_for(controller: :actions, action: :show),
-                       action_method: 'get',
-                       action_data: {selection_param: 'uuid', success: 'redirect-to-created-object'}.to_json),
-                      { class: "", remote: true, method: 'get' }) do %>
-              <i class="fa fa-fw fa-search"></i> Search
-            <% end %>
-          </li>
-
-          <li class="dropdown notification-menu">
-            <a href="#" class="dropdown-toggle" data-toggle="dropdown" id="notifications-menu">
-              <span class="badge badge-alert notification-count"><%= @notification_count %></span>
-              <%= current_user.email %>
-            </a>
-            <ul class="dropdown-menu" role="menu">
-              <% if current_user.is_active %>
-              <li role="presentation"><a href="/authorized_keys" role="menuitem"><i class="fa fa-key fa-fw"></i> Manage ssh keys</a></li>
-              <li role="presentation"><a href="/api_client_authorizations" role="menuitem"><i class="fa fa-ticket fa-fw"></i> Manage API tokens</a></li>
-              <li role="presentation" class="divider"></li>
-              <% end %>
-              <li role="presentation"><a href="<%= logout_path %>" role="menuitem"><i class="fa fa-sign-out fa-fw"></i> Log out</a></li>
-              <% if current_user.is_active and
-                    (@notifications || []).length > 0 %>
-                <li role="presentation" class="divider"></li>
-                <% @notifications.each_with_index do |n, i| %>
-                  <% if i > 0 %><li class="divider"></li><% end %>
-                  <li class="notification"><%= n.call(self) %></li>
-                <% end %>
-              <% end %>
-            </ul>
-          </li>
-
-          <li class="dropdown selection-menu">
-            <a href="#" class="dropdown-toggle" data-toggle="dropdown">
-              <span class="fa fa-lg fa-paperclip"></span>
-              <span class="badge" id="persistent-selection-count"></span>
-            </a>
-            <ul class="dropdown-menu" role="menu" id="persistent-selection-list">
-              <%= form_tag '/actions' do %>
-                <%= hidden_field_tag 'uuid', @object.andand.uuid %>
-                <div id="selection-form-content"></div>
-              <% end %>
-            </ul>
-          </li>
-
-          <% if current_user.is_active %>
-            <li class="dropdown">
-              <a href="#" class="dropdown-toggle" data-toggle="dropdown" id="system-menu">
-                <span class="fa fa-lg fa-gear"></span>
-              </a>
-              <ul class="dropdown-menu" role="menu">
-                <li role="presentation" class="dropdown-header">
-                  Settings
-                </li>
-                <li role="presentation"><a href="/repositories">
-                    <i class="fa fa-lg fa-code-fork fa-fw"></i> Repositories
-                </a></li>
-                <li role="presentation"><a href="/virtual_machines">
-                    <i class="fa fa-lg fa-terminal fa-fw"></i> Virtual machines
-                </a></li>
-                <li role="presentation"><a href="/links">
-                    <i class="fa fa-lg fa-arrows-h fa-fw"></i> Links
-                </a></li>
-                <% if current_user.andand.is_admin %>
-                  <li role="presentation"><a href="/users">
-                      <i class="fa fa-lg fa-user fa-fw"></i> Users
-                  </a></li>
-                <% end %>
-                <li role="presentation"><a href="/groups">
-                    <i class="fa fa-lg fa-users fa-fw"></i> Groups
-                </a></li>
-                <li role="presentation"><a href="/nodes">
-                    <i class="fa fa-lg fa-cloud fa-fw"></i> Compute nodes
-                </a></li>
-                <li role="presentation"><a href="/keep_services">
-                    <i class="fa fa-lg fa-exchange fa-fw"></i> Keep services
-                </a></li>
-                <li role="presentation"><a href="/keep_disks">
-                    <i class="fa fa-lg fa-hdd-o fa-fw"></i> Keep disks
-                </a></li>
-              </ul>
-            </li>
-          <% end %>
-          <% else %>
-            <li><a href="<%= arvados_api_client.arvados_login_url(return_to: root_url) %>">Log in</a></li>
-          <% end %>
-
-          <li class="dropdown help-menu">
-            <a href="#" class="dropdown-toggle" data-toggle="dropdown" id="arv-help">
-              <span class="fa fa-lg fa-question-circle"></span>
-            </a>
-            <ul class="dropdown-menu">
-              <li><%= link_to raw('<i class="fa fa-book fa-fw"></i> Tutorials and User guide'), "#{Rails.configuration.arvados_docsite}/user", target: "_blank" %></li>
-              <li><%= link_to raw('<i class="fa fa-book fa-fw"></i> API Reference'), "#{Rails.configuration.arvados_docsite}/api", target: "_blank" %></li>
-              <li><%= link_to raw('<i class="fa fa-book fa-fw"></i> SDK Reference'), "#{Rails.configuration.arvados_docsite}/sdk", target: "_blank" %></li>
-            </ul>
-          </li>
-        </ul>
-      </div><!-- /.navbar-collapse -->
-    </nav>
-
-    <% if current_user.andand.is_active %>
-      <nav class="navbar navbar-default breadcrumbs" role="navigation">
-        <ul class="nav navbar-nav navbar-left">
-          <li>
-            <a href="/">
-              <i class="fa fa-lg fa-fw fa-home"></i>
-              Home
-            </a>
-          </li>
-          <li class="nav-separator">
-            <i class="fa fa-lg fa-angle-double-right"></i>
-          </li>
-          <li class="dropdown">
-            <a href="#" class="dropdown-toggle" data-toggle="dropdown" id="projects-menu">
-              Projects
-              <span class="caret"></span>
-            </a>
-            <ul class="dropdown-menu" role="menu">
-            <%= render partial: "projects_tree_menu", locals: {
-                  :project_link_to => Proc.new do |pnode, &block|
-                    link_to(project_path(pnode[:object].uuid), data: {object_uuid: pnode[:object].uuid, name: 'name'}, &block)
-                  end,
-                  :top_button => Proc.new do %>
-                    <% link_to projects_path, method: 'post', class: 'btn btn-xs btn-default pull-right' do %>
-                      <i class="fa fa-plus"></i> New project
-                    <% end %>
-                  <% end %>
-            <% } %>
-            </ul>
-          </li>
-          <% project_breadcrumbs.each do |p| %>
-            <li class="nav-separator">
-              <i class="fa fa-lg fa-angle-double-right"></i>
-            </li>
-            <li>
-              <%= link_to(p.name, project_path(p.uuid), data: {object_uuid: p.uuid, name: 'name'}) %>
-            </li>
-          <% end %>
-        </ul>
-      </nav>
-    <% end %>
-
-    <div id="page-wrapper">
-      <%= yield %>
-    </div>
-  </div>
-
-  <%= yield :footer_html %>
-  <%= piwik_tracking_tag %>
-  <%= javascript_tag do %>
-  <%= yield :footer_js %>
-  <% end %>
-
-<div class="modal-container"></div>
-=======
 <%= render template: 'layouts/body' %>
 <%= javascript_tag do %>
 <%= yield :footer_js %>
 <% end %>
->>>>>>> 29e5eb86
 </body>
 </html>