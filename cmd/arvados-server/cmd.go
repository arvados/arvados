// Copyright (C) The Arvados Authors. All rights reserved.
//
// SPDX-License-Identifier: AGPL-3.0

package main

import (
	"os"

	"git.arvados.org/arvados.git/lib/boot"
	"git.arvados.org/arvados.git/lib/cloud/cloudtest"
	"git.arvados.org/arvados.git/lib/cmd"
	"git.arvados.org/arvados.git/lib/config"
	"git.arvados.org/arvados.git/lib/controller"
	"git.arvados.org/arvados.git/lib/crunchrun"
	"git.arvados.org/arvados.git/lib/dispatchcloud"
<<<<<<< HEAD
	"git.arvados.org/arvados.git/services/ws"
=======
	"git.arvados.org/arvados.git/lib/install"
>>>>>>> 1dcef97d
)

var (
	handler = cmd.Multi(map[string]cmd.Handler{
		"version":   cmd.Version,
		"-version":  cmd.Version,
		"--version": cmd.Version,

		"boot":            boot.Command,
		"cloudtest":       cloudtest.Command,
		"config-check":    config.CheckCommand,
		"config-dump":     config.DumpCommand,
		"config-defaults": config.DumpDefaultsCommand,
		"controller":      controller.Command,
		"crunch-run":      crunchrun.Command,
		"dispatch-cloud":  dispatchcloud.Command,
<<<<<<< HEAD
		"ws":              ws.Command,
=======
		"install":         install.Command,
>>>>>>> 1dcef97d
	})
)

func main() {
	os.Exit(handler.RunCommand(os.Args[0], os.Args[1:], os.Stdin, os.Stdout, os.Stderr))
}<|MERGE_RESOLUTION|>--- conflicted
+++ resolved
@@ -14,11 +14,8 @@
 	"git.arvados.org/arvados.git/lib/controller"
 	"git.arvados.org/arvados.git/lib/crunchrun"
 	"git.arvados.org/arvados.git/lib/dispatchcloud"
-<<<<<<< HEAD
+	"git.arvados.org/arvados.git/lib/install"
 	"git.arvados.org/arvados.git/services/ws"
-=======
-	"git.arvados.org/arvados.git/lib/install"
->>>>>>> 1dcef97d
 )
 
 var (
@@ -30,16 +27,13 @@
 		"boot":            boot.Command,
 		"cloudtest":       cloudtest.Command,
 		"config-check":    config.CheckCommand,
+		"config-defaults": config.DumpDefaultsCommand,
 		"config-dump":     config.DumpCommand,
-		"config-defaults": config.DumpDefaultsCommand,
 		"controller":      controller.Command,
 		"crunch-run":      crunchrun.Command,
 		"dispatch-cloud":  dispatchcloud.Command,
-<<<<<<< HEAD
+		"install":         install.Command,
 		"ws":              ws.Command,
-=======
-		"install":         install.Command,
->>>>>>> 1dcef97d
 	})
 )
 
