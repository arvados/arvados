--- conflicted
+++ resolved
@@ -56,7 +56,6 @@
 
 // MakeKeepClient creates a new KeepClient by contacting the API server to discover Keep servers.
 func MakeKeepClient(arv *arvadosclient.ArvadosClient) (*KeepClient, error) {
-<<<<<<< HEAD
 	kc := New(arv)
 	return kc, kc.DiscoverKeepServers()
 }
@@ -64,10 +63,6 @@
 // New func creates a new KeepClient struct.
 // This func does not discover keep servers. It is the caller's responsibility.
 func New(arv *arvadosclient.ArvadosClient) *KeepClient {
-=======
-	var matchTrue = regexp.MustCompile("^(?i:1|yes|true)$")
-	insecure := matchTrue.MatchString(os.Getenv("ARVADOS_API_HOST_INSECURE"))
-
 	defaultReplicationLevel := 2
 	value, err := arv.Discovery("defaultCollectionReplication")
 	if err == nil {
@@ -77,18 +72,13 @@
 		}
 	}
 
->>>>>>> f19e50e9
 	kc := &KeepClient{
 		Arvados:       arv,
 		Want_replicas: defaultReplicationLevel,
 		Using_proxy:   false,
 		Client: &http.Client{Transport: &http.Transport{
-<<<<<<< HEAD
 			TLSClientConfig: &tls.Config{InsecureSkipVerify: arv.ApiInsecure}}},
-=======
-			TLSClientConfig: &tls.Config{InsecureSkipVerify: insecure}}},
 		Retries: 2,
->>>>>>> f19e50e9
 	}
 	return kc
 }
