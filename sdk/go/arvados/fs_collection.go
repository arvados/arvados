// Copyright (C) The Arvados Authors. All rights reserved.
//
// SPDX-License-Identifier: Apache-2.0

package arvados

import (
	"bytes"
	"context"
	"encoding/json"
	"fmt"
	"io"
	"os"
	"path"
	"regexp"
	"sort"
	"strconv"
	"strings"
	"sync"
	"sync/atomic"
	"time"
)

var (
	maxBlockSize      = 1 << 26
	concurrentWriters = 4 // max goroutines writing to Keep in background and during flush()
)

// A CollectionFileSystem is a FileSystem that can be serialized as a
// manifest and stored as a collection.
type CollectionFileSystem interface {
	FileSystem

	// Flush all file data to Keep and return a snapshot of the
	// filesystem suitable for saving as (Collection)ManifestText.
	// Prefix (normally ".") is a top level directory, effectively
	// prepended to all paths in the returned manifest.
	MarshalManifest(prefix string) (string, error)

	// Total data bytes in all files.
	Size() int64
}

type collectionFileSystem struct {
	fileSystem
	uuid           string
	savedPDH       atomic.Value
	replicas       int
	storageClasses []string
	// guessSignatureTTL tracks a lower bound for the server's
	// configured BlobSigningTTL. The guess is initially zero, and
	// increases when we come across a signature with an expiry
	// time further in the future than the previous guess.
	//
	// When the guessed TTL is much smaller than the real TTL,
	// preemptive signature refresh is delayed or missed entirely,
	// which is OK.
	guessSignatureTTL time.Duration
	holdCheckChanges  time.Time
	lockCheckChanges  sync.Mutex
}

// FileSystem returns a CollectionFileSystem for the collection.
func (c *Collection) FileSystem(client apiClient, kc keepClient) (CollectionFileSystem, error) {
	modTime := c.ModifiedAt
	if modTime.IsZero() {
		modTime = time.Now()
	}
	fs := &collectionFileSystem{
		uuid:           c.UUID,
		storageClasses: c.StorageClassesDesired,
		fileSystem: fileSystem{
			fsBackend: keepBackend{apiClient: client, keepClient: kc},
			thr:       newThrottle(concurrentWriters),
		},
	}
	fs.savedPDH.Store(c.PortableDataHash)
	if r := c.ReplicationDesired; r != nil {
		fs.replicas = *r
	}
	root := &dirnode{
		fs: fs,
		treenode: treenode{
			fileinfo: fileinfo{
				name:    ".",
				mode:    os.ModeDir | 0755,
				modTime: modTime,
				sys:     func() interface{} { return c },
			},
			inodes: make(map[string]inode),
		},
	}
	root.SetParent(root, ".")
	if err := root.loadManifest(c.ManifestText); err != nil {
		return nil, err
	}
	backdateTree(root, modTime)
	fs.root = root
	return fs, nil
}

// caller must have lock (or guarantee no concurrent accesses somehow)
func eachNode(n inode, ffunc func(*filenode), dfunc func(*dirnode)) {
	switch n := n.(type) {
	case *filenode:
		if ffunc != nil {
			ffunc(n)
		}
	case *dirnode:
		if dfunc != nil {
			dfunc(n)
		}
		for _, n := range n.inodes {
			eachNode(n, ffunc, dfunc)
		}
	}
}

// caller must have lock (or guarantee no concurrent accesses somehow)
func backdateTree(n inode, modTime time.Time) {
	eachNode(n, func(fn *filenode) {
		fn.fileinfo.modTime = modTime
	}, func(dn *dirnode) {
		dn.fileinfo.modTime = modTime
	})
}

// Approximate portion of signature TTL remaining, usually between 0
// and 1, or negative if some signatures have expired.
func (fs *collectionFileSystem) signatureTimeLeft() (float64, time.Duration) {
	var (
		now      = time.Now()
		earliest = now.Add(time.Hour * 24 * 7 * 365)
		latest   time.Time
	)
	fs.fileSystem.root.RLock()
	eachNode(fs.root, func(fn *filenode) {
		fn.Lock()
		defer fn.Unlock()
		for _, seg := range fn.segments {
			seg, ok := seg.(storedSegment)
			if !ok {
				continue
			}
			expiryTime, err := signatureExpiryTime(seg.locator)
			if err != nil {
				continue
			}
			if expiryTime.Before(earliest) {
				earliest = expiryTime
			}
			if expiryTime.After(latest) {
				latest = expiryTime
			}
		}
	}, nil)
	fs.fileSystem.root.RUnlock()

	if latest.IsZero() {
		// No signatures == 100% of TTL remaining.
		return 1, 1
	}

	ttl := latest.Sub(now)
	fs.fileSystem.root.Lock()
	{
		if ttl > fs.guessSignatureTTL {
			// ttl is closer to the real TTL than
			// guessSignatureTTL.
			fs.guessSignatureTTL = ttl
		} else {
			// Use the previous best guess to compute the
			// portion remaining (below, after unlocking
			// mutex).
			ttl = fs.guessSignatureTTL
		}
	}
	fs.fileSystem.root.Unlock()

	return earliest.Sub(now).Seconds() / ttl.Seconds(), ttl
}

func (fs *collectionFileSystem) updateSignatures(newmanifest string) {
	newLoc := map[string]string{}
	for _, tok := range regexp.MustCompile(`\S+`).FindAllString(newmanifest, -1) {
		if mBlkRe.MatchString(tok) {
			newLoc[stripAllHints(tok)] = tok
		}
	}
	fs.fileSystem.root.Lock()
	defer fs.fileSystem.root.Unlock()
	eachNode(fs.root, func(fn *filenode) {
		fn.Lock()
		defer fn.Unlock()
		for idx, seg := range fn.segments {
			seg, ok := seg.(storedSegment)
			if !ok {
				continue
			}
			loc, ok := newLoc[stripAllHints(seg.locator)]
			if !ok {
				continue
			}
			seg.locator = loc
			fn.segments[idx] = seg
		}
	}, nil)
}

func (fs *collectionFileSystem) newNode(name string, perm os.FileMode, modTime time.Time) (node inode, err error) {
	if name == "" || name == "." || name == ".." {
		return nil, ErrInvalidArgument
	}
	if perm.IsDir() {
		return &dirnode{
			fs: fs,
			treenode: treenode{
				fileinfo: fileinfo{
					name:    name,
					mode:    perm | os.ModeDir,
					modTime: modTime,
				},
				inodes: make(map[string]inode),
			},
		}, nil
	}
	return &filenode{
		fs: fs,
		fileinfo: fileinfo{
			name:    name,
			mode:    perm & ^os.ModeDir,
			modTime: modTime,
		},
	}, nil
}

func (fs *collectionFileSystem) Child(name string, replace func(inode) (inode, error)) (inode, error) {
	return fs.rootnode().Child(name, replace)
}

func (fs *collectionFileSystem) FS() FileSystem {
	return fs
}

func (fs *collectionFileSystem) FileInfo() os.FileInfo {
	return fs.rootnode().FileInfo()
}

func (fs *collectionFileSystem) IsDir() bool {
	return true
}

func (fs *collectionFileSystem) Lock() {
	fs.rootnode().Lock()
}

func (fs *collectionFileSystem) Unlock() {
	fs.rootnode().Unlock()
}

func (fs *collectionFileSystem) RLock() {
	fs.rootnode().RLock()
}

func (fs *collectionFileSystem) RUnlock() {
	fs.rootnode().RUnlock()
}

func (fs *collectionFileSystem) Parent() inode {
	return fs.rootnode().Parent()
}

func (fs *collectionFileSystem) Read(_ []byte, ptr filenodePtr) (int, filenodePtr, error) {
	return 0, ptr, ErrInvalidOperation
}

func (fs *collectionFileSystem) Write(_ []byte, ptr filenodePtr) (int, filenodePtr, error) {
	return 0, ptr, ErrInvalidOperation
}

func (fs *collectionFileSystem) Readdir() ([]os.FileInfo, error) {
	return fs.rootnode().Readdir()
}

func (fs *collectionFileSystem) SetParent(parent inode, name string) {
	fs.rootnode().SetParent(parent, name)
}

func (fs *collectionFileSystem) Truncate(int64) error {
	return ErrInvalidOperation
}

// Check for and incorporate upstream changes. If force==false, this
// is a no-op except once every ttl/100 or so.
//
// Return value is true if new content was loaded from upstream and
// any unsaved local changes have been discarded.
func (fs *collectionFileSystem) checkChangesOnServer(force bool) (bool, error) {
	if fs.uuid == "" && fs.savedPDH.Load() == "" {
		return false, nil
	}

	fs.lockCheckChanges.Lock()
	if !force && fs.holdCheckChanges.After(time.Now()) {
		fs.lockCheckChanges.Unlock()
		return false, nil
	}
	remain, ttl := fs.signatureTimeLeft()
	if remain > 0.01 {
		fs.holdCheckChanges = time.Now().Add(ttl / 100)
	}
	fs.lockCheckChanges.Unlock()

	if !force && remain >= 0.5 {
		// plenty of time left on current signatures
		return false, nil
	}

	getparams := map[string]interface{}{"select": []string{"portable_data_hash", "manifest_text"}}
	if fs.uuid != "" {
		var coll Collection
		err := fs.RequestAndDecode(&coll, "GET", "arvados/v1/collections/"+fs.uuid, nil, getparams)
		if err != nil {
			return false, err
		}
		if coll.PortableDataHash != fs.savedPDH.Load().(string) {
			// collection has changed upstream since we
			// last loaded or saved. Refresh local data,
			// losing any unsaved local changes.
			newfs, err := coll.FileSystem(fs.fileSystem.fsBackend, fs.fileSystem.fsBackend)
			if err != nil {
				return false, err
			}
			snap, err := Snapshot(newfs, "/")
			if err != nil {
				return false, err
			}
			err = Splice(fs, "/", snap)
			if err != nil {
				return false, err
			}
			fs.savedPDH.Store(coll.PortableDataHash)
			return true, nil
		}
		fs.updateSignatures(coll.ManifestText)
		return false, nil
	}
	if pdh := fs.savedPDH.Load().(string); pdh != "" {
		var coll Collection
		err := fs.RequestAndDecode(&coll, "GET", "arvados/v1/collections/"+pdh, nil, getparams)
		if err != nil {
			return false, err
		}
		fs.updateSignatures(coll.ManifestText)
	}
	return false, nil
}

// Refresh signature on a single locator, if necessary. Assume caller
// has lock. If an update is needed, and there are any storedSegments
// whose signatures can be updated, start a background task to update
// them asynchronously when the caller releases locks.
func (fs *collectionFileSystem) refreshSignature(locator string) string {
	exp, err := signatureExpiryTime(locator)
	if err != nil || exp.Sub(time.Now()) > time.Minute {
		// Synchronous update is not needed. Start an
		// asynchronous update if needed.
		go fs.checkChangesOnServer(false)
		return locator
	}
	var manifests string
	for _, id := range []string{fs.uuid, fs.savedPDH.Load().(string)} {
		if id == "" {
			continue
		}
		var coll Collection
		err := fs.RequestAndDecode(&coll, "GET", "arvados/v1/collections/"+id, nil, map[string]interface{}{"select": []string{"portable_data_hash", "manifest_text"}})
		if err != nil {
			continue
		}
		manifests += coll.ManifestText
	}
	hash := stripAllHints(locator)
	for _, tok := range regexp.MustCompile(`\S+`).FindAllString(manifests, -1) {
		if mBlkRe.MatchString(tok) {
			if stripAllHints(tok) == hash {
				locator = tok
				break
			}
		}
	}
	go fs.updateSignatures(manifests)
	return locator
}

func (fs *collectionFileSystem) Sync() error {
	refreshed, err := fs.checkChangesOnServer(true)
	if err != nil {
		return err
	}
	if refreshed || fs.uuid == "" {
		return nil
	}
	txt, err := fs.MarshalManifest(".")
	if err != nil {
		return fmt.Errorf("sync failed: %s", err)
	}
	if PortableDataHash(txt) == fs.savedPDH.Load() {
		// No local changes since last save or initial load.
		return nil
	}
	coll := Collection{
		UUID:         fs.uuid,
		ManifestText: txt,
	}

	selectFields := []string{"uuid", "portable_data_hash"}
	fs.lockCheckChanges.Lock()
	remain, _ := fs.signatureTimeLeft()
	fs.lockCheckChanges.Unlock()
	if remain < 0.5 {
		selectFields = append(selectFields, "manifest_text")
	}

	err = fs.RequestAndDecode(&coll, "PUT", "arvados/v1/collections/"+fs.uuid, nil, map[string]interface{}{
		"collection": map[string]string{
			"manifest_text": coll.ManifestText,
		},
		"select": selectFields,
	})
	if err != nil {
		return fmt.Errorf("sync failed: update %s: %w", fs.uuid, err)
	}
	fs.updateSignatures(coll.ManifestText)
	fs.savedPDH.Store(coll.PortableDataHash)
	return nil
}

func (fs *collectionFileSystem) Flush(path string, shortBlocks bool) error {
	node, err := rlookup(fs.fileSystem.root, path)
	if err != nil {
		return err
	}
	dn, ok := node.(*dirnode)
	if !ok {
		return ErrNotADirectory
	}
	dn.Lock()
	defer dn.Unlock()
	names := dn.sortedNames()
	if path != "" {
		// Caller only wants to flush the specified dir,
		// non-recursively.  Drop subdirs from the list of
		// names.
		var filenames []string
		for _, name := range names {
			if _, ok := dn.inodes[name].(*filenode); ok {
				filenames = append(filenames, name)
			}
		}
		names = filenames
	}
	for _, name := range names {
		child := dn.inodes[name]
		child.Lock()
		defer child.Unlock()
	}
	return dn.flush(context.TODO(), names, flushOpts{sync: false, shortBlocks: shortBlocks})
}

func (fs *collectionFileSystem) MemorySize() int64 {
	return fs.fileSystem.root.(*dirnode).MemorySize()
}

func (fs *collectionFileSystem) MarshalManifest(prefix string) (string, error) {
	fs.fileSystem.root.Lock()
	defer fs.fileSystem.root.Unlock()
	return fs.fileSystem.root.(*dirnode).marshalManifest(context.TODO(), prefix)
}

func (fs *collectionFileSystem) Size() int64 {
	return fs.fileSystem.root.(*dirnode).TreeSize()
}

func (fs *collectionFileSystem) Snapshot() (inode, error) {
	return fs.fileSystem.root.Snapshot()
}

func (fs *collectionFileSystem) Splice(r inode) error {
	return fs.fileSystem.root.Splice(r)
}

// filenodePtr is an offset into a file that is (usually) efficient to
// seek to. Specifically, if filenode.repacked==filenodePtr.repacked
// then
// filenode.segments[filenodePtr.segmentIdx][filenodePtr.segmentOff]
// corresponds to file offset filenodePtr.off. Otherwise, it is
// necessary to reexamine len(filenode.segments[0]) etc. to find the
// correct segment and offset.
type filenodePtr struct {
	off        int64
	segmentIdx int
	segmentOff int
	repacked   int64
}

// seek returns a ptr that is consistent with both startPtr.off and
// the current state of fn. The caller must already hold fn.RLock() or
// fn.Lock().
//
// If startPtr is beyond EOF, ptr.segment* will indicate precisely
// EOF.
//
// After seeking:
//
//     ptr.segmentIdx == len(filenode.segments) // i.e., at EOF
//     ||
//     filenode.segments[ptr.segmentIdx].Len() > ptr.segmentOff
func (fn *filenode) seek(startPtr filenodePtr) (ptr filenodePtr) {
	ptr = startPtr
	if ptr.off < 0 {
		// meaningless anyway
		return
	} else if ptr.off >= fn.fileinfo.size {
		ptr.segmentIdx = len(fn.segments)
		ptr.segmentOff = 0
		ptr.repacked = fn.repacked
		return
	} else if ptr.repacked == fn.repacked {
		// segmentIdx and segmentOff accurately reflect
		// ptr.off, but might have fallen off the end of a
		// segment
		if ptr.segmentOff >= fn.segments[ptr.segmentIdx].Len() {
			ptr.segmentIdx++
			ptr.segmentOff = 0
		}
		return
	}
	defer func() {
		ptr.repacked = fn.repacked
	}()
	if ptr.off >= fn.fileinfo.size {
		ptr.segmentIdx, ptr.segmentOff = len(fn.segments), 0
		return
	}
	// Recompute segmentIdx and segmentOff.  We have already
	// established fn.fileinfo.size > ptr.off >= 0, so we don't
	// have to deal with edge cases here.
	var off int64
	for ptr.segmentIdx, ptr.segmentOff = 0, 0; off < ptr.off; ptr.segmentIdx++ {
		// This would panic (index out of range) if
		// fn.fileinfo.size were larger than
		// sum(fn.segments[i].Len()) -- but that can't happen
		// because we have ensured fn.fileinfo.size is always
		// accurate.
		segLen := int64(fn.segments[ptr.segmentIdx].Len())
		if off+segLen > ptr.off {
			ptr.segmentOff = int(ptr.off - off)
			break
		}
		off += segLen
	}
	return
}

// filenode implements inode.
type filenode struct {
	parent   inode
	fs       *collectionFileSystem
	fileinfo fileinfo
	segments []segment
	// number of times `segments` has changed in a
	// way that might invalidate a filenodePtr
	repacked int64
	memsize  int64 // bytes in memSegments
	sync.RWMutex
	nullnode
}

// caller must have lock
func (fn *filenode) appendSegment(e segment) {
	fn.segments = append(fn.segments, e)
	fn.fileinfo.size += int64(e.Len())
}

func (fn *filenode) SetParent(p inode, name string) {
	fn.Lock()
	defer fn.Unlock()
	fn.parent = p
	fn.fileinfo.name = name
}

func (fn *filenode) Parent() inode {
	fn.RLock()
	defer fn.RUnlock()
	return fn.parent
}

func (fn *filenode) FS() FileSystem {
	return fn.fs
}

func (fn *filenode) MemorySize() (size int64) {
	fn.RLock()
	defer fn.RUnlock()
	size = 64
	for _, seg := range fn.segments {
		size += 64
		if seg, ok := seg.(*memSegment); ok {
			size += int64(seg.Len())
		}
	}
	return
}

// Read reads file data from a single segment, starting at startPtr,
// into p. startPtr is assumed not to be up-to-date. Caller must have
// RLock or Lock.
func (fn *filenode) Read(p []byte, startPtr filenodePtr) (n int, ptr filenodePtr, err error) {
	ptr = fn.seek(startPtr)
	if ptr.off < 0 {
		err = ErrNegativeOffset
		return
	}
	if ptr.segmentIdx >= len(fn.segments) {
		err = io.EOF
		return
	}
	if ss, ok := fn.segments[ptr.segmentIdx].(storedSegment); ok {
		ss.locator = fn.fs.refreshSignature(ss.locator)
		fn.segments[ptr.segmentIdx] = ss
	}
	n, err = fn.segments[ptr.segmentIdx].ReadAt(p, int64(ptr.segmentOff))
	if n > 0 {
		ptr.off += int64(n)
		ptr.segmentOff += n
		if ptr.segmentOff == fn.segments[ptr.segmentIdx].Len() {
			ptr.segmentIdx++
			ptr.segmentOff = 0
			if ptr.segmentIdx < len(fn.segments) && err == io.EOF {
				err = nil
			}
		}
	}
	return
}

func (fn *filenode) Size() int64 {
	fn.RLock()
	defer fn.RUnlock()
	return fn.fileinfo.Size()
}

func (fn *filenode) FileInfo() os.FileInfo {
	fn.RLock()
	defer fn.RUnlock()
	return fn.fileinfo
}

func (fn *filenode) Truncate(size int64) error {
	fn.Lock()
	defer fn.Unlock()
	return fn.truncate(size)
}

func (fn *filenode) truncate(size int64) error {
	if size == fn.fileinfo.size {
		return nil
	}
	fn.repacked++
	if size < fn.fileinfo.size {
		ptr := fn.seek(filenodePtr{off: size})
		for i := ptr.segmentIdx; i < len(fn.segments); i++ {
			if seg, ok := fn.segments[i].(*memSegment); ok {
				fn.memsize -= int64(seg.Len())
			}
		}
		if ptr.segmentOff == 0 {
			fn.segments = fn.segments[:ptr.segmentIdx]
		} else {
			fn.segments = fn.segments[:ptr.segmentIdx+1]
			switch seg := fn.segments[ptr.segmentIdx].(type) {
			case *memSegment:
				seg.Truncate(ptr.segmentOff)
				fn.memsize += int64(seg.Len())
			default:
				fn.segments[ptr.segmentIdx] = seg.Slice(0, ptr.segmentOff)
			}
		}
		fn.fileinfo.size = size
		return nil
	}
	for size > fn.fileinfo.size {
		grow := size - fn.fileinfo.size
		var seg *memSegment
		var ok bool
		if len(fn.segments) == 0 {
			seg = &memSegment{}
			fn.segments = append(fn.segments, seg)
		} else if seg, ok = fn.segments[len(fn.segments)-1].(*memSegment); !ok || seg.Len() >= maxBlockSize {
			seg = &memSegment{}
			fn.segments = append(fn.segments, seg)
		}
		if maxgrow := int64(maxBlockSize - seg.Len()); maxgrow < grow {
			grow = maxgrow
		}
		seg.Truncate(seg.Len() + int(grow))
		fn.fileinfo.size += grow
		fn.memsize += grow
	}
	return nil
}

// Write writes data from p to the file, starting at startPtr,
// extending the file size if necessary. Caller must have Lock.
func (fn *filenode) Write(p []byte, startPtr filenodePtr) (n int, ptr filenodePtr, err error) {
	if startPtr.off > fn.fileinfo.size {
		if err = fn.truncate(startPtr.off); err != nil {
			return 0, startPtr, err
		}
	}
	ptr = fn.seek(startPtr)
	if ptr.off < 0 {
		err = ErrNegativeOffset
		return
	}
	for len(p) > 0 && err == nil {
		cando := p
		if len(cando) > maxBlockSize {
			cando = cando[:maxBlockSize]
		}
		// Rearrange/grow fn.segments (and shrink cando if
		// needed) such that cando can be copied to
		// fn.segments[ptr.segmentIdx] at offset
		// ptr.segmentOff.
		cur := ptr.segmentIdx
		prev := ptr.segmentIdx - 1
		var curWritable bool
		if cur < len(fn.segments) {
			_, curWritable = fn.segments[cur].(*memSegment)
		}
		var prevAppendable bool
		if prev >= 0 && fn.segments[prev].Len() < maxBlockSize {
			_, prevAppendable = fn.segments[prev].(*memSegment)
		}
		if ptr.segmentOff > 0 && !curWritable {
			// Split a non-writable block.
			if max := fn.segments[cur].Len() - ptr.segmentOff; max <= len(cando) {
				// Truncate cur, and insert a new
				// segment after it.
				cando = cando[:max]
				fn.segments = append(fn.segments, nil)
				copy(fn.segments[cur+1:], fn.segments[cur:])
			} else {
				// Split cur into two copies, truncate
				// the one on the left, shift the one
				// on the right, and insert a new
				// segment between them.
				fn.segments = append(fn.segments, nil, nil)
				copy(fn.segments[cur+2:], fn.segments[cur:])
				fn.segments[cur+2] = fn.segments[cur+2].Slice(ptr.segmentOff+len(cando), -1)
			}
			cur++
			prev++
			seg := &memSegment{}
			seg.Truncate(len(cando))
			fn.memsize += int64(len(cando))
			fn.segments[cur] = seg
			fn.segments[prev] = fn.segments[prev].Slice(0, ptr.segmentOff)
			ptr.segmentIdx++
			ptr.segmentOff = 0
			fn.repacked++
			ptr.repacked++
		} else if curWritable {
			if fit := int(fn.segments[cur].Len()) - ptr.segmentOff; fit < len(cando) {
				cando = cando[:fit]
			}
		} else {
			if prevAppendable {
				// Shrink cando if needed to fit in
				// prev segment.
				if cangrow := maxBlockSize - fn.segments[prev].Len(); cangrow < len(cando) {
					cando = cando[:cangrow]
				}
			}

			if cur == len(fn.segments) {
				// ptr is at EOF, filesize is changing.
				fn.fileinfo.size += int64(len(cando))
			} else if el := fn.segments[cur].Len(); el <= len(cando) {
				// cando is long enough that we won't
				// need cur any more. shrink cando to
				// be exactly as long as cur
				// (otherwise we'd accidentally shift
				// the effective position of all
				// segments after cur).
				cando = cando[:el]
				copy(fn.segments[cur:], fn.segments[cur+1:])
				fn.segments = fn.segments[:len(fn.segments)-1]
			} else {
				// shrink cur by the same #bytes we're growing prev
				fn.segments[cur] = fn.segments[cur].Slice(len(cando), -1)
			}

			if prevAppendable {
				// Grow prev.
				ptr.segmentIdx--
				ptr.segmentOff = fn.segments[prev].Len()
				fn.segments[prev].(*memSegment).Truncate(ptr.segmentOff + len(cando))
				fn.memsize += int64(len(cando))
				ptr.repacked++
				fn.repacked++
			} else {
				// Insert a segment between prev and
				// cur, and advance prev/cur.
				fn.segments = append(fn.segments, nil)
				if cur < len(fn.segments) {
					copy(fn.segments[cur+1:], fn.segments[cur:])
					ptr.repacked++
					fn.repacked++
				} else {
					// appending a new segment does
					// not invalidate any ptrs
				}
				seg := &memSegment{}
				seg.Truncate(len(cando))
				fn.memsize += int64(len(cando))
				fn.segments[cur] = seg
			}
		}

		// Finally we can copy bytes from cando to the current segment.
		fn.segments[ptr.segmentIdx].(*memSegment).WriteAt(cando, ptr.segmentOff)
		n += len(cando)
		p = p[len(cando):]

		ptr.off += int64(len(cando))
		ptr.segmentOff += len(cando)
		if ptr.segmentOff >= maxBlockSize {
			fn.pruneMemSegments()
		}
		if fn.segments[ptr.segmentIdx].Len() == ptr.segmentOff {
			ptr.segmentOff = 0
			ptr.segmentIdx++
		}

		fn.fileinfo.modTime = time.Now()
	}
	return
}

// Write some data out to disk to reduce memory use. Caller must have
// write lock.
func (fn *filenode) pruneMemSegments() {
	// TODO: share code with (*dirnode)flush()
	// TODO: pack/flush small blocks too, when fragmented
	for idx, seg := range fn.segments {
		seg, ok := seg.(*memSegment)
		if !ok || seg.Len() < maxBlockSize || seg.flushing != nil {
			continue
		}
		// Setting seg.flushing guarantees seg.buf will not be
		// modified in place: WriteAt and Truncate will
		// allocate a new buf instead, if necessary.
		idx, buf := idx, seg.buf
		done := make(chan struct{})
		seg.flushing = done
		// If lots of background writes are already in
		// progress, block here until one finishes, rather
		// than pile up an unlimited number of buffered writes
		// and network flush operations.
		fn.fs.throttle().Acquire()
		go func() {
			defer close(done)
			resp, err := fn.FS().BlockWrite(context.Background(), BlockWriteOptions{
				Data:           buf,
				Replicas:       fn.fs.replicas,
				StorageClasses: fn.fs.storageClasses,
			})
			fn.fs.throttle().Release()
			fn.Lock()
			defer fn.Unlock()
			if seg.flushing != done {
				// A new seg.buf has been allocated.
				return
			}
			if err != nil {
				// TODO: stall (or return errors from)
				// subsequent writes until flushing
				// starts to succeed.
				return
			}
			if len(fn.segments) <= idx || fn.segments[idx] != seg || len(seg.buf) != len(buf) {
				// Segment has been dropped/moved/resized.
				return
			}
			fn.memsize -= int64(len(buf))
			fn.segments[idx] = storedSegment{
				kc:      fn.FS(),
				locator: resp.Locator,
				size:    len(buf),
				offset:  0,
				length:  len(buf),
			}
		}()
	}
}

// Block until all pending pruneMemSegments/flush work is
// finished. Caller must NOT have lock.
func (fn *filenode) waitPrune() {
	var pending []<-chan struct{}
	fn.Lock()
	for _, seg := range fn.segments {
		if seg, ok := seg.(*memSegment); ok && seg.flushing != nil {
			pending = append(pending, seg.flushing)
		}
	}
	fn.Unlock()
	for _, p := range pending {
		<-p
	}
}

func (fn *filenode) Snapshot() (inode, error) {
	fn.RLock()
	defer fn.RUnlock()
	segments := make([]segment, 0, len(fn.segments))
	for _, seg := range fn.segments {
		segments = append(segments, seg.Slice(0, seg.Len()))
	}
	return &filenode{
		fileinfo: fn.fileinfo,
		segments: segments,
	}, nil
}

func (fn *filenode) Splice(repl inode) error {
	repl, err := repl.Snapshot()
	if err != nil {
		return err
	}
	fn.parent.Lock()
	defer fn.parent.Unlock()
	fn.Lock()
	defer fn.Unlock()
	_, err = fn.parent.Child(fn.fileinfo.name, func(inode) (inode, error) { return repl, nil })
	if err != nil {
		return err
	}
	switch repl := repl.(type) {
	case *dirnode:
		repl.parent = fn.parent
		repl.fileinfo.name = fn.fileinfo.name
		repl.setTreeFS(fn.fs)
	case *filenode:
		repl.parent = fn.parent
		repl.fileinfo.name = fn.fileinfo.name
		repl.fs = fn.fs
	default:
		return fmt.Errorf("cannot splice snapshot containing %T: %w", repl, ErrInvalidArgument)
	}
	return nil
}

type dirnode struct {
	fs *collectionFileSystem
	treenode
}

func (dn *dirnode) FS() FileSystem {
	return dn.fs
}

func (dn *dirnode) Child(name string, replace func(inode) (inode, error)) (inode, error) {
	if dn == dn.fs.rootnode() && name == ".arvados#collection" {
		gn := &getternode{Getter: func() ([]byte, error) {
			var coll Collection
			var err error
			coll.ManifestText, err = dn.fs.MarshalManifest(".")
			if err != nil {
				return nil, err
			}
			coll.UUID = dn.fs.uuid
			data, err := json.Marshal(&coll)
			if err == nil {
				data = append(data, '\n')
			}
			return data, err
		}}
		gn.SetParent(dn, name)
		return gn, nil
	}
	return dn.treenode.Child(name, replace)
}

type fnSegmentRef struct {
	fn  *filenode
	idx int
}

// commitBlock concatenates the data from the given filenode segments
// (which must be *memSegments), writes the data out to Keep as a
// single block, and replaces the filenodes' *memSegments with
// storedSegments that reference the relevant portions of the new
// block.
//
// bufsize is the total data size in refs. It is used to preallocate
// the correct amount of memory when len(refs)>1.
//
// If sync is false, commitBlock returns right away, after starting a
// goroutine to do the writes, reacquire the filenodes' locks, and
// swap out the *memSegments. Some filenodes' segments might get
// modified/rearranged in the meantime, in which case commitBlock
// won't replace them.
//
// Caller must have write lock.
func (dn *dirnode) commitBlock(ctx context.Context, refs []fnSegmentRef, bufsize int, sync bool) error {
	if len(refs) == 0 {
		return nil
	}
	if err := ctx.Err(); err != nil {
		return err
	}
	done := make(chan struct{})
	var block []byte
	segs := make([]*memSegment, 0, len(refs))
	offsets := make([]int, 0, len(refs)) // location of segment's data within block
	for _, ref := range refs {
		seg := ref.fn.segments[ref.idx].(*memSegment)
		if !sync && seg.flushingUnfinished() {
			// Let the other flushing goroutine finish. If
			// it fails, we'll try again next time.
			close(done)
			return nil
		}
		// In sync mode, we proceed regardless of
		// whether another flush is in progress: It
		// can't finish before we do, because we hold
		// fn's lock until we finish our own writes.
		seg.flushing = done
		offsets = append(offsets, len(block))
		if len(refs) == 1 {
			block = seg.buf
		} else if block == nil {
			block = append(make([]byte, 0, bufsize), seg.buf...)
		} else {
			block = append(block, seg.buf...)
		}
		segs = append(segs, seg)
	}
	blocksize := len(block)
	dn.fs.throttle().Acquire()
	errs := make(chan error, 1)
	go func() {
		defer close(done)
		defer close(errs)
		resp, err := dn.fs.BlockWrite(context.Background(), BlockWriteOptions{
			Data:           block,
			Replicas:       dn.fs.replicas,
			StorageClasses: dn.fs.storageClasses,
		})
		dn.fs.throttle().Release()
		if err != nil {
			errs <- err
			return
		}
		for idx, ref := range refs {
			if !sync {
				ref.fn.Lock()
				// In async mode, fn's lock was
				// released while we were waiting for
				// PutB(); lots of things might have
				// changed.
				if len(ref.fn.segments) <= ref.idx {
					// file segments have
					// rearranged or changed in
					// some way
					ref.fn.Unlock()
					continue
				} else if seg, ok := ref.fn.segments[ref.idx].(*memSegment); !ok || seg != segs[idx] {
					// segment has been replaced
					ref.fn.Unlock()
					continue
				} else if seg.flushing != done {
					// seg.buf has been replaced
					ref.fn.Unlock()
					continue
				}
			}
			data := ref.fn.segments[ref.idx].(*memSegment).buf
			ref.fn.segments[ref.idx] = storedSegment{
				kc:      dn.fs,
				locator: resp.Locator,
				size:    blocksize,
				offset:  offsets[idx],
				length:  len(data),
			}
			// atomic is needed here despite caller having
			// lock: caller might be running concurrent
			// commitBlock() goroutines using the same
			// lock, writing different segments from the
			// same file.
			atomic.AddInt64(&ref.fn.memsize, -int64(len(data)))
			if !sync {
				ref.fn.Unlock()
			}
		}
	}()
	if sync {
		return <-errs
	}
	return nil
}

type flushOpts struct {
	sync        bool
	shortBlocks bool
}

// flush in-memory data and remote-cluster block references (for the
// children with the given names, which must be children of dn) to
// local-cluster persistent storage.
//
// Caller must have write lock on dn and the named children.
//
// If any children are dirs, they will be flushed recursively.
func (dn *dirnode) flush(ctx context.Context, names []string, opts flushOpts) error {
	cg := newContextGroup(ctx)
	defer cg.Cancel()

	goCommit := func(refs []fnSegmentRef, bufsize int) {
		cg.Go(func() error {
			return dn.commitBlock(cg.Context(), refs, bufsize, opts.sync)
		})
	}

	var pending []fnSegmentRef
	var pendingLen int = 0
	localLocator := map[string]string{}
	for _, name := range names {
		switch node := dn.inodes[name].(type) {
		case *dirnode:
			grandchildNames := node.sortedNames()
			for _, grandchildName := range grandchildNames {
				grandchild := node.inodes[grandchildName]
				grandchild.Lock()
				defer grandchild.Unlock()
			}
			cg.Go(func() error { return node.flush(cg.Context(), grandchildNames, opts) })
		case *filenode:
			for idx, seg := range node.segments {
				switch seg := seg.(type) {
				case storedSegment:
					loc, ok := localLocator[seg.locator]
					if !ok {
						var err error
						loc, err = dn.fs.LocalLocator(seg.locator)
						if err != nil {
							return err
						}
						localLocator[seg.locator] = loc
					}
					seg.locator = loc
					node.segments[idx] = seg
				case *memSegment:
					if seg.Len() > maxBlockSize/2 {
						goCommit([]fnSegmentRef{{node, idx}}, seg.Len())
						continue
					}
					if pendingLen+seg.Len() > maxBlockSize {
						goCommit(pending, pendingLen)
						pending = nil
						pendingLen = 0
					}
					pending = append(pending, fnSegmentRef{node, idx})
					pendingLen += seg.Len()
				default:
					panic(fmt.Sprintf("can't sync segment type %T", seg))
				}
			}
		}
	}
	if opts.shortBlocks {
		goCommit(pending, pendingLen)
	}
	return cg.Wait()
}

func (dn *dirnode) MemorySize() (size int64) {
<<<<<<< HEAD
	dn.RLock()
	todo := make([]inode, 0, len(dn.inodes))
	for _, node := range dn.inodes {
		todo = append(todo, node)
	}
	dn.RUnlock()
	size = 64
	for _, node := range todo {
		size += node.MemorySize()
=======
	for _, name := range dn.sortedNames() {
		node := dn.inodes[name]
		node.Lock()
		defer node.Unlock()
		switch node := node.(type) {
		case *dirnode:
			size += node.MemorySize()
		case *filenode:
			size += 64
			for _, seg := range node.segments {
				switch seg := seg.(type) {
				case storedSegment:
					size += int64(len(seg.locator)) + 40
				case *memSegment:
					size += int64(seg.Len()) + 8
				}
			}
		}
>>>>>>> a88aa282
	}
	return
}

// caller must have write lock.
func (dn *dirnode) sortedNames() []string {
	names := make([]string, 0, len(dn.inodes))
	for name := range dn.inodes {
		names = append(names, name)
	}
	sort.Strings(names)
	return names
}

// caller must have write lock.
func (dn *dirnode) marshalManifest(ctx context.Context, prefix string) (string, error) {
	cg := newContextGroup(ctx)
	defer cg.Cancel()

	if len(dn.inodes) == 0 {
		if prefix == "." {
			return "", nil
		}
		// Express the existence of an empty directory by
		// adding an empty file named `\056`, which (unlike
		// the more obvious spelling `.`) is accepted by the
		// API's manifest validator.
		return manifestEscape(prefix) + " d41d8cd98f00b204e9800998ecf8427e+0 0:0:\\056\n", nil
	}

	names := dn.sortedNames()

	// Wait for children to finish any pending write operations
	// before locking them.
	for _, name := range names {
		node := dn.inodes[name]
		if fn, ok := node.(*filenode); ok {
			fn.waitPrune()
		}
	}

	var dirnames []string
	var filenames []string
	for _, name := range names {
		node := dn.inodes[name]
		node.Lock()
		defer node.Unlock()
		switch node := node.(type) {
		case *dirnode:
			dirnames = append(dirnames, name)
		case *filenode:
			filenames = append(filenames, name)
		default:
			panic(fmt.Sprintf("can't marshal inode type %T", node))
		}
	}

	subdirs := make([]string, len(dirnames))
	rootdir := ""
	for i, name := range dirnames {
		i, name := i, name
		cg.Go(func() error {
			txt, err := dn.inodes[name].(*dirnode).marshalManifest(cg.Context(), prefix+"/"+name)
			subdirs[i] = txt
			return err
		})
	}

	cg.Go(func() error {
		var streamLen int64
		type filepart struct {
			name   string
			offset int64
			length int64
		}

		var fileparts []filepart
		var blocks []string
		if err := dn.flush(cg.Context(), filenames, flushOpts{sync: true, shortBlocks: true}); err != nil {
			return err
		}
		for _, name := range filenames {
			node := dn.inodes[name].(*filenode)
			if len(node.segments) == 0 {
				fileparts = append(fileparts, filepart{name: name})
				continue
			}
			for _, seg := range node.segments {
				switch seg := seg.(type) {
				case storedSegment:
					if len(blocks) > 0 && blocks[len(blocks)-1] == seg.locator {
						streamLen -= int64(seg.size)
					} else {
						blocks = append(blocks, seg.locator)
					}
					next := filepart{
						name:   name,
						offset: streamLen + int64(seg.offset),
						length: int64(seg.length),
					}
					if prev := len(fileparts) - 1; prev >= 0 &&
						fileparts[prev].name == name &&
						fileparts[prev].offset+fileparts[prev].length == next.offset {
						fileparts[prev].length += next.length
					} else {
						fileparts = append(fileparts, next)
					}
					streamLen += int64(seg.size)
				default:
					// This can't happen: we
					// haven't unlocked since
					// calling flush(sync=true).
					panic(fmt.Sprintf("can't marshal segment type %T", seg))
				}
			}
		}
		var filetokens []string
		for _, s := range fileparts {
			filetokens = append(filetokens, fmt.Sprintf("%d:%d:%s", s.offset, s.length, manifestEscape(s.name)))
		}
		if len(filetokens) == 0 {
			return nil
		} else if len(blocks) == 0 {
			blocks = []string{"d41d8cd98f00b204e9800998ecf8427e+0"}
		}
		rootdir = manifestEscape(prefix) + " " + strings.Join(blocks, " ") + " " + strings.Join(filetokens, " ") + "\n"
		return nil
	})
	err := cg.Wait()
	return rootdir + strings.Join(subdirs, ""), err
}

func (dn *dirnode) loadManifest(txt string) error {
	streams := bytes.Split([]byte(txt), []byte{'\n'})
	if len(streams[len(streams)-1]) != 0 {
		return fmt.Errorf("line %d: no trailing newline", len(streams))
	}
	streams = streams[:len(streams)-1]
	segments := []storedSegment{}
	// To reduce allocs, we reuse a single "pathparts" slice
	// (pre-split on "/" separators) for the duration of this
	// func.
	var pathparts []string
	// To reduce allocs, we reuse a single "toks" slice of 3 byte
	// slices.
	var toks = make([][]byte, 3)
	// Similar to bytes.SplitN(token, []byte{c}, 3), but splits
	// into the toks slice rather than allocating a new one, and
	// returns the number of toks (1, 2, or 3).
	splitToToks := func(src []byte, c rune) int {
		c1 := bytes.IndexRune(src, c)
		if c1 < 0 {
			toks[0] = src
			return 1
		}
		toks[0], src = src[:c1], src[c1+1:]
		c2 := bytes.IndexRune(src, c)
		if c2 < 0 {
			toks[1] = src
			return 2
		}
		toks[1], toks[2] = src[:c2], src[c2+1:]
		return 3
	}
	for i, stream := range streams {
		lineno := i + 1
		var anyFileTokens bool
		var pos int64
		var segIdx int
		segments = segments[:0]
		pathparts = nil
		streamparts := 0
		for i, token := range bytes.Split(stream, []byte{' '}) {
			if i == 0 {
				pathparts = strings.Split(manifestUnescape(string(token)), "/")
				streamparts = len(pathparts)
				continue
			}
			if !bytes.ContainsRune(token, ':') {
				if anyFileTokens {
					return fmt.Errorf("line %d: bad file segment %q", lineno, token)
				}
				if splitToToks(token, '+') < 2 {
					return fmt.Errorf("line %d: bad locator %q", lineno, token)
				}
				length, err := strconv.ParseInt(string(toks[1]), 10, 32)
				if err != nil || length < 0 {
					return fmt.Errorf("line %d: bad locator %q", lineno, token)
				}
				segments = append(segments, storedSegment{
					locator: string(token),
					size:    int(length),
					offset:  0,
					length:  int(length),
				})
				continue
			} else if len(segments) == 0 {
				return fmt.Errorf("line %d: bad locator %q", lineno, token)
			}
			if splitToToks(token, ':') != 3 {
				return fmt.Errorf("line %d: bad file segment %q", lineno, token)
			}
			anyFileTokens = true

			offset, err := strconv.ParseInt(string(toks[0]), 10, 64)
			if err != nil || offset < 0 {
				return fmt.Errorf("line %d: bad file segment %q", lineno, token)
			}
			length, err := strconv.ParseInt(string(toks[1]), 10, 64)
			if err != nil || length < 0 {
				return fmt.Errorf("line %d: bad file segment %q", lineno, token)
			}
			if !bytes.ContainsAny(toks[2], `\/`) {
				// optimization for a common case
				pathparts = append(pathparts[:streamparts], string(toks[2]))
			} else {
				pathparts = append(pathparts[:streamparts], strings.Split(manifestUnescape(string(toks[2])), "/")...)
			}
			fnode, err := dn.createFileAndParents(pathparts)
			if fnode == nil && err == nil && length == 0 {
				// Special case: an empty file used as
				// a marker to preserve an otherwise
				// empty directory in a manifest.
				continue
			}
			if err != nil || (fnode == nil && length != 0) {
				return fmt.Errorf("line %d: cannot use name %q with length %d: %s", lineno, toks[2], length, err)
			}
			// Map the stream offset/range coordinates to
			// block/offset/range coordinates and add
			// corresponding storedSegments to the filenode
			if pos > offset {
				// Can't continue where we left off.
				// TODO: binary search instead of
				// rewinding all the way (but this
				// situation might be rare anyway)
				segIdx, pos = 0, 0
			}
			for ; segIdx < len(segments); segIdx++ {
				seg := segments[segIdx]
				next := pos + int64(seg.Len())
				if next <= offset || seg.Len() == 0 {
					pos = next
					continue
				}
				if pos >= offset+length {
					break
				}
				var blkOff int
				if pos < offset {
					blkOff = int(offset - pos)
				}
				blkLen := seg.Len() - blkOff
				if pos+int64(blkOff+blkLen) > offset+length {
					blkLen = int(offset + length - pos - int64(blkOff))
				}
				fnode.appendSegment(storedSegment{
					kc:      dn.fs,
					locator: seg.locator,
					size:    seg.size,
					offset:  blkOff,
					length:  blkLen,
				})
				if next > offset+length {
					break
				} else {
					pos = next
				}
			}
			if segIdx == len(segments) && pos < offset+length {
				return fmt.Errorf("line %d: invalid segment in %d-byte stream: %q", lineno, pos, token)
			}
		}
		if !anyFileTokens {
			return fmt.Errorf("line %d: no file segments", lineno)
		} else if len(segments) == 0 {
			return fmt.Errorf("line %d: no locators", lineno)
		} else if streamparts == 0 {
			return fmt.Errorf("line %d: no stream name", lineno)
		}
	}
	return nil
}

// only safe to call from loadManifest -- no locking.
//
// If path is a "parent directory exists" marker (the last path
// component is "."), the returned values are both nil.
//
// Newly added nodes have modtime==0. Caller is responsible for fixing
// them with backdateTree.
func (dn *dirnode) createFileAndParents(names []string) (fn *filenode, err error) {
	var node inode = dn
	basename := names[len(names)-1]
	for _, name := range names[:len(names)-1] {
		switch name {
		case "", ".":
			continue
		case "..":
			if node == dn {
				// can't be sure parent will be a *dirnode
				return nil, ErrInvalidArgument
			}
			node = node.Parent()
			continue
		}
		node.Lock()
		unlock := node.Unlock
		node, err = node.Child(name, func(child inode) (inode, error) {
			if child == nil {
				// note modtime will be fixed later in backdateTree()
				child, err := node.FS().newNode(name, 0755|os.ModeDir, time.Time{})
				if err != nil {
					return nil, err
				}
				child.SetParent(node, name)
				return child, nil
			} else if !child.IsDir() {
				return child, ErrFileExists
			} else {
				return child, nil
			}
		})
		unlock()
		if err != nil {
			return
		}
	}
	if basename == "." {
		return
	} else if !permittedName(basename) {
		err = fmt.Errorf("invalid file part %q in path %q", basename, names)
		return
	}
	node.Lock()
	defer node.Unlock()
	_, err = node.Child(basename, func(child inode) (inode, error) {
		switch child := child.(type) {
		case nil:
			child, err = node.FS().newNode(basename, 0755, time.Time{})
			if err != nil {
				return nil, err
			}
			child.SetParent(node, basename)
			fn = child.(*filenode)
			return child, nil
		case *filenode:
			fn = child
			return child, nil
		case *dirnode:
			return child, ErrIsDirectory
		default:
			return child, ErrInvalidArgument
		}
	})
	return
}

func (dn *dirnode) TreeSize() (bytes int64) {
	dn.RLock()
	defer dn.RUnlock()
	for _, i := range dn.inodes {
		switch i := i.(type) {
		case *filenode:
			bytes += i.Size()
		case *dirnode:
			bytes += i.TreeSize()
		}
	}
	return
}

func (dn *dirnode) Snapshot() (inode, error) {
	return dn.snapshot()
}

func (dn *dirnode) snapshot() (*dirnode, error) {
	dn.RLock()
	defer dn.RUnlock()
	snap := &dirnode{
		treenode: treenode{
			inodes:   make(map[string]inode, len(dn.inodes)),
			fileinfo: dn.fileinfo,
		},
	}
	for name, child := range dn.inodes {
		dupchild, err := child.Snapshot()
		if err != nil {
			return nil, err
		}
		snap.inodes[name] = dupchild
		dupchild.SetParent(snap, name)
	}
	return snap, nil
}

func (dn *dirnode) Splice(repl inode) error {
	repl, err := repl.Snapshot()
	if err != nil {
		return fmt.Errorf("cannot copy snapshot: %w", err)
	}
	switch repl := repl.(type) {
	default:
		return fmt.Errorf("cannot splice snapshot containing %T: %w", repl, ErrInvalidArgument)
	case *dirnode:
		dn.Lock()
		defer dn.Unlock()
		dn.inodes = repl.inodes
		dn.setTreeFS(dn.fs)
	case *filenode:
		dn.parent.Lock()
		defer dn.parent.Unlock()
		removing, err := dn.parent.Child(dn.fileinfo.name, nil)
		if err != nil {
			return fmt.Errorf("cannot use Splice to replace a top-level directory with a file: %w", ErrInvalidOperation)
		} else if removing != dn {
			// If ../thisdirname is not this dirnode, it
			// must be an inode that wraps a dirnode, like
			// a collectionFileSystem or deferrednode.
			if deferred, ok := removing.(*deferrednode); ok {
				// More useful to report the type of
				// the wrapped node rather than just
				// *deferrednode. (We know the real
				// inode is already loaded because dn
				// is inside it.)
				removing = deferred.realinode()
			}
			return fmt.Errorf("cannot use Splice to attach a file at top level of %T: %w", removing, ErrInvalidOperation)
		}
		dn.Lock()
		defer dn.Unlock()
		_, err = dn.parent.Child(dn.fileinfo.name, func(inode) (inode, error) { return repl, nil })
		if err != nil {
			return fmt.Errorf("error replacing filenode: dn.parent.Child(): %w", err)
		}
		repl.fs = dn.fs
	}
	return nil
}

func (dn *dirnode) setTreeFS(fs *collectionFileSystem) {
	dn.fs = fs
	for _, child := range dn.inodes {
		switch child := child.(type) {
		case *dirnode:
			child.setTreeFS(fs)
		case *filenode:
			child.fs = fs
		}
	}
}

type segment interface {
	io.ReaderAt
	Len() int
	// Return a new segment with a subsection of the data from this
	// one. length<0 means length=Len()-off.
	Slice(off int, length int) segment
}

type memSegment struct {
	buf []byte
	// If flushing is not nil and not ready/closed, then a) buf is
	// being shared by a pruneMemSegments goroutine, and must be
	// copied on write; and b) the flushing channel will close
	// when the goroutine finishes, whether it succeeds or not.
	flushing <-chan struct{}
}

func (me *memSegment) flushingUnfinished() bool {
	if me.flushing == nil {
		return false
	}
	select {
	case <-me.flushing:
		me.flushing = nil
		return false
	default:
		return true
	}
}

func (me *memSegment) Len() int {
	return len(me.buf)
}

func (me *memSegment) Slice(off, length int) segment {
	if length < 0 {
		length = len(me.buf) - off
	}
	buf := make([]byte, length)
	copy(buf, me.buf[off:])
	return &memSegment{buf: buf}
}

func (me *memSegment) Truncate(n int) {
	if n > cap(me.buf) || (me.flushing != nil && n > len(me.buf)) {
		newsize := 1024
		for newsize < n {
			newsize = newsize << 2
		}
		newbuf := make([]byte, n, newsize)
		copy(newbuf, me.buf)
		me.buf, me.flushing = newbuf, nil
	} else {
		// reclaim existing capacity, and zero reclaimed part
		oldlen := len(me.buf)
		me.buf = me.buf[:n]
		for i := oldlen; i < n; i++ {
			me.buf[i] = 0
		}
	}
}

func (me *memSegment) WriteAt(p []byte, off int) {
	if off+len(p) > len(me.buf) {
		panic("overflowed segment")
	}
	if me.flushing != nil {
		me.buf, me.flushing = append([]byte(nil), me.buf...), nil
	}
	copy(me.buf[off:], p)
}

func (me *memSegment) ReadAt(p []byte, off int64) (n int, err error) {
	if off > int64(me.Len()) {
		err = io.EOF
		return
	}
	n = copy(p, me.buf[int(off):])
	if n < len(p) {
		err = io.EOF
	}
	return
}

type storedSegment struct {
	kc      fsBackend
	locator string
	size    int // size of stored block (also encoded in locator)
	offset  int // position of segment within the stored block
	length  int // bytes in this segment (offset + length <= size)
}

func (se storedSegment) Len() int {
	return se.length
}

func (se storedSegment) Slice(n, size int) segment {
	se.offset += n
	se.length -= n
	if size >= 0 && se.length > size {
		se.length = size
	}
	return se
}

func (se storedSegment) ReadAt(p []byte, off int64) (n int, err error) {
	if off > int64(se.length) {
		return 0, io.EOF
	}
	maxlen := se.length - int(off)
	if len(p) > maxlen {
		p = p[:maxlen]
		n, err = se.kc.ReadAt(se.locator, p, int(off)+se.offset)
		if err == nil {
			err = io.EOF
		}
		return
	}
	return se.kc.ReadAt(se.locator, p, int(off)+se.offset)
}

func canonicalName(name string) string {
	name = path.Clean("/" + name)
	if name == "/" || name == "./" {
		name = "."
	} else if strings.HasPrefix(name, "/") {
		name = "." + name
	}
	return name
}

var manifestEscapeSeq = regexp.MustCompile(`\\([0-7]{3}|\\)`)

func manifestUnescapeFunc(seq string) string {
	if seq == `\\` {
		return `\`
	}
	i, err := strconv.ParseUint(seq[1:], 8, 8)
	if err != nil {
		// Invalid escape sequence: can't unescape.
		return seq
	}
	return string([]byte{byte(i)})
}

func manifestUnescape(s string) string {
	return manifestEscapeSeq.ReplaceAllStringFunc(s, manifestUnescapeFunc)
}

var manifestEscapedChar = regexp.MustCompile(`[\000-\040:\s\\]`)

func manifestEscapeFunc(seq string) string {
	return fmt.Sprintf("\\%03o", byte(seq[0]))
}

func manifestEscape(s string) string {
	return manifestEscapedChar.ReplaceAllStringFunc(s, manifestEscapeFunc)
}<|MERGE_RESOLUTION|>--- conflicted
+++ resolved
@@ -605,10 +605,7 @@
 	defer fn.RUnlock()
 	size = 64
 	for _, seg := range fn.segments {
-		size += 64
-		if seg, ok := seg.(*memSegment); ok {
-			size += int64(seg.Len())
-		}
+		size += seg.memorySize()
 	}
 	return
 }
@@ -1188,7 +1185,6 @@
 }
 
 func (dn *dirnode) MemorySize() (size int64) {
-<<<<<<< HEAD
 	dn.RLock()
 	todo := make([]inode, 0, len(dn.inodes))
 	for _, node := range dn.inodes {
@@ -1198,26 +1194,6 @@
 	size = 64
 	for _, node := range todo {
 		size += node.MemorySize()
-=======
-	for _, name := range dn.sortedNames() {
-		node := dn.inodes[name]
-		node.Lock()
-		defer node.Unlock()
-		switch node := node.(type) {
-		case *dirnode:
-			size += node.MemorySize()
-		case *filenode:
-			size += 64
-			for _, seg := range node.segments {
-				switch seg := seg.(type) {
-				case storedSegment:
-					size += int64(len(seg.locator)) + 40
-				case *memSegment:
-					size += int64(seg.Len()) + 8
-				}
-			}
-		}
->>>>>>> a88aa282
 	}
 	return
 }
@@ -1676,6 +1652,7 @@
 	// Return a new segment with a subsection of the data from this
 	// one. length<0 means length=Len()-off.
 	Slice(off int, length int) segment
+	memorySize() int64
 }
 
 type memSegment struct {
@@ -1754,6 +1731,10 @@
 	return
 }
 
+func (me *memSegment) memorySize() int64 {
+	return 64 + int64(len(me.buf))
+}
+
 type storedSegment struct {
 	kc      fsBackend
 	locator string
@@ -1791,6 +1772,10 @@
 	return se.kc.ReadAt(se.locator, p, int(off)+se.offset)
 }
 
+func (se storedSegment) memorySize() int64 {
+	return 64 + int64(len(se.locator))
+}
+
 func canonicalName(name string) string {
 	name = path.Clean("/" + name)
 	if name == "/" || name == "./" {
