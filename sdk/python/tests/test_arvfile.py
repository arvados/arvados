#!/usr/bin/env python

import bz2
import gzip
import io
import mock
import os
import unittest
import hashlib

import arvados
from arvados._ranges import Range
from arvados.keep import KeepLocator
from arvados.collection import Collection, CollectionReader
from arvados.arvfile import ArvadosFile, ArvadosFileReader

import arvados_testutil as tutil
from test_stream import StreamFileReaderTestCase, StreamRetryTestMixin

class ArvadosFileWriterTestCase(unittest.TestCase):
    class MockKeep(object):
        def __init__(self, blocks):
            self.blocks = blocks
            self.requests = []
        def get(self, locator, num_retries=0):
            self.requests.append(locator)
            return self.blocks.get(locator)
        def get_from_cache(self, locator):
            self.requests.append(locator)
            return self.blocks.get(locator)
        def put(self, data, num_retries=None):
            pdh = "%s+%i" % (hashlib.md5(data).hexdigest(), len(data))
            self.blocks[pdh] = str(data)
            return pdh

    class MockApi(object):
        def __init__(self, b, r):
            self.body = b
            self.response = r
        class MockCollections(object):
            def __init__(self, b, r):
                self.body = b
                self.response = r
            class Execute(object):
                def __init__(self, r):
                    self.response = r
                def execute(self, num_retries=None):
                    return self.response
            def create(self, ensure_unique_name=False, body=None):
                if body != self.body:
                    raise Exception("Body %s does not match expectation %s" % (body, self.body))
                return ArvadosFileWriterTestCase.MockApi.MockCollections.Execute(self.response)
            def update(self, uuid=None, body=None):
                return ArvadosFileWriterTestCase.MockApi.MockCollections.Execute(self.response)
        def collections(self):
            return ArvadosFileWriterTestCase.MockApi.MockCollections(self.body, self.response)


    def test_truncate(self):
        keep = ArvadosFileWriterTestCase.MockKeep({"781e5e245d69b566979b86e28d23f2c7+10": "0123456789"})
        api = ArvadosFileWriterTestCase.MockApi({"name":"test_truncate",
                                                 "manifest_text":". 781e5e245d69b566979b86e28d23f2c7+10 0:8:count.txt\n"},
                                                {"uuid":"zzzzz-4zz18-mockcollection0",
                                                 "manifest_text":". 781e5e245d69b566979b86e28d23f2c7+10 0:8:count.txt\n"})
        with Collection('. 781e5e245d69b566979b86e28d23f2c7+10 0:10:count.txt\n',
                             api_client=api, keep_client=keep) as c:
            writer = c.open("count.txt", "r+")
            self.assertEqual(writer.size(), 10)
            self.assertEqual("0123456789", writer.read(12))

            writer.truncate(8)

            # Make sure reading off the end doesn't break
            self.assertEqual("", writer.read(12))

            self.assertEqual(writer.size(), 8)
            writer.seek(0, os.SEEK_SET)
            self.assertEqual("01234567", writer.read(12))

            self.assertEqual(None, c.manifest_locator())
            self.assertEqual(True, c.modified())
            c.save_new("test_truncate")
            self.assertEqual("zzzzz-4zz18-mockcollection0", c.manifest_locator())
            self.assertEqual(False, c.modified())

    def test_write_to_end(self):
        keep = ArvadosFileWriterTestCase.MockKeep({"781e5e245d69b566979b86e28d23f2c7+10": "0123456789"})
        api = ArvadosFileWriterTestCase.MockApi({"name":"test_append",
                                                 "manifest_text": ". 781e5e245d69b566979b86e28d23f2c7+10 acbd18db4cc2f85cedef654fccc4a4d8+3 0:13:count.txt\n"},
                                                {"uuid":"zzzzz-4zz18-mockcollection0",
                                                 "manifest_text": ". 781e5e245d69b566979b86e28d23f2c7+10 acbd18db4cc2f85cedef654fccc4a4d8+3 0:13:count.txt\n"})
        with Collection('. 781e5e245d69b566979b86e28d23f2c7+10 0:10:count.txt\n',
                             api_client=api, keep_client=keep) as c:
            writer = c.open("count.txt", "r+")
            self.assertEqual(writer.size(), 10)

            writer.seek(5, os.SEEK_SET)
            self.assertEqual("56789", writer.read(8))

            writer.seek(10, os.SEEK_SET)
            writer.write("foo")
            self.assertEqual(writer.size(), 13)

            writer.seek(5, os.SEEK_SET)
            self.assertEqual("56789foo", writer.read(8))

            self.assertEqual(None, c.manifest_locator())
            self.assertEqual(True, c.modified())
            self.assertEqual(None, keep.get("acbd18db4cc2f85cedef654fccc4a4d8+3"))

            c.save_new("test_append")
            self.assertEqual("zzzzz-4zz18-mockcollection0", c.manifest_locator())
            self.assertEqual(False, c.modified())
            self.assertEqual("foo", keep.get("acbd18db4cc2f85cedef654fccc4a4d8+3"))


    def test_append(self):
        keep = ArvadosFileWriterTestCase.MockKeep({"781e5e245d69b566979b86e28d23f2c7+10": "0123456789"})
        c = Collection('. 781e5e245d69b566979b86e28d23f2c7+10 0:10:count.txt\n', keep_client=keep)
        writer = c.open("count.txt", "a+")
        self.assertEqual(writer.read(20), "0123456789")
        writer.seek(0, os.SEEK_SET)

        writer.write("hello")
        self.assertEqual(writer.read(20), "0123456789hello")
        writer.seek(0, os.SEEK_SET)

        writer.write("world")
        self.assertEqual(writer.read(20), "0123456789helloworld")

        self.assertEqual(". 781e5e245d69b566979b86e28d23f2c7+10 fc5e038d38a57032085441e7fe7010b0+10 0:20:count.txt\n", c.portable_manifest_text())

    def test_write_at_beginning(self):
        keep = ArvadosFileWriterTestCase.MockKeep({"781e5e245d69b566979b86e28d23f2c7+10": "0123456789"})
        with Collection('. 781e5e245d69b566979b86e28d23f2c7+10 0:10:count.txt\n',
                             keep_client=keep) as c:
            writer = c.open("count.txt", "r+")
            self.assertEqual("0123456789", writer.readfrom(0, 13))
            writer.seek(0, os.SEEK_SET)
            writer.write("foo")
            self.assertEqual(writer.size(), 10)
            self.assertEqual("foo3456789", writer.readfrom(0, 13))
            self.assertEqual(". acbd18db4cc2f85cedef654fccc4a4d8+3 781e5e245d69b566979b86e28d23f2c7+10 0:3:count.txt 6:7:count.txt\n", c.portable_manifest_text())

    def test_write_empty(self):
        keep = ArvadosFileWriterTestCase.MockKeep({})
        with Collection(keep_client=keep) as c:
            writer = c.open("count.txt", "w")
            self.assertEqual(writer.size(), 0)
            self.assertEqual(". d41d8cd98f00b204e9800998ecf8427e+0 0:0:count.txt\n", c.portable_manifest_text())

    def test_save_manifest_text(self):
        keep = ArvadosFileWriterTestCase.MockKeep({})
        with Collection(keep_client=keep) as c:
            writer = c.open("count.txt", "w")
            writer.write("0123456789")
            self.assertEqual('. 781e5e245d69b566979b86e28d23f2c7+10 0:10:count.txt\n', c.portable_manifest_text())
            self.assertNotIn('781e5e245d69b566979b86e28d23f2c7+10', keep.blocks)

            self.assertEqual('. 781e5e245d69b566979b86e28d23f2c7+10 0:10:count.txt\n', c.save_new(create_collection_record=False))
            self.assertIn('781e5e245d69b566979b86e28d23f2c7+10', keep.blocks)

    def test_get_manifest_text_commits(self):
         keep = ArvadosFileWriterTestCase.MockKeep({})
         with Collection(keep_client=keep) as c:
             writer = c.open("count.txt", "w")
             writer.write("0123456789")
             self.assertEqual('. 781e5e245d69b566979b86e28d23f2c7+10 0:10:count.txt\n', c.portable_manifest_text())
             self.assertNotIn('781e5e245d69b566979b86e28d23f2c7+10', keep.blocks)
             self.assertEqual('. 781e5e245d69b566979b86e28d23f2c7+10 0:10:count.txt\n', c.manifest_text())
             self.assertIn('781e5e245d69b566979b86e28d23f2c7+10', keep.blocks)


    def test_write_in_middle(self):
        keep = ArvadosFileWriterTestCase.MockKeep({"781e5e245d69b566979b86e28d23f2c7+10": "0123456789"})
        with Collection('. 781e5e245d69b566979b86e28d23f2c7+10 0:10:count.txt\n',
                             keep_client=keep) as c:
            writer = c.open("count.txt", "r+")
            self.assertEqual("0123456789", writer.readfrom(0, 13))
            writer.seek(3, os.SEEK_SET)
            writer.write("foo")
            self.assertEqual(writer.size(), 10)
            self.assertEqual("012foo6789", writer.readfrom(0, 13))
            self.assertEqual(". 781e5e245d69b566979b86e28d23f2c7+10 acbd18db4cc2f85cedef654fccc4a4d8+3 0:3:count.txt 10:3:count.txt 6:4:count.txt\n", c.portable_manifest_text())

    def test_write_at_end(self):
        keep = ArvadosFileWriterTestCase.MockKeep({"781e5e245d69b566979b86e28d23f2c7+10": "0123456789"})
        with Collection('. 781e5e245d69b566979b86e28d23f2c7+10 0:10:count.txt\n',
                             keep_client=keep) as c:
            writer = c.open("count.txt", "r+")
            self.assertEqual("0123456789", writer.readfrom(0, 13))
            writer.seek(7, os.SEEK_SET)
            writer.write("foo")
            self.assertEqual(writer.size(), 10)
            self.assertEqual("0123456foo", writer.readfrom(0, 13))
            self.assertEqual(". 781e5e245d69b566979b86e28d23f2c7+10 acbd18db4cc2f85cedef654fccc4a4d8+3 0:7:count.txt 10:3:count.txt\n", c.portable_manifest_text())

    def test_write_across_segment_boundary(self):
        keep = ArvadosFileWriterTestCase.MockKeep({"781e5e245d69b566979b86e28d23f2c7+10": "0123456789"})
        with Collection('. 781e5e245d69b566979b86e28d23f2c7+10 0:10:count.txt 0:10:count.txt\n',
                             keep_client=keep) as c:
            writer = c.open("count.txt", "r+")
            self.assertEqual("012345678901234", writer.readfrom(0, 15))
            writer.seek(7, os.SEEK_SET)
            writer.write("foobar")
            self.assertEqual(writer.size(), 20)
            self.assertEqual("0123456foobar34", writer.readfrom(0, 15))
            self.assertEqual(". 781e5e245d69b566979b86e28d23f2c7+10 3858f62230ac3c915f300c664312c63f+6 0:7:count.txt 10:6:count.txt 3:7:count.txt\n", c.portable_manifest_text())

    def test_write_across_several_segments(self):
        keep = ArvadosFileWriterTestCase.MockKeep({"781e5e245d69b566979b86e28d23f2c7+10": "0123456789"})
        with Collection('. 781e5e245d69b566979b86e28d23f2c7+10 0:4:count.txt 0:4:count.txt 0:4:count.txt',
                             keep_client=keep) as c:
            writer = c.open("count.txt", "r+")
            self.assertEqual("012301230123", writer.readfrom(0, 15))
            writer.seek(2, os.SEEK_SET)
            writer.write("abcdefg")
            self.assertEqual(writer.size(), 12)
            self.assertEqual("01abcdefg123", writer.readfrom(0, 15))
            self.assertEqual(". 781e5e245d69b566979b86e28d23f2c7+10 7ac66c0f148de9519b8bd264312c4d64+7 0:2:count.txt 10:7:count.txt 1:3:count.txt\n", c.portable_manifest_text())

    def test_write_large(self):
        keep = ArvadosFileWriterTestCase.MockKeep({})
        api = ArvadosFileWriterTestCase.MockApi({"name":"test_write_large",
                                                 "manifest_text": ". a5de24f4417cfba9d5825eadc2f4ca49+67108000 598cc1a4ccaef8ab6e4724d87e675d78+32892000 0:100000000:count.txt\n"},
                                                {"uuid":"zzzzz-4zz18-mockcollection0",
                                                 "manifest_text": ". a5de24f4417cfba9d5825eadc2f4ca49+67108000 598cc1a4ccaef8ab6e4724d87e675d78+32892000 0:100000000:count.txt\n"})
        with Collection('. ' + arvados.config.EMPTY_BLOCK_LOCATOR + ' 0:0:count.txt',
                             api_client=api, keep_client=keep) as c:
            writer = c.open("count.txt", "r+")
            text = ''.join(["0123456789" for a in xrange(0, 100)])
            for b in xrange(0, 100000):
                writer.write(text)
            self.assertEqual(writer.size(), 100000000)

            self.assertEqual(None, c.manifest_locator())
            self.assertEqual(True, c.modified())
            c.save_new("test_write_large")
            self.assertEqual("zzzzz-4zz18-mockcollection0", c.manifest_locator())
            self.assertEqual(False, c.modified())

    def test_rewrite_on_empty_file(self):
        keep = ArvadosFileWriterTestCase.MockKeep({})
        with Collection('. ' + arvados.config.EMPTY_BLOCK_LOCATOR + ' 0:0:count.txt',
                             keep_client=keep) as c:
            writer = c.open("count.txt", "r+")
            for b in xrange(0, 10):
                writer.seek(0, os.SEEK_SET)
                writer.write("0123456789")

            self.assertEqual(writer.size(), 10)
            self.assertEqual("0123456789", writer.readfrom(0, 20))
            self.assertEqual(". 7a08b07e84641703e5f2c836aa59a170+100 90:10:count.txt\n", c.portable_manifest_text())
            writer.flush()
            self.assertEqual(writer.size(), 10)
            self.assertEqual("0123456789", writer.readfrom(0, 20))
            self.assertEqual(". 781e5e245d69b566979b86e28d23f2c7+10 0:10:count.txt\n", c.portable_manifest_text())

    def test_rewrite_append_existing_file(self):
        keep = ArvadosFileWriterTestCase.MockKeep({"781e5e245d69b566979b86e28d23f2c7+10": "0123456789"})
        with Collection('. 781e5e245d69b566979b86e28d23f2c7+10 0:10:count.txt',
                             keep_client=keep) as c:
            writer = c.open("count.txt", "r+")
            for b in xrange(0, 10):
                writer.seek(10, os.SEEK_SET)
                writer.write("abcdefghij")

            self.assertEqual(writer.size(), 20)
            self.assertEqual("0123456789abcdefghij", writer.readfrom(0, 20))
            self.assertEqual(". 781e5e245d69b566979b86e28d23f2c7+10 ae5f43bab79cf0be33f025fa97ae7398+100 0:10:count.txt 100:10:count.txt\n", c.portable_manifest_text())

            writer.arvadosfile.flush()
            self.assertEqual(writer.size(), 20)
            self.assertEqual("0123456789abcdefghij", writer.readfrom(0, 20))
            self.assertEqual(". 781e5e245d69b566979b86e28d23f2c7+10 a925576942e94b2ef57a066101b48876+10 0:20:count.txt\n", c.portable_manifest_text())

    def test_rewrite_over_existing_file(self):
        keep = ArvadosFileWriterTestCase.MockKeep({"781e5e245d69b566979b86e28d23f2c7+10": "0123456789"})
        with Collection('. 781e5e245d69b566979b86e28d23f2c7+10 0:10:count.txt',
                             keep_client=keep) as c:
            writer = c.open("count.txt", "r+")
            for b in xrange(0, 10):
                writer.seek(5, os.SEEK_SET)
                writer.write("abcdefghij")

            self.assertEqual(writer.size(), 15)
            self.assertEqual("01234abcdefghij", writer.readfrom(0, 20))
            self.assertEqual(". 781e5e245d69b566979b86e28d23f2c7+10 ae5f43bab79cf0be33f025fa97ae7398+100 0:5:count.txt 100:10:count.txt\n", c.portable_manifest_text())

            writer.arvadosfile.flush()

            self.assertEqual(writer.size(), 15)
            self.assertEqual("01234abcdefghij", writer.readfrom(0, 20))
            self.assertEqual(". 781e5e245d69b566979b86e28d23f2c7+10 a925576942e94b2ef57a066101b48876+10 0:5:count.txt 10:10:count.txt\n", c.portable_manifest_text())

    def test_write_large_rewrite(self):
        keep = ArvadosFileWriterTestCase.MockKeep({})
        api = ArvadosFileWriterTestCase.MockApi({"name":"test_write_large",
                                                 "manifest_text": ". 37400a68af9abdd76ca5bf13e819e42a+32892003 a5de24f4417cfba9d5825eadc2f4ca49+67108000 32892000:3:count.txt 32892006:67107997:count.txt 0:32892000:count.txt\n"},
                                                {"uuid":"zzzzz-4zz18-mockcollection0",
                                                 "manifest_text": ". 37400a68af9abdd76ca5bf13e819e42a+32892003 a5de24f4417cfba9d5825eadc2f4ca49+67108000 32892000:3:count.txt 32892006:67107997:count.txt 0:32892000:count.txt\n"})
        with Collection('. ' + arvados.config.EMPTY_BLOCK_LOCATOR + ' 0:0:count.txt',
                             api_client=api, keep_client=keep) as c:
            writer = c.open("count.txt", "r+")
            text = ''.join(["0123456789" for a in xrange(0, 100)])
            for b in xrange(0, 100000):
                writer.write(text)
            writer.seek(0, os.SEEK_SET)
            writer.write("foo")
            self.assertEqual(writer.size(), 100000000)

            self.assertEqual(None, c.manifest_locator())
            self.assertEqual(True, c.modified())
            c.save_new("test_write_large")
            self.assertEqual("zzzzz-4zz18-mockcollection0", c.manifest_locator())
            self.assertEqual(False, c.modified())

    def test_create(self):
        keep = ArvadosFileWriterTestCase.MockKeep({})
        api = ArvadosFileWriterTestCase.MockApi({"name":"test_create",
                                                 "manifest_text":". 2e9ec317e197819358fbc43afca7d837+8 0:8:count.txt\n"},
                                                {"uuid":"zzzzz-4zz18-mockcollection0",
                                                 "manifest_text":". 2e9ec317e197819358fbc43afca7d837+8 0:8:count.txt\n"})
        with Collection(api_client=api, keep_client=keep) as c:
            writer = c.open("count.txt", "w+")
            self.assertEqual(writer.size(), 0)
            writer.write("01234567")
            self.assertEqual(writer.size(), 8)

            self.assertEqual(None, c.manifest_locator())
            self.assertEqual(True, c.modified())
            self.assertEqual(None, keep.get("2e9ec317e197819358fbc43afca7d837+8"))
            c.save_new("test_create")
            self.assertEqual("zzzzz-4zz18-mockcollection0", c.manifest_locator())
            self.assertEqual(False, c.modified())
            self.assertEqual("01234567", keep.get("2e9ec317e197819358fbc43afca7d837+8"))


    def test_create_subdir(self):
        keep = ArvadosFileWriterTestCase.MockKeep({})
        api = ArvadosFileWriterTestCase.MockApi({"name":"test_create",
                                                 "manifest_text":"./foo/bar 2e9ec317e197819358fbc43afca7d837+8 0:8:count.txt\n"},
                                                {"uuid":"zzzzz-4zz18-mockcollection0",
                                                 "manifest_text":"./foo/bar 2e9ec317e197819358fbc43afca7d837+8 0:8:count.txt\n"})
        with Collection(api_client=api, keep_client=keep) as c:
            self.assertIsNone(c.api_response())
            writer = c.open("foo/bar/count.txt", "w+")
            writer.write("01234567")
            c.save_new("test_create")
            self.assertEqual(c.api_response(), api.response)

    def test_overwrite(self):
        keep = ArvadosFileWriterTestCase.MockKeep({"781e5e245d69b566979b86e28d23f2c7+10": "0123456789"})
        api = ArvadosFileWriterTestCase.MockApi({"name":"test_overwrite",
                                                 "manifest_text":". 2e9ec317e197819358fbc43afca7d837+8 0:8:count.txt\n"},
                                                {"uuid":"zzzzz-4zz18-mockcollection0",
                                                 "manifest_text":". 2e9ec317e197819358fbc43afca7d837+8 0:8:count.txt\n"})
        with Collection('. 781e5e245d69b566979b86e28d23f2c7+10 0:10:count.txt\n',
                             api_client=api, keep_client=keep) as c:
            writer = c.open("count.txt", "w+")
            self.assertEqual(writer.size(), 0)
            writer.write("01234567")
            self.assertEqual(writer.size(), 8)

            self.assertEqual(None, c.manifest_locator())
            self.assertEqual(True, c.modified())
            c.save_new("test_overwrite")
            self.assertEqual("zzzzz-4zz18-mockcollection0", c.manifest_locator())
            self.assertEqual(False, c.modified())

    def test_file_not_found(self):
        with Collection('. 781e5e245d69b566979b86e28d23f2c7+10 0:10:count.txt\n') as c:
            with self.assertRaises(IOError):
                writer = c.open("nocount.txt", "r")

    def test_cannot_open_directory(self):
        with Collection('. 781e5e245d69b566979b86e28d23f2c7+10 0:10:count.txt\n') as c:
            with self.assertRaises(IOError):
                writer = c.open(".", "r")

    def test_create_multiple(self):
        keep = ArvadosFileWriterTestCase.MockKeep({})
        api = ArvadosFileWriterTestCase.MockApi({"name":"test_create_multiple",
                                                 "manifest_text":". 2e9ec317e197819358fbc43afca7d837+8 e8dc4081b13434b45189a720b77b6818+8 0:8:count1.txt 8:8:count2.txt\n"},
                                                {"uuid":"zzzzz-4zz18-mockcollection0",
                                                 "manifest_text":". 2e9ec317e197819358fbc43afca7d837+8 e8dc4081b13434b45189a720b77b6818+8 0:8:count1.txt 8:8:count2.txt\n"})
        with Collection(api_client=api, keep_client=keep) as c:
            w1 = c.open("count1.txt", "w")
            w2 = c.open("count2.txt", "w")
            w1.write("01234567")
            w2.write("abcdefgh")
            self.assertEqual(w1.size(), 8)
            self.assertEqual(w2.size(), 8)

            self.assertEqual(None, c.manifest_locator())
            self.assertEqual(True, c.modified())
            self.assertEqual(None, keep.get("2e9ec317e197819358fbc43afca7d837+8"))
            c.save_new("test_create_multiple")
            self.assertEqual("zzzzz-4zz18-mockcollection0", c.manifest_locator())
            self.assertEqual(False, c.modified())
            self.assertEqual("01234567", keep.get("2e9ec317e197819358fbc43afca7d837+8"))


class ArvadosFileReaderTestCase(StreamFileReaderTestCase):
    class MockParent(object):
        class MockBlockMgr(object):
            def __init__(self, blocks, nocache):
                self.blocks = blocks
                self.nocache = nocache

            def block_prefetch(self, loc):
                pass

            def get_block_contents(self, loc, num_retries=0, cache_only=False):
                if self.nocache and cache_only:
                    return None
                return self.blocks[loc]

        def __init__(self, blocks, nocache):
            self.blocks = blocks
            self.nocache = nocache
            self.lock = arvados.arvfile.NoopLock()

        def root_collection(self):
            return self

        def _my_block_manager(self):
            return ArvadosFileReaderTestCase.MockParent.MockBlockMgr(self.blocks, self.nocache)


    def make_count_reader(self, nocache=False):
        stream = []
        n = 0
        blocks = {}
        for d in ['01234', '34567', '67890']:
            loc = '{}+{}'.format(hashlib.md5(d).hexdigest(), len(d))
            blocks[loc] = d
            stream.append(Range(loc, n, len(d)))
            n += len(d)
        af = ArvadosFile(ArvadosFileReaderTestCase.MockParent(blocks, nocache), "count.txt", stream=stream, segments=[Range(1, 0, 3), Range(6, 3, 3), Range(11, 6, 3)])
        return ArvadosFileReader(af)

    def test_read_block_crossing_behavior(self):
        # read() needs to return all the data requested if possible, even if it
        # crosses uncached blocks: https://arvados.org/issues/5856
        sfile = self.make_count_reader(nocache=True)
        self.assertEqual('12345678', sfile.read(8))

    def test_successive_reads(self):
        # Override StreamFileReaderTestCase.test_successive_reads
        sfile = self.make_count_reader(nocache=True)
        self.assertEqual('1234', sfile.read(4))
        self.assertEqual('5678', sfile.read(4))
        self.assertEqual('9', sfile.read(4))
        self.assertEqual('', sfile.read(4))

    def test_tell_after_block_read(self):
        # Override StreamFileReaderTestCase.test_tell_after_block_read
        sfile = self.make_count_reader(nocache=True)
        self.assertEqual('12345678', sfile.read(8))
        self.assertEqual(8, sfile.tell())

    def test_prefetch(self):
        keep = ArvadosFileWriterTestCase.MockKeep({"2e9ec317e197819358fbc43afca7d837+8": "01234567", "e8dc4081b13434b45189a720b77b6818+8": "abcdefgh"})
        with Collection(". 2e9ec317e197819358fbc43afca7d837+8 e8dc4081b13434b45189a720b77b6818+8 0:16:count.txt\n", keep_client=keep) as c:
            r = c.open("count.txt", "r")
            self.assertEqual("0123", r.read(4))
        self.assertIn("2e9ec317e197819358fbc43afca7d837+8", keep.requests)
        self.assertIn("e8dc4081b13434b45189a720b77b6818+8", keep.requests)

    def test__eq__from_manifest(self):
        with Collection('. 781e5e245d69b566979b86e28d23f2c7+10 0:10:count1.txt') as c1:
            with Collection('. 781e5e245d69b566979b86e28d23f2c7+10 0:10:count1.txt') as c2:
                self.assertTrue(c1["count1.txt"] == c2["count1.txt"])
                self.assertFalse(c1["count1.txt"] != c2["count1.txt"])

    def test__eq__from_writes(self):
        with Collection('. 781e5e245d69b566979b86e28d23f2c7+10 0:10:count1.txt') as c1:
            with Collection() as c2:
                f = c2.open("count1.txt", "w")
                f.write("0123456789")

                self.assertTrue(c1["count1.txt"] == c2["count1.txt"])
                self.assertFalse(c1["count1.txt"] != c2["count1.txt"])

    def test__ne__(self):
        with Collection('. 781e5e245d69b566979b86e28d23f2c7+10 0:10:count1.txt') as c1:
            with Collection() as c2:
                f = c2.open("count1.txt", "w")
                f.write("1234567890")

                self.assertTrue(c1["count1.txt"] != c2["count1.txt"])
                self.assertFalse(c1["count1.txt"] == c2["count1.txt"])


class ArvadosFileReadTestCase(unittest.TestCase, StreamRetryTestMixin):
    def reader_for(self, coll_name, **kwargs):
        stream = []
        segments = []
        n = 0
        for d in self.manifest_for(coll_name).split():
            try:
                k = KeepLocator(d)
                segments.append(Range(n, n, k.size))
                stream.append(Range(d, n, k.size))
                n += k.size
            except ValueError:
                pass

        blockmanager = arvados.arvfile._BlockManager(self.keep_client())
        blockmanager.prefetch_enabled = False
        col = Collection(keep_client=self.keep_client(), block_manager=blockmanager)
        af = ArvadosFile(col, "test",
                         stream=stream,
                         segments=segments)
        return ArvadosFileReader(af, **kwargs)

    def read_for_test(self, reader, byte_count, **kwargs):
        return reader.read(byte_count, **kwargs)


class ArvadosFileReadFromTestCase(ArvadosFileReadTestCase):
    def read_for_test(self, reader, byte_count, **kwargs):
        return reader.readfrom(0, byte_count, **kwargs)


class ArvadosFileReadAllTestCase(ArvadosFileReadTestCase):
    def read_for_test(self, reader, byte_count, **kwargs):
        return ''.join(reader.readall(**kwargs))


class ArvadosFileReadAllDecompressedTestCase(ArvadosFileReadTestCase):
    def read_for_test(self, reader, byte_count, **kwargs):
        return ''.join(reader.readall_decompressed(**kwargs))


class ArvadosFileReadlinesTestCase(ArvadosFileReadTestCase):
    def read_for_test(self, reader, byte_count, **kwargs):
        return ''.join(reader.readlines(**kwargs))

class BlockManagerTest(unittest.TestCase):
    def test_bufferblock_append(self):
        keep = ArvadosFileWriterTestCase.MockKeep({})
        blockmanager = arvados.arvfile._BlockManager(keep)
        bufferblock = blockmanager.alloc_bufferblock()
        bufferblock.append("foo")

        self.assertEqual(bufferblock.size(), 3)
        self.assertEqual(bufferblock.buffer_view[0:3], "foo")
        self.assertEqual(bufferblock.locator(), "acbd18db4cc2f85cedef654fccc4a4d8+3")

        bufferblock.append("bar")

        self.assertEqual(bufferblock.size(), 6)
        self.assertEqual(bufferblock.buffer_view[0:6], "foobar")
        self.assertEqual(bufferblock.locator(), "3858f62230ac3c915f300c664312c63f+6")

        bufferblock.set_state(arvados.arvfile._BufferBlock.PENDING)
        with self.assertRaises(arvados.errors.AssertionError):
            bufferblock.append("bar")

    def test_bufferblock_dup(self):
        keep = ArvadosFileWriterTestCase.MockKeep({})
        blockmanager = arvados.arvfile._BlockManager(keep)
        bufferblock = blockmanager.alloc_bufferblock()
        bufferblock.append("foo")

        self.assertEqual(bufferblock.size(), 3)
        self.assertEqual(bufferblock.buffer_view[0:3], "foo")
        self.assertEqual(bufferblock.locator(), "acbd18db4cc2f85cedef654fccc4a4d8+3")
        bufferblock.set_state(arvados.arvfile._BufferBlock.PENDING)

        bufferblock2 = blockmanager.dup_block(bufferblock, None)
        self.assertNotEqual(bufferblock.blockid, bufferblock2.blockid)

        bufferblock2.append("bar")

        self.assertEqual(bufferblock2.size(), 6)
        self.assertEqual(bufferblock2.buffer_view[0:6], "foobar")
        self.assertEqual(bufferblock2.locator(), "3858f62230ac3c915f300c664312c63f+6")

        self.assertEqual(bufferblock.size(), 3)
        self.assertEqual(bufferblock.buffer_view[0:3], "foo")
        self.assertEqual(bufferblock.locator(), "acbd18db4cc2f85cedef654fccc4a4d8+3")

    def test_bufferblock_get(self):
        keep = ArvadosFileWriterTestCase.MockKeep({"781e5e245d69b566979b86e28d23f2c7+10": "0123456789"})
        blockmanager = arvados.arvfile._BlockManager(keep)
        bufferblock = blockmanager.alloc_bufferblock()
        bufferblock.append("foo")

        self.assertEqual(blockmanager.get_block_contents("781e5e245d69b566979b86e28d23f2c7+10", 1), "0123456789")
        self.assertEqual(blockmanager.get_block_contents(bufferblock.blockid, 1), "foo")

    def test_bufferblock_commit(self):
        mockkeep = mock.MagicMock()
        blockmanager = arvados.arvfile._BlockManager(mockkeep)
        bufferblock = blockmanager.alloc_bufferblock()
        bufferblock.owner = mock.MagicMock()
<<<<<<< HEAD
        bufferblock.owner.flush.side_effect = lambda x: blockmanager.commit_bufferblock(bufferblock, False)
=======
        bufferblock.owner.flush.side_effect = lambda: blockmanager.commit_bufferblock(bufferblock)
>>>>>>> dd5deb94
        bufferblock.append("foo")
        blockmanager.commit_all()
        self.assertTrue(bufferblock.owner.flush.called)
        self.assertTrue(mockkeep.put.called)
        self.assertEqual(bufferblock.state(), arvados.arvfile._BufferBlock.COMMITTED)
        self.assertIsNone(bufferblock.buffer_view)


    def test_bufferblock_commit_with_error(self):
        mockkeep = mock.MagicMock()
        mockkeep.put.side_effect = arvados.errors.KeepWriteError("fail")
        blockmanager = arvados.arvfile._BlockManager(mockkeep)
        bufferblock = blockmanager.alloc_bufferblock()
        bufferblock.owner = mock.MagicMock()
<<<<<<< HEAD
        bufferblock.owner.flush.side_effect = lambda x: blockmanager.commit_bufferblock(bufferblock, False)
=======
        bufferblock.owner.flush.side_effect = lambda: blockmanager.commit_bufferblock(bufferblock)
>>>>>>> dd5deb94
        bufferblock.append("foo")
        with self.assertRaises(arvados.errors.KeepWriteError) as err:
            blockmanager.commit_all()
        self.assertTrue(bufferblock.owner.flush.called)
        self.assertEqual(str(err.exception), "Error writing some blocks: block acbd18db4cc2f85cedef654fccc4a4d8+3 raised KeepWriteError (fail)")
        self.assertEqual(bufferblock.state(), arvados.arvfile._BufferBlock.PENDING)<|MERGE_RESOLUTION|>--- conflicted
+++ resolved
@@ -597,11 +597,7 @@
         blockmanager = arvados.arvfile._BlockManager(mockkeep)
         bufferblock = blockmanager.alloc_bufferblock()
         bufferblock.owner = mock.MagicMock()
-<<<<<<< HEAD
         bufferblock.owner.flush.side_effect = lambda x: blockmanager.commit_bufferblock(bufferblock, False)
-=======
-        bufferblock.owner.flush.side_effect = lambda: blockmanager.commit_bufferblock(bufferblock)
->>>>>>> dd5deb94
         bufferblock.append("foo")
         blockmanager.commit_all()
         self.assertTrue(bufferblock.owner.flush.called)
@@ -616,11 +612,7 @@
         blockmanager = arvados.arvfile._BlockManager(mockkeep)
         bufferblock = blockmanager.alloc_bufferblock()
         bufferblock.owner = mock.MagicMock()
-<<<<<<< HEAD
         bufferblock.owner.flush.side_effect = lambda x: blockmanager.commit_bufferblock(bufferblock, False)
-=======
-        bufferblock.owner.flush.side_effect = lambda: blockmanager.commit_bufferblock(bufferblock)
->>>>>>> dd5deb94
         bufferblock.append("foo")
         with self.assertRaises(arvados.errors.KeepWriteError) as err:
             blockmanager.commit_all()
