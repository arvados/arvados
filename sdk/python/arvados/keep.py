--- conflicted
+++ resolved
@@ -1,4 +1,3 @@
-<<<<<<< HEAD
 from __future__ import absolute_import
 from __future__ import division
 from future import standard_library
@@ -7,13 +6,10 @@
 from builtins import str
 from builtins import range
 from builtins import object
-import io
-=======
-import cStringIO
 import collections
->>>>>>> 1b290e51
 import datetime
 import hashlib
+import io
 import logging
 import math
 import os
@@ -326,9 +322,6 @@
             except:
                 ua.close()
 
-<<<<<<< HEAD
-        def _socket_open(self, family, socktype, protocol, address=None):
-=======
         def _socket_open(self, *args, **kwargs):
             if len(args) + len(kwargs) == 2:
                 return self._socket_open_pycurl_7_21_5(*args, **kwargs)
@@ -343,7 +336,6 @@
                 )(family, socktype, protocol, address))
 
         def _socket_open_pycurl_7_21_5(self, purpose, address):
->>>>>>> 1b290e51
             """Because pycurl doesn't have CURLOPT_TCP_KEEPALIVE"""
             s = socket.socket(address.family, address.socktype, address.protocol)
             s.setsockopt(socket.SOL_SOCKET, socket.SO_KEEPALIVE, 1)
