--- conflicted
+++ resolved
@@ -5488,3585 +5488,6 @@
           ]
         },
         "destroy": {
-<<<<<<< HEAD
-=======
-          "id": "arvados.logs.destroy",
-          "path": "logs/{uuid}",
-          "httpMethod": "DELETE",
-          "description": "destroy logs",
-          "parameters": {
-            "uuid": {
-              "type": "string",
-              "description": "",
-              "required": true,
-              "location": "path"
-            }
-          },
-          "response": {
-            "$ref": "Log"
-          },
-          "scopes": [
-            "https://api.arvados.org/auth/arvados"
-          ]
-        }
-      }
-    },
-    "nodes": {
-      "methods": {
-        "get": {
-          "id": "arvados.nodes.get",
-          "path": "nodes/{uuid}",
-          "httpMethod": "GET",
-          "description": "Gets a Node's metadata by UUID.",
-          "parameters": {
-            "uuid": {
-              "type": "string",
-              "description": "The UUID of the Node in question.",
-              "required": true,
-              "location": "path"
-            }
-          },
-          "parameterOrder": [
-            "uuid"
-          ],
-          "response": {
-            "$ref": "Node"
-          },
-          "scopes": [
-            "https://api.arvados.org/auth/arvados",
-            "https://api.arvados.org/auth/arvados.readonly"
-          ]
-        },
-        "index": {
-          "id": "arvados.nodes.list",
-          "path": "nodes",
-          "httpMethod": "GET",
-          "description": "List Nodes.\n\n                   The <code>list</code> method returns a\n                   <a href=\"/api/resources.html\">resource list</a> of\n                   matching Nodes. For example:\n\n                   <pre>\n                   {\n                    \"kind\":\"arvados#nodeList\",\n                    \"etag\":\"\",\n                    \"self_link\":\"\",\n                    \"next_page_token\":\"\",\n                    \"next_link\":\"\",\n                    \"items\":[\n                       ...\n                    ],\n                    \"items_available\":745,\n                    \"_profile\":{\n                     \"request_time\":0.157236317\n                    }\n                    </pre>",
-          "parameters": {
-            "filters": {
-              "type": "array",
-              "required": false,
-              "description": "",
-              "location": "query"
-            },
-            "where": {
-              "type": "object",
-              "required": false,
-              "description": "",
-              "location": "query"
-            },
-            "order": {
-              "type": "array",
-              "required": false,
-              "description": "",
-              "location": "query"
-            },
-            "select": {
-              "type": "array",
-              "description": "Attributes of each object to return in the response.",
-              "required": false,
-              "location": "query"
-            },
-            "distinct": {
-              "type": "boolean",
-              "required": false,
-              "default": "false",
-              "description": "",
-              "location": "query"
-            },
-            "limit": {
-              "type": "integer",
-              "required": false,
-              "default": "100",
-              "description": "",
-              "location": "query"
-            },
-            "offset": {
-              "type": "integer",
-              "required": false,
-              "default": "0",
-              "description": "",
-              "location": "query"
-            },
-            "count": {
-              "type": "string",
-              "required": false,
-              "default": "exact",
-              "description": "",
-              "location": "query"
-            },
-            "cluster_id": {
-              "type": "string",
-              "description": "List objects on a remote federated cluster instead of the current one.",
-              "location": "query",
-              "required": false
-            },
-            "bypass_federation": {
-              "type": "boolean",
-              "required": false,
-              "description": "bypass federation behavior, list items from local instance database only",
-              "location": "query"
-            }
-          },
-          "response": {
-            "$ref": "NodeList"
-          },
-          "scopes": [
-            "https://api.arvados.org/auth/arvados",
-            "https://api.arvados.org/auth/arvados.readonly"
-          ]
-        },
-        "create": {
-          "id": "arvados.nodes.create",
-          "path": "nodes",
-          "httpMethod": "POST",
-          "description": "Create a new Node.",
-          "parameters": {
-            "select": {
-              "type": "array",
-              "description": "Attributes of the new object to return in the response.",
-              "required": false,
-              "location": "query"
-            },
-            "ensure_unique_name": {
-              "type": "boolean",
-              "description": "Adjust name to ensure uniqueness instead of returning an error on (owner_uuid, name) collision.",
-              "location": "query",
-              "required": false,
-              "default": "false"
-            },
-            "cluster_id": {
-              "type": "string",
-              "description": "Create object on a remote federated cluster instead of the current one.",
-              "location": "query",
-              "required": false
-            },
-            "assign_slot": {
-              "required": false,
-              "type": "boolean",
-              "description": "assign slot and hostname",
-              "location": "query"
-            }
-          },
-          "request": {
-            "required": true,
-            "properties": {
-              "node": {
-                "$ref": "Node"
-              }
-            }
-          },
-          "response": {
-            "$ref": "Node"
-          },
-          "scopes": [
-            "https://api.arvados.org/auth/arvados"
-          ]
-        },
-        "update": {
-          "id": "arvados.nodes.update",
-          "path": "nodes/{uuid}",
-          "httpMethod": "PUT",
-          "description": "Update attributes of an existing Node.",
-          "parameters": {
-            "uuid": {
-              "type": "string",
-              "description": "The UUID of the Node in question.",
-              "required": true,
-              "location": "path"
-            },
-            "select": {
-              "type": "array",
-              "description": "Attributes of the updated object to return in the response.",
-              "required": false,
-              "location": "query"
-            },
-            "assign_slot": {
-              "required": false,
-              "type": "boolean",
-              "description": "assign slot and hostname",
-              "location": "query"
-            }
-          },
-          "request": {
-            "required": true,
-            "properties": {
-              "node": {
-                "$ref": "Node"
-              }
-            }
-          },
-          "response": {
-            "$ref": "Node"
-          },
-          "scopes": [
-            "https://api.arvados.org/auth/arvados"
-          ]
-        },
-        "delete": {
-          "id": "arvados.nodes.delete",
-          "path": "nodes/{uuid}",
-          "httpMethod": "DELETE",
-          "description": "Delete an existing Node.",
-          "parameters": {
-            "uuid": {
-              "type": "string",
-              "description": "The UUID of the Node in question.",
-              "required": true,
-              "location": "path"
-            }
-          },
-          "response": {
-            "$ref": "Node"
-          },
-          "scopes": [
-            "https://api.arvados.org/auth/arvados"
-          ]
-        },
-        "ping": {
-          "id": "arvados.nodes.ping",
-          "path": "nodes/{uuid}/ping",
-          "httpMethod": "POST",
-          "description": "ping nodes",
-          "parameters": {
-            "uuid": {
-              "type": "string",
-              "description": "",
-              "required": true,
-              "location": "path"
-            },
-            "ping_secret": {
-              "required": true,
-              "type": "string",
-              "description": "",
-              "location": "query"
-            }
-          },
-          "response": {
-            "$ref": "Node"
-          },
-          "scopes": [
-            "https://api.arvados.org/auth/arvados"
-          ]
-        },
-        "list": {
-          "id": "arvados.nodes.list",
-          "path": "nodes",
-          "httpMethod": "GET",
-          "description": "List Nodes.\n\n                   The <code>list</code> method returns a\n                   <a href=\"/api/resources.html\">resource list</a> of\n                   matching Nodes. For example:\n\n                   <pre>\n                   {\n                    \"kind\":\"arvados#nodeList\",\n                    \"etag\":\"\",\n                    \"self_link\":\"\",\n                    \"next_page_token\":\"\",\n                    \"next_link\":\"\",\n                    \"items\":[\n                       ...\n                    ],\n                    \"items_available\":745,\n                    \"_profile\":{\n                     \"request_time\":0.157236317\n                    }\n                    </pre>",
-          "parameters": {
-            "filters": {
-              "type": "array",
-              "required": false,
-              "description": "",
-              "location": "query"
-            },
-            "where": {
-              "type": "object",
-              "required": false,
-              "description": "",
-              "location": "query"
-            },
-            "order": {
-              "type": "array",
-              "required": false,
-              "description": "",
-              "location": "query"
-            },
-            "select": {
-              "type": "array",
-              "description": "Attributes of each object to return in the response.",
-              "required": false,
-              "location": "query"
-            },
-            "distinct": {
-              "type": "boolean",
-              "required": false,
-              "default": "false",
-              "description": "",
-              "location": "query"
-            },
-            "limit": {
-              "type": "integer",
-              "required": false,
-              "default": "100",
-              "description": "",
-              "location": "query"
-            },
-            "offset": {
-              "type": "integer",
-              "required": false,
-              "default": "0",
-              "description": "",
-              "location": "query"
-            },
-            "count": {
-              "type": "string",
-              "required": false,
-              "default": "exact",
-              "description": "",
-              "location": "query"
-            },
-            "cluster_id": {
-              "type": "string",
-              "description": "List objects on a remote federated cluster instead of the current one.",
-              "location": "query",
-              "required": false
-            },
-            "bypass_federation": {
-              "type": "boolean",
-              "required": false,
-              "description": "bypass federation behavior, list items from local instance database only",
-              "location": "query"
-            }
-          },
-          "response": {
-            "$ref": "NodeList"
-          },
-          "scopes": [
-            "https://api.arvados.org/auth/arvados",
-            "https://api.arvados.org/auth/arvados.readonly"
-          ]
-        },
-        "show": {
-          "id": "arvados.nodes.show",
-          "path": "nodes/{uuid}",
-          "httpMethod": "GET",
-          "description": "show nodes",
-          "parameters": {
-            "uuid": {
-              "type": "string",
-              "description": "",
-              "required": true,
-              "location": "path"
-            },
-            "select": {
-              "type": "array",
-              "description": "Attributes of the object to return in the response.",
-              "required": false,
-              "location": "query"
-            }
-          },
-          "response": {
-            "$ref": "Node"
-          },
-          "scopes": [
-            "https://api.arvados.org/auth/arvados"
-          ]
-        },
-        "destroy": {
-          "id": "arvados.nodes.destroy",
-          "path": "nodes/{uuid}",
-          "httpMethod": "DELETE",
-          "description": "destroy nodes",
-          "parameters": {
-            "uuid": {
-              "type": "string",
-              "description": "",
-              "required": true,
-              "location": "path"
-            }
-          },
-          "response": {
-            "$ref": "Node"
-          },
-          "scopes": [
-            "https://api.arvados.org/auth/arvados"
-          ]
-        }
-      }
-    },
-    "pipeline_instances": {
-      "methods": {
-        "get": {
-          "id": "arvados.pipeline_instances.get",
-          "path": "pipeline_instances/{uuid}",
-          "httpMethod": "GET",
-          "description": "Gets a PipelineInstance's metadata by UUID.",
-          "parameters": {
-            "uuid": {
-              "type": "string",
-              "description": "The UUID of the PipelineInstance in question.",
-              "required": true,
-              "location": "path"
-            }
-          },
-          "parameterOrder": [
-            "uuid"
-          ],
-          "response": {
-            "$ref": "PipelineInstance"
-          },
-          "scopes": [
-            "https://api.arvados.org/auth/arvados",
-            "https://api.arvados.org/auth/arvados.readonly"
-          ]
-        },
-        "index": {
-          "id": "arvados.pipeline_instances.list",
-          "path": "pipeline_instances",
-          "httpMethod": "GET",
-          "description": "List PipelineInstances.\n\n                   The <code>list</code> method returns a\n                   <a href=\"/api/resources.html\">resource list</a> of\n                   matching PipelineInstances. For example:\n\n                   <pre>\n                   {\n                    \"kind\":\"arvados#pipelineInstanceList\",\n                    \"etag\":\"\",\n                    \"self_link\":\"\",\n                    \"next_page_token\":\"\",\n                    \"next_link\":\"\",\n                    \"items\":[\n                       ...\n                    ],\n                    \"items_available\":745,\n                    \"_profile\":{\n                     \"request_time\":0.157236317\n                    }\n                    </pre>",
-          "parameters": {
-            "filters": {
-              "type": "array",
-              "required": false,
-              "description": "",
-              "location": "query"
-            },
-            "where": {
-              "type": "object",
-              "required": false,
-              "description": "",
-              "location": "query"
-            },
-            "order": {
-              "type": "array",
-              "required": false,
-              "description": "",
-              "location": "query"
-            },
-            "select": {
-              "type": "array",
-              "description": "Attributes of each object to return in the response.",
-              "required": false,
-              "location": "query"
-            },
-            "distinct": {
-              "type": "boolean",
-              "required": false,
-              "default": "false",
-              "description": "",
-              "location": "query"
-            },
-            "limit": {
-              "type": "integer",
-              "required": false,
-              "default": "100",
-              "description": "",
-              "location": "query"
-            },
-            "offset": {
-              "type": "integer",
-              "required": false,
-              "default": "0",
-              "description": "",
-              "location": "query"
-            },
-            "count": {
-              "type": "string",
-              "required": false,
-              "default": "exact",
-              "description": "",
-              "location": "query"
-            },
-            "cluster_id": {
-              "type": "string",
-              "description": "List objects on a remote federated cluster instead of the current one.",
-              "location": "query",
-              "required": false
-            },
-            "bypass_federation": {
-              "type": "boolean",
-              "required": false,
-              "description": "bypass federation behavior, list items from local instance database only",
-              "location": "query"
-            }
-          },
-          "response": {
-            "$ref": "PipelineInstanceList"
-          },
-          "scopes": [
-            "https://api.arvados.org/auth/arvados",
-            "https://api.arvados.org/auth/arvados.readonly"
-          ]
-        },
-        "create": {
-          "id": "arvados.pipeline_instances.create",
-          "path": "pipeline_instances",
-          "httpMethod": "POST",
-          "description": "Create a new PipelineInstance.",
-          "parameters": {
-            "select": {
-              "type": "array",
-              "description": "Attributes of the new object to return in the response.",
-              "required": false,
-              "location": "query"
-            },
-            "ensure_unique_name": {
-              "type": "boolean",
-              "description": "Adjust name to ensure uniqueness instead of returning an error on (owner_uuid, name) collision.",
-              "location": "query",
-              "required": false,
-              "default": "false"
-            },
-            "cluster_id": {
-              "type": "string",
-              "description": "Create object on a remote federated cluster instead of the current one.",
-              "location": "query",
-              "required": false
-            }
-          },
-          "request": {
-            "required": true,
-            "properties": {
-              "pipeline_instance": {
-                "$ref": "PipelineInstance"
-              }
-            }
-          },
-          "response": {
-            "$ref": "PipelineInstance"
-          },
-          "scopes": [
-            "https://api.arvados.org/auth/arvados"
-          ]
-        },
-        "update": {
-          "id": "arvados.pipeline_instances.update",
-          "path": "pipeline_instances/{uuid}",
-          "httpMethod": "PUT",
-          "description": "Update attributes of an existing PipelineInstance.",
-          "parameters": {
-            "uuid": {
-              "type": "string",
-              "description": "The UUID of the PipelineInstance in question.",
-              "required": true,
-              "location": "path"
-            },
-            "select": {
-              "type": "array",
-              "description": "Attributes of the updated object to return in the response.",
-              "required": false,
-              "location": "query"
-            }
-          },
-          "request": {
-            "required": true,
-            "properties": {
-              "pipeline_instance": {
-                "$ref": "PipelineInstance"
-              }
-            }
-          },
-          "response": {
-            "$ref": "PipelineInstance"
-          },
-          "scopes": [
-            "https://api.arvados.org/auth/arvados"
-          ]
-        },
-        "delete": {
-          "id": "arvados.pipeline_instances.delete",
-          "path": "pipeline_instances/{uuid}",
-          "httpMethod": "DELETE",
-          "description": "Delete an existing PipelineInstance.",
-          "parameters": {
-            "uuid": {
-              "type": "string",
-              "description": "The UUID of the PipelineInstance in question.",
-              "required": true,
-              "location": "path"
-            }
-          },
-          "response": {
-            "$ref": "PipelineInstance"
-          },
-          "scopes": [
-            "https://api.arvados.org/auth/arvados"
-          ]
-        },
-        "cancel": {
-          "id": "arvados.pipeline_instances.cancel",
-          "path": "pipeline_instances/{uuid}/cancel",
-          "httpMethod": "POST",
-          "description": "cancel pipeline_instances",
-          "parameters": {
-            "uuid": {
-              "type": "string",
-              "description": "",
-              "required": true,
-              "location": "path"
-            }
-          },
-          "response": {
-            "$ref": "PipelineInstance"
-          },
-          "scopes": [
-            "https://api.arvados.org/auth/arvados"
-          ]
-        },
-        "list": {
-          "id": "arvados.pipeline_instances.list",
-          "path": "pipeline_instances",
-          "httpMethod": "GET",
-          "description": "List PipelineInstances.\n\n                   The <code>list</code> method returns a\n                   <a href=\"/api/resources.html\">resource list</a> of\n                   matching PipelineInstances. For example:\n\n                   <pre>\n                   {\n                    \"kind\":\"arvados#pipelineInstanceList\",\n                    \"etag\":\"\",\n                    \"self_link\":\"\",\n                    \"next_page_token\":\"\",\n                    \"next_link\":\"\",\n                    \"items\":[\n                       ...\n                    ],\n                    \"items_available\":745,\n                    \"_profile\":{\n                     \"request_time\":0.157236317\n                    }\n                    </pre>",
-          "parameters": {
-            "filters": {
-              "type": "array",
-              "required": false,
-              "description": "",
-              "location": "query"
-            },
-            "where": {
-              "type": "object",
-              "required": false,
-              "description": "",
-              "location": "query"
-            },
-            "order": {
-              "type": "array",
-              "required": false,
-              "description": "",
-              "location": "query"
-            },
-            "select": {
-              "type": "array",
-              "description": "Attributes of each object to return in the response.",
-              "required": false,
-              "location": "query"
-            },
-            "distinct": {
-              "type": "boolean",
-              "required": false,
-              "default": "false",
-              "description": "",
-              "location": "query"
-            },
-            "limit": {
-              "type": "integer",
-              "required": false,
-              "default": "100",
-              "description": "",
-              "location": "query"
-            },
-            "offset": {
-              "type": "integer",
-              "required": false,
-              "default": "0",
-              "description": "",
-              "location": "query"
-            },
-            "count": {
-              "type": "string",
-              "required": false,
-              "default": "exact",
-              "description": "",
-              "location": "query"
-            },
-            "cluster_id": {
-              "type": "string",
-              "description": "List objects on a remote federated cluster instead of the current one.",
-              "location": "query",
-              "required": false
-            },
-            "bypass_federation": {
-              "type": "boolean",
-              "required": false,
-              "description": "bypass federation behavior, list items from local instance database only",
-              "location": "query"
-            }
-          },
-          "response": {
-            "$ref": "PipelineInstanceList"
-          },
-          "scopes": [
-            "https://api.arvados.org/auth/arvados",
-            "https://api.arvados.org/auth/arvados.readonly"
-          ]
-        },
-        "show": {
-          "id": "arvados.pipeline_instances.show",
-          "path": "pipeline_instances/{uuid}",
-          "httpMethod": "GET",
-          "description": "show pipeline_instances",
-          "parameters": {
-            "uuid": {
-              "type": "string",
-              "description": "",
-              "required": true,
-              "location": "path"
-            },
-            "select": {
-              "type": "array",
-              "description": "Attributes of the object to return in the response.",
-              "required": false,
-              "location": "query"
-            }
-          },
-          "response": {
-            "$ref": "PipelineInstance"
-          },
-          "scopes": [
-            "https://api.arvados.org/auth/arvados"
-          ]
-        },
-        "destroy": {
-          "id": "arvados.pipeline_instances.destroy",
-          "path": "pipeline_instances/{uuid}",
-          "httpMethod": "DELETE",
-          "description": "destroy pipeline_instances",
-          "parameters": {
-            "uuid": {
-              "type": "string",
-              "description": "",
-              "required": true,
-              "location": "path"
-            }
-          },
-          "response": {
-            "$ref": "PipelineInstance"
-          },
-          "scopes": [
-            "https://api.arvados.org/auth/arvados"
-          ]
-        }
-      }
-    },
-    "pipeline_templates": {
-      "methods": {
-        "get": {
-          "id": "arvados.pipeline_templates.get",
-          "path": "pipeline_templates/{uuid}",
-          "httpMethod": "GET",
-          "description": "Gets a PipelineTemplate's metadata by UUID.",
-          "parameters": {
-            "uuid": {
-              "type": "string",
-              "description": "The UUID of the PipelineTemplate in question.",
-              "required": true,
-              "location": "path"
-            }
-          },
-          "parameterOrder": [
-            "uuid"
-          ],
-          "response": {
-            "$ref": "PipelineTemplate"
-          },
-          "scopes": [
-            "https://api.arvados.org/auth/arvados",
-            "https://api.arvados.org/auth/arvados.readonly"
-          ]
-        },
-        "index": {
-          "id": "arvados.pipeline_templates.list",
-          "path": "pipeline_templates",
-          "httpMethod": "GET",
-          "description": "List PipelineTemplates.\n\n                   The <code>list</code> method returns a\n                   <a href=\"/api/resources.html\">resource list</a> of\n                   matching PipelineTemplates. For example:\n\n                   <pre>\n                   {\n                    \"kind\":\"arvados#pipelineTemplateList\",\n                    \"etag\":\"\",\n                    \"self_link\":\"\",\n                    \"next_page_token\":\"\",\n                    \"next_link\":\"\",\n                    \"items\":[\n                       ...\n                    ],\n                    \"items_available\":745,\n                    \"_profile\":{\n                     \"request_time\":0.157236317\n                    }\n                    </pre>",
-          "parameters": {
-            "filters": {
-              "type": "array",
-              "required": false,
-              "description": "",
-              "location": "query"
-            },
-            "where": {
-              "type": "object",
-              "required": false,
-              "description": "",
-              "location": "query"
-            },
-            "order": {
-              "type": "array",
-              "required": false,
-              "description": "",
-              "location": "query"
-            },
-            "select": {
-              "type": "array",
-              "description": "Attributes of each object to return in the response.",
-              "required": false,
-              "location": "query"
-            },
-            "distinct": {
-              "type": "boolean",
-              "required": false,
-              "default": "false",
-              "description": "",
-              "location": "query"
-            },
-            "limit": {
-              "type": "integer",
-              "required": false,
-              "default": "100",
-              "description": "",
-              "location": "query"
-            },
-            "offset": {
-              "type": "integer",
-              "required": false,
-              "default": "0",
-              "description": "",
-              "location": "query"
-            },
-            "count": {
-              "type": "string",
-              "required": false,
-              "default": "exact",
-              "description": "",
-              "location": "query"
-            },
-            "cluster_id": {
-              "type": "string",
-              "description": "List objects on a remote federated cluster instead of the current one.",
-              "location": "query",
-              "required": false
-            },
-            "bypass_federation": {
-              "type": "boolean",
-              "required": false,
-              "description": "bypass federation behavior, list items from local instance database only",
-              "location": "query"
-            }
-          },
-          "response": {
-            "$ref": "PipelineTemplateList"
-          },
-          "scopes": [
-            "https://api.arvados.org/auth/arvados",
-            "https://api.arvados.org/auth/arvados.readonly"
-          ]
-        },
-        "create": {
-          "id": "arvados.pipeline_templates.create",
-          "path": "pipeline_templates",
-          "httpMethod": "POST",
-          "description": "Create a new PipelineTemplate.",
-          "parameters": {
-            "select": {
-              "type": "array",
-              "description": "Attributes of the new object to return in the response.",
-              "required": false,
-              "location": "query"
-            },
-            "ensure_unique_name": {
-              "type": "boolean",
-              "description": "Adjust name to ensure uniqueness instead of returning an error on (owner_uuid, name) collision.",
-              "location": "query",
-              "required": false,
-              "default": "false"
-            },
-            "cluster_id": {
-              "type": "string",
-              "description": "Create object on a remote federated cluster instead of the current one.",
-              "location": "query",
-              "required": false
-            }
-          },
-          "request": {
-            "required": true,
-            "properties": {
-              "pipeline_template": {
-                "$ref": "PipelineTemplate"
-              }
-            }
-          },
-          "response": {
-            "$ref": "PipelineTemplate"
-          },
-          "scopes": [
-            "https://api.arvados.org/auth/arvados"
-          ]
-        },
-        "update": {
-          "id": "arvados.pipeline_templates.update",
-          "path": "pipeline_templates/{uuid}",
-          "httpMethod": "PUT",
-          "description": "Update attributes of an existing PipelineTemplate.",
-          "parameters": {
-            "uuid": {
-              "type": "string",
-              "description": "The UUID of the PipelineTemplate in question.",
-              "required": true,
-              "location": "path"
-            },
-            "select": {
-              "type": "array",
-              "description": "Attributes of the updated object to return in the response.",
-              "required": false,
-              "location": "query"
-            }
-          },
-          "request": {
-            "required": true,
-            "properties": {
-              "pipeline_template": {
-                "$ref": "PipelineTemplate"
-              }
-            }
-          },
-          "response": {
-            "$ref": "PipelineTemplate"
-          },
-          "scopes": [
-            "https://api.arvados.org/auth/arvados"
-          ]
-        },
-        "delete": {
-          "id": "arvados.pipeline_templates.delete",
-          "path": "pipeline_templates/{uuid}",
-          "httpMethod": "DELETE",
-          "description": "Delete an existing PipelineTemplate.",
-          "parameters": {
-            "uuid": {
-              "type": "string",
-              "description": "The UUID of the PipelineTemplate in question.",
-              "required": true,
-              "location": "path"
-            }
-          },
-          "response": {
-            "$ref": "PipelineTemplate"
-          },
-          "scopes": [
-            "https://api.arvados.org/auth/arvados"
-          ]
-        },
-        "list": {
-          "id": "arvados.pipeline_templates.list",
-          "path": "pipeline_templates",
-          "httpMethod": "GET",
-          "description": "List PipelineTemplates.\n\n                   The <code>list</code> method returns a\n                   <a href=\"/api/resources.html\">resource list</a> of\n                   matching PipelineTemplates. For example:\n\n                   <pre>\n                   {\n                    \"kind\":\"arvados#pipelineTemplateList\",\n                    \"etag\":\"\",\n                    \"self_link\":\"\",\n                    \"next_page_token\":\"\",\n                    \"next_link\":\"\",\n                    \"items\":[\n                       ...\n                    ],\n                    \"items_available\":745,\n                    \"_profile\":{\n                     \"request_time\":0.157236317\n                    }\n                    </pre>",
-          "parameters": {
-            "filters": {
-              "type": "array",
-              "required": false,
-              "description": "",
-              "location": "query"
-            },
-            "where": {
-              "type": "object",
-              "required": false,
-              "description": "",
-              "location": "query"
-            },
-            "order": {
-              "type": "array",
-              "required": false,
-              "description": "",
-              "location": "query"
-            },
-            "select": {
-              "type": "array",
-              "description": "Attributes of each object to return in the response.",
-              "required": false,
-              "location": "query"
-            },
-            "distinct": {
-              "type": "boolean",
-              "required": false,
-              "default": "false",
-              "description": "",
-              "location": "query"
-            },
-            "limit": {
-              "type": "integer",
-              "required": false,
-              "default": "100",
-              "description": "",
-              "location": "query"
-            },
-            "offset": {
-              "type": "integer",
-              "required": false,
-              "default": "0",
-              "description": "",
-              "location": "query"
-            },
-            "count": {
-              "type": "string",
-              "required": false,
-              "default": "exact",
-              "description": "",
-              "location": "query"
-            },
-            "cluster_id": {
-              "type": "string",
-              "description": "List objects on a remote federated cluster instead of the current one.",
-              "location": "query",
-              "required": false
-            },
-            "bypass_federation": {
-              "type": "boolean",
-              "required": false,
-              "description": "bypass federation behavior, list items from local instance database only",
-              "location": "query"
-            }
-          },
-          "response": {
-            "$ref": "PipelineTemplateList"
-          },
-          "scopes": [
-            "https://api.arvados.org/auth/arvados",
-            "https://api.arvados.org/auth/arvados.readonly"
-          ]
-        },
-        "show": {
-          "id": "arvados.pipeline_templates.show",
-          "path": "pipeline_templates/{uuid}",
-          "httpMethod": "GET",
-          "description": "show pipeline_templates",
-          "parameters": {
-            "uuid": {
-              "type": "string",
-              "description": "",
-              "required": true,
-              "location": "path"
-            },
-            "select": {
-              "type": "array",
-              "description": "Attributes of the object to return in the response.",
-              "required": false,
-              "location": "query"
-            }
-          },
-          "response": {
-            "$ref": "PipelineTemplate"
-          },
-          "scopes": [
-            "https://api.arvados.org/auth/arvados"
-          ]
-        },
-        "destroy": {
-          "id": "arvados.pipeline_templates.destroy",
-          "path": "pipeline_templates/{uuid}",
-          "httpMethod": "DELETE",
-          "description": "destroy pipeline_templates",
-          "parameters": {
-            "uuid": {
-              "type": "string",
-              "description": "",
-              "required": true,
-              "location": "path"
-            }
-          },
-          "response": {
-            "$ref": "PipelineTemplate"
-          },
-          "scopes": [
-            "https://api.arvados.org/auth/arvados"
-          ]
-        }
-      }
-    },
-    "repositories": {
-      "methods": {
-        "get": {
-          "id": "arvados.repositories.get",
-          "path": "repositories/{uuid}",
-          "httpMethod": "GET",
-          "description": "Gets a Repository's metadata by UUID.",
-          "parameters": {
-            "uuid": {
-              "type": "string",
-              "description": "The UUID of the Repository in question.",
-              "required": true,
-              "location": "path"
-            }
-          },
-          "parameterOrder": [
-            "uuid"
-          ],
-          "response": {
-            "$ref": "Repository"
-          },
-          "scopes": [
-            "https://api.arvados.org/auth/arvados",
-            "https://api.arvados.org/auth/arvados.readonly"
-          ]
-        },
-        "index": {
-          "id": "arvados.repositories.list",
-          "path": "repositories",
-          "httpMethod": "GET",
-          "description": "List Repositories.\n\n                   The <code>list</code> method returns a\n                   <a href=\"/api/resources.html\">resource list</a> of\n                   matching Repositories. For example:\n\n                   <pre>\n                   {\n                    \"kind\":\"arvados#repositoryList\",\n                    \"etag\":\"\",\n                    \"self_link\":\"\",\n                    \"next_page_token\":\"\",\n                    \"next_link\":\"\",\n                    \"items\":[\n                       ...\n                    ],\n                    \"items_available\":745,\n                    \"_profile\":{\n                     \"request_time\":0.157236317\n                    }\n                    </pre>",
-          "parameters": {
-            "filters": {
-              "type": "array",
-              "required": false,
-              "description": "",
-              "location": "query"
-            },
-            "where": {
-              "type": "object",
-              "required": false,
-              "description": "",
-              "location": "query"
-            },
-            "order": {
-              "type": "array",
-              "required": false,
-              "description": "",
-              "location": "query"
-            },
-            "select": {
-              "type": "array",
-              "description": "Attributes of each object to return in the response.",
-              "required": false,
-              "location": "query"
-            },
-            "distinct": {
-              "type": "boolean",
-              "required": false,
-              "default": "false",
-              "description": "",
-              "location": "query"
-            },
-            "limit": {
-              "type": "integer",
-              "required": false,
-              "default": "100",
-              "description": "",
-              "location": "query"
-            },
-            "offset": {
-              "type": "integer",
-              "required": false,
-              "default": "0",
-              "description": "",
-              "location": "query"
-            },
-            "count": {
-              "type": "string",
-              "required": false,
-              "default": "exact",
-              "description": "",
-              "location": "query"
-            },
-            "cluster_id": {
-              "type": "string",
-              "description": "List objects on a remote federated cluster instead of the current one.",
-              "location": "query",
-              "required": false
-            },
-            "bypass_federation": {
-              "type": "boolean",
-              "required": false,
-              "description": "bypass federation behavior, list items from local instance database only",
-              "location": "query"
-            }
-          },
-          "response": {
-            "$ref": "RepositoryList"
-          },
-          "scopes": [
-            "https://api.arvados.org/auth/arvados",
-            "https://api.arvados.org/auth/arvados.readonly"
-          ]
-        },
-        "create": {
-          "id": "arvados.repositories.create",
-          "path": "repositories",
-          "httpMethod": "POST",
-          "description": "Create a new Repository.",
-          "parameters": {
-            "select": {
-              "type": "array",
-              "description": "Attributes of the new object to return in the response.",
-              "required": false,
-              "location": "query"
-            },
-            "ensure_unique_name": {
-              "type": "boolean",
-              "description": "Adjust name to ensure uniqueness instead of returning an error on (owner_uuid, name) collision.",
-              "location": "query",
-              "required": false,
-              "default": "false"
-            },
-            "cluster_id": {
-              "type": "string",
-              "description": "Create object on a remote federated cluster instead of the current one.",
-              "location": "query",
-              "required": false
-            }
-          },
-          "request": {
-            "required": true,
-            "properties": {
-              "repository": {
-                "$ref": "Repository"
-              }
-            }
-          },
-          "response": {
-            "$ref": "Repository"
-          },
-          "scopes": [
-            "https://api.arvados.org/auth/arvados"
-          ]
-        },
-        "update": {
-          "id": "arvados.repositories.update",
-          "path": "repositories/{uuid}",
-          "httpMethod": "PUT",
-          "description": "Update attributes of an existing Repository.",
-          "parameters": {
-            "uuid": {
-              "type": "string",
-              "description": "The UUID of the Repository in question.",
-              "required": true,
-              "location": "path"
-            },
-            "select": {
-              "type": "array",
-              "description": "Attributes of the updated object to return in the response.",
-              "required": false,
-              "location": "query"
-            }
-          },
-          "request": {
-            "required": true,
-            "properties": {
-              "repository": {
-                "$ref": "Repository"
-              }
-            }
-          },
-          "response": {
-            "$ref": "Repository"
-          },
-          "scopes": [
-            "https://api.arvados.org/auth/arvados"
-          ]
-        },
-        "delete": {
-          "id": "arvados.repositories.delete",
-          "path": "repositories/{uuid}",
-          "httpMethod": "DELETE",
-          "description": "Delete an existing Repository.",
-          "parameters": {
-            "uuid": {
-              "type": "string",
-              "description": "The UUID of the Repository in question.",
-              "required": true,
-              "location": "path"
-            }
-          },
-          "response": {
-            "$ref": "Repository"
-          },
-          "scopes": [
-            "https://api.arvados.org/auth/arvados"
-          ]
-        },
-        "get_all_permissions": {
-          "id": "arvados.repositories.get_all_permissions",
-          "path": "repositories/get_all_permissions",
-          "httpMethod": "GET",
-          "description": "get_all_permissions repositories",
-          "parameters": {},
-          "response": {
-            "$ref": "Repository"
-          },
-          "scopes": [
-            "https://api.arvados.org/auth/arvados"
-          ]
-        },
-        "list": {
-          "id": "arvados.repositories.list",
-          "path": "repositories",
-          "httpMethod": "GET",
-          "description": "List Repositories.\n\n                   The <code>list</code> method returns a\n                   <a href=\"/api/resources.html\">resource list</a> of\n                   matching Repositories. For example:\n\n                   <pre>\n                   {\n                    \"kind\":\"arvados#repositoryList\",\n                    \"etag\":\"\",\n                    \"self_link\":\"\",\n                    \"next_page_token\":\"\",\n                    \"next_link\":\"\",\n                    \"items\":[\n                       ...\n                    ],\n                    \"items_available\":745,\n                    \"_profile\":{\n                     \"request_time\":0.157236317\n                    }\n                    </pre>",
-          "parameters": {
-            "filters": {
-              "type": "array",
-              "required": false,
-              "description": "",
-              "location": "query"
-            },
-            "where": {
-              "type": "object",
-              "required": false,
-              "description": "",
-              "location": "query"
-            },
-            "order": {
-              "type": "array",
-              "required": false,
-              "description": "",
-              "location": "query"
-            },
-            "select": {
-              "type": "array",
-              "description": "Attributes of each object to return in the response.",
-              "required": false,
-              "location": "query"
-            },
-            "distinct": {
-              "type": "boolean",
-              "required": false,
-              "default": "false",
-              "description": "",
-              "location": "query"
-            },
-            "limit": {
-              "type": "integer",
-              "required": false,
-              "default": "100",
-              "description": "",
-              "location": "query"
-            },
-            "offset": {
-              "type": "integer",
-              "required": false,
-              "default": "0",
-              "description": "",
-              "location": "query"
-            },
-            "count": {
-              "type": "string",
-              "required": false,
-              "default": "exact",
-              "description": "",
-              "location": "query"
-            },
-            "cluster_id": {
-              "type": "string",
-              "description": "List objects on a remote federated cluster instead of the current one.",
-              "location": "query",
-              "required": false
-            },
-            "bypass_federation": {
-              "type": "boolean",
-              "required": false,
-              "description": "bypass federation behavior, list items from local instance database only",
-              "location": "query"
-            }
-          },
-          "response": {
-            "$ref": "RepositoryList"
-          },
-          "scopes": [
-            "https://api.arvados.org/auth/arvados",
-            "https://api.arvados.org/auth/arvados.readonly"
-          ]
-        },
-        "show": {
-          "id": "arvados.repositories.show",
-          "path": "repositories/{uuid}",
-          "httpMethod": "GET",
-          "description": "show repositories",
-          "parameters": {
-            "uuid": {
-              "type": "string",
-              "description": "",
-              "required": true,
-              "location": "path"
-            },
-            "select": {
-              "type": "array",
-              "description": "Attributes of the object to return in the response.",
-              "required": false,
-              "location": "query"
-            }
-          },
-          "response": {
-            "$ref": "Repository"
-          },
-          "scopes": [
-            "https://api.arvados.org/auth/arvados"
-          ]
-        },
-        "destroy": {
-          "id": "arvados.repositories.destroy",
-          "path": "repositories/{uuid}",
-          "httpMethod": "DELETE",
-          "description": "destroy repositories",
-          "parameters": {
-            "uuid": {
-              "type": "string",
-              "description": "",
-              "required": true,
-              "location": "path"
-            }
-          },
-          "response": {
-            "$ref": "Repository"
-          },
-          "scopes": [
-            "https://api.arvados.org/auth/arvados"
-          ]
-        }
-      }
-    },
-    "specimens": {
-      "methods": {
-        "get": {
-          "id": "arvados.specimens.get",
-          "path": "specimens/{uuid}",
-          "httpMethod": "GET",
-          "description": "Gets a Specimen's metadata by UUID.",
-          "parameters": {
-            "uuid": {
-              "type": "string",
-              "description": "The UUID of the Specimen in question.",
-              "required": true,
-              "location": "path"
-            }
-          },
-          "parameterOrder": [
-            "uuid"
-          ],
-          "response": {
-            "$ref": "Specimen"
-          },
-          "scopes": [
-            "https://api.arvados.org/auth/arvados",
-            "https://api.arvados.org/auth/arvados.readonly"
-          ]
-        },
-        "index": {
-          "id": "arvados.specimens.list",
-          "path": "specimens",
-          "httpMethod": "GET",
-          "description": "List Specimens.\n\n                   The <code>list</code> method returns a\n                   <a href=\"/api/resources.html\">resource list</a> of\n                   matching Specimens. For example:\n\n                   <pre>\n                   {\n                    \"kind\":\"arvados#specimenList\",\n                    \"etag\":\"\",\n                    \"self_link\":\"\",\n                    \"next_page_token\":\"\",\n                    \"next_link\":\"\",\n                    \"items\":[\n                       ...\n                    ],\n                    \"items_available\":745,\n                    \"_profile\":{\n                     \"request_time\":0.157236317\n                    }\n                    </pre>",
-          "parameters": {
-            "filters": {
-              "type": "array",
-              "required": false,
-              "description": "",
-              "location": "query"
-            },
-            "where": {
-              "type": "object",
-              "required": false,
-              "description": "",
-              "location": "query"
-            },
-            "order": {
-              "type": "array",
-              "required": false,
-              "description": "",
-              "location": "query"
-            },
-            "select": {
-              "type": "array",
-              "description": "Attributes of each object to return in the response.",
-              "required": false,
-              "location": "query"
-            },
-            "distinct": {
-              "type": "boolean",
-              "required": false,
-              "default": "false",
-              "description": "",
-              "location": "query"
-            },
-            "limit": {
-              "type": "integer",
-              "required": false,
-              "default": "100",
-              "description": "",
-              "location": "query"
-            },
-            "offset": {
-              "type": "integer",
-              "required": false,
-              "default": "0",
-              "description": "",
-              "location": "query"
-            },
-            "count": {
-              "type": "string",
-              "required": false,
-              "default": "exact",
-              "description": "",
-              "location": "query"
-            },
-            "cluster_id": {
-              "type": "string",
-              "description": "List objects on a remote federated cluster instead of the current one.",
-              "location": "query",
-              "required": false
-            },
-            "bypass_federation": {
-              "type": "boolean",
-              "required": false,
-              "description": "bypass federation behavior, list items from local instance database only",
-              "location": "query"
-            }
-          },
-          "response": {
-            "$ref": "SpecimenList"
-          },
-          "scopes": [
-            "https://api.arvados.org/auth/arvados",
-            "https://api.arvados.org/auth/arvados.readonly"
-          ]
-        },
-        "create": {
-          "id": "arvados.specimens.create",
-          "path": "specimens",
-          "httpMethod": "POST",
-          "description": "Create a new Specimen.",
-          "parameters": {
-            "select": {
-              "type": "array",
-              "description": "Attributes of the new object to return in the response.",
-              "required": false,
-              "location": "query"
-            },
-            "ensure_unique_name": {
-              "type": "boolean",
-              "description": "Adjust name to ensure uniqueness instead of returning an error on (owner_uuid, name) collision.",
-              "location": "query",
-              "required": false,
-              "default": "false"
-            },
-            "cluster_id": {
-              "type": "string",
-              "description": "Create object on a remote federated cluster instead of the current one.",
-              "location": "query",
-              "required": false
-            }
-          },
-          "request": {
-            "required": true,
-            "properties": {
-              "specimen": {
-                "$ref": "Specimen"
-              }
-            }
-          },
-          "response": {
-            "$ref": "Specimen"
-          },
-          "scopes": [
-            "https://api.arvados.org/auth/arvados"
-          ]
-        },
-        "update": {
-          "id": "arvados.specimens.update",
-          "path": "specimens/{uuid}",
-          "httpMethod": "PUT",
-          "description": "Update attributes of an existing Specimen.",
-          "parameters": {
-            "uuid": {
-              "type": "string",
-              "description": "The UUID of the Specimen in question.",
-              "required": true,
-              "location": "path"
-            },
-            "select": {
-              "type": "array",
-              "description": "Attributes of the updated object to return in the response.",
-              "required": false,
-              "location": "query"
-            }
-          },
-          "request": {
-            "required": true,
-            "properties": {
-              "specimen": {
-                "$ref": "Specimen"
-              }
-            }
-          },
-          "response": {
-            "$ref": "Specimen"
-          },
-          "scopes": [
-            "https://api.arvados.org/auth/arvados"
-          ]
-        },
-        "delete": {
-          "id": "arvados.specimens.delete",
-          "path": "specimens/{uuid}",
-          "httpMethod": "DELETE",
-          "description": "Delete an existing Specimen.",
-          "parameters": {
-            "uuid": {
-              "type": "string",
-              "description": "The UUID of the Specimen in question.",
-              "required": true,
-              "location": "path"
-            }
-          },
-          "response": {
-            "$ref": "Specimen"
-          },
-          "scopes": [
-            "https://api.arvados.org/auth/arvados"
-          ]
-        },
-        "list": {
-          "id": "arvados.specimens.list",
-          "path": "specimens",
-          "httpMethod": "GET",
-          "description": "List Specimens.\n\n                   The <code>list</code> method returns a\n                   <a href=\"/api/resources.html\">resource list</a> of\n                   matching Specimens. For example:\n\n                   <pre>\n                   {\n                    \"kind\":\"arvados#specimenList\",\n                    \"etag\":\"\",\n                    \"self_link\":\"\",\n                    \"next_page_token\":\"\",\n                    \"next_link\":\"\",\n                    \"items\":[\n                       ...\n                    ],\n                    \"items_available\":745,\n                    \"_profile\":{\n                     \"request_time\":0.157236317\n                    }\n                    </pre>",
-          "parameters": {
-            "filters": {
-              "type": "array",
-              "required": false,
-              "description": "",
-              "location": "query"
-            },
-            "where": {
-              "type": "object",
-              "required": false,
-              "description": "",
-              "location": "query"
-            },
-            "order": {
-              "type": "array",
-              "required": false,
-              "description": "",
-              "location": "query"
-            },
-            "select": {
-              "type": "array",
-              "description": "Attributes of each object to return in the response.",
-              "required": false,
-              "location": "query"
-            },
-            "distinct": {
-              "type": "boolean",
-              "required": false,
-              "default": "false",
-              "description": "",
-              "location": "query"
-            },
-            "limit": {
-              "type": "integer",
-              "required": false,
-              "default": "100",
-              "description": "",
-              "location": "query"
-            },
-            "offset": {
-              "type": "integer",
-              "required": false,
-              "default": "0",
-              "description": "",
-              "location": "query"
-            },
-            "count": {
-              "type": "string",
-              "required": false,
-              "default": "exact",
-              "description": "",
-              "location": "query"
-            },
-            "cluster_id": {
-              "type": "string",
-              "description": "List objects on a remote federated cluster instead of the current one.",
-              "location": "query",
-              "required": false
-            },
-            "bypass_federation": {
-              "type": "boolean",
-              "required": false,
-              "description": "bypass federation behavior, list items from local instance database only",
-              "location": "query"
-            }
-          },
-          "response": {
-            "$ref": "SpecimenList"
-          },
-          "scopes": [
-            "https://api.arvados.org/auth/arvados",
-            "https://api.arvados.org/auth/arvados.readonly"
-          ]
-        },
-        "show": {
-          "id": "arvados.specimens.show",
-          "path": "specimens/{uuid}",
-          "httpMethod": "GET",
-          "description": "show specimens",
-          "parameters": {
-            "uuid": {
-              "type": "string",
-              "description": "",
-              "required": true,
-              "location": "path"
-            },
-            "select": {
-              "type": "array",
-              "description": "Attributes of the object to return in the response.",
-              "required": false,
-              "location": "query"
-            }
-          },
-          "response": {
-            "$ref": "Specimen"
-          },
-          "scopes": [
-            "https://api.arvados.org/auth/arvados"
-          ]
-        },
-        "destroy": {
-          "id": "arvados.specimens.destroy",
-          "path": "specimens/{uuid}",
-          "httpMethod": "DELETE",
-          "description": "destroy specimens",
-          "parameters": {
-            "uuid": {
-              "type": "string",
-              "description": "",
-              "required": true,
-              "location": "path"
-            }
-          },
-          "response": {
-            "$ref": "Specimen"
-          },
-          "scopes": [
-            "https://api.arvados.org/auth/arvados"
-          ]
-        }
-      }
-    },
-    "traits": {
-      "methods": {
-        "get": {
-          "id": "arvados.traits.get",
-          "path": "traits/{uuid}",
-          "httpMethod": "GET",
-          "description": "Gets a Trait's metadata by UUID.",
-          "parameters": {
-            "uuid": {
-              "type": "string",
-              "description": "The UUID of the Trait in question.",
-              "required": true,
-              "location": "path"
-            }
-          },
-          "parameterOrder": [
-            "uuid"
-          ],
-          "response": {
-            "$ref": "Trait"
-          },
-          "scopes": [
-            "https://api.arvados.org/auth/arvados",
-            "https://api.arvados.org/auth/arvados.readonly"
-          ]
-        },
-        "index": {
-          "id": "arvados.traits.list",
-          "path": "traits",
-          "httpMethod": "GET",
-          "description": "List Traits.\n\n                   The <code>list</code> method returns a\n                   <a href=\"/api/resources.html\">resource list</a> of\n                   matching Traits. For example:\n\n                   <pre>\n                   {\n                    \"kind\":\"arvados#traitList\",\n                    \"etag\":\"\",\n                    \"self_link\":\"\",\n                    \"next_page_token\":\"\",\n                    \"next_link\":\"\",\n                    \"items\":[\n                       ...\n                    ],\n                    \"items_available\":745,\n                    \"_profile\":{\n                     \"request_time\":0.157236317\n                    }\n                    </pre>",
-          "parameters": {
-            "filters": {
-              "type": "array",
-              "required": false,
-              "description": "",
-              "location": "query"
-            },
-            "where": {
-              "type": "object",
-              "required": false,
-              "description": "",
-              "location": "query"
-            },
-            "order": {
-              "type": "array",
-              "required": false,
-              "description": "",
-              "location": "query"
-            },
-            "select": {
-              "type": "array",
-              "description": "Attributes of each object to return in the response.",
-              "required": false,
-              "location": "query"
-            },
-            "distinct": {
-              "type": "boolean",
-              "required": false,
-              "default": "false",
-              "description": "",
-              "location": "query"
-            },
-            "limit": {
-              "type": "integer",
-              "required": false,
-              "default": "100",
-              "description": "",
-              "location": "query"
-            },
-            "offset": {
-              "type": "integer",
-              "required": false,
-              "default": "0",
-              "description": "",
-              "location": "query"
-            },
-            "count": {
-              "type": "string",
-              "required": false,
-              "default": "exact",
-              "description": "",
-              "location": "query"
-            },
-            "cluster_id": {
-              "type": "string",
-              "description": "List objects on a remote federated cluster instead of the current one.",
-              "location": "query",
-              "required": false
-            },
-            "bypass_federation": {
-              "type": "boolean",
-              "required": false,
-              "description": "bypass federation behavior, list items from local instance database only",
-              "location": "query"
-            }
-          },
-          "response": {
-            "$ref": "TraitList"
-          },
-          "scopes": [
-            "https://api.arvados.org/auth/arvados",
-            "https://api.arvados.org/auth/arvados.readonly"
-          ]
-        },
-        "create": {
-          "id": "arvados.traits.create",
-          "path": "traits",
-          "httpMethod": "POST",
-          "description": "Create a new Trait.",
-          "parameters": {
-            "select": {
-              "type": "array",
-              "description": "Attributes of the new object to return in the response.",
-              "required": false,
-              "location": "query"
-            },
-            "ensure_unique_name": {
-              "type": "boolean",
-              "description": "Adjust name to ensure uniqueness instead of returning an error on (owner_uuid, name) collision.",
-              "location": "query",
-              "required": false,
-              "default": "false"
-            },
-            "cluster_id": {
-              "type": "string",
-              "description": "Create object on a remote federated cluster instead of the current one.",
-              "location": "query",
-              "required": false
-            }
-          },
-          "request": {
-            "required": true,
-            "properties": {
-              "trait": {
-                "$ref": "Trait"
-              }
-            }
-          },
-          "response": {
-            "$ref": "Trait"
-          },
-          "scopes": [
-            "https://api.arvados.org/auth/arvados"
-          ]
-        },
-        "update": {
-          "id": "arvados.traits.update",
-          "path": "traits/{uuid}",
-          "httpMethod": "PUT",
-          "description": "Update attributes of an existing Trait.",
-          "parameters": {
-            "uuid": {
-              "type": "string",
-              "description": "The UUID of the Trait in question.",
-              "required": true,
-              "location": "path"
-            },
-            "select": {
-              "type": "array",
-              "description": "Attributes of the updated object to return in the response.",
-              "required": false,
-              "location": "query"
-            }
-          },
-          "request": {
-            "required": true,
-            "properties": {
-              "trait": {
-                "$ref": "Trait"
-              }
-            }
-          },
-          "response": {
-            "$ref": "Trait"
-          },
-          "scopes": [
-            "https://api.arvados.org/auth/arvados"
-          ]
-        },
-        "delete": {
-          "id": "arvados.traits.delete",
-          "path": "traits/{uuid}",
-          "httpMethod": "DELETE",
-          "description": "Delete an existing Trait.",
-          "parameters": {
-            "uuid": {
-              "type": "string",
-              "description": "The UUID of the Trait in question.",
-              "required": true,
-              "location": "path"
-            }
-          },
-          "response": {
-            "$ref": "Trait"
-          },
-          "scopes": [
-            "https://api.arvados.org/auth/arvados"
-          ]
-        },
-        "list": {
-          "id": "arvados.traits.list",
-          "path": "traits",
-          "httpMethod": "GET",
-          "description": "List Traits.\n\n                   The <code>list</code> method returns a\n                   <a href=\"/api/resources.html\">resource list</a> of\n                   matching Traits. For example:\n\n                   <pre>\n                   {\n                    \"kind\":\"arvados#traitList\",\n                    \"etag\":\"\",\n                    \"self_link\":\"\",\n                    \"next_page_token\":\"\",\n                    \"next_link\":\"\",\n                    \"items\":[\n                       ...\n                    ],\n                    \"items_available\":745,\n                    \"_profile\":{\n                     \"request_time\":0.157236317\n                    }\n                    </pre>",
-          "parameters": {
-            "filters": {
-              "type": "array",
-              "required": false,
-              "description": "",
-              "location": "query"
-            },
-            "where": {
-              "type": "object",
-              "required": false,
-              "description": "",
-              "location": "query"
-            },
-            "order": {
-              "type": "array",
-              "required": false,
-              "description": "",
-              "location": "query"
-            },
-            "select": {
-              "type": "array",
-              "description": "Attributes of each object to return in the response.",
-              "required": false,
-              "location": "query"
-            },
-            "distinct": {
-              "type": "boolean",
-              "required": false,
-              "default": "false",
-              "description": "",
-              "location": "query"
-            },
-            "limit": {
-              "type": "integer",
-              "required": false,
-              "default": "100",
-              "description": "",
-              "location": "query"
-            },
-            "offset": {
-              "type": "integer",
-              "required": false,
-              "default": "0",
-              "description": "",
-              "location": "query"
-            },
-            "count": {
-              "type": "string",
-              "required": false,
-              "default": "exact",
-              "description": "",
-              "location": "query"
-            },
-            "cluster_id": {
-              "type": "string",
-              "description": "List objects on a remote federated cluster instead of the current one.",
-              "location": "query",
-              "required": false
-            },
-            "bypass_federation": {
-              "type": "boolean",
-              "required": false,
-              "description": "bypass federation behavior, list items from local instance database only",
-              "location": "query"
-            }
-          },
-          "response": {
-            "$ref": "TraitList"
-          },
-          "scopes": [
-            "https://api.arvados.org/auth/arvados",
-            "https://api.arvados.org/auth/arvados.readonly"
-          ]
-        },
-        "show": {
-          "id": "arvados.traits.show",
-          "path": "traits/{uuid}",
-          "httpMethod": "GET",
-          "description": "show traits",
-          "parameters": {
-            "uuid": {
-              "type": "string",
-              "description": "",
-              "required": true,
-              "location": "path"
-            },
-            "select": {
-              "type": "array",
-              "description": "Attributes of the object to return in the response.",
-              "required": false,
-              "location": "query"
-            }
-          },
-          "response": {
-            "$ref": "Trait"
-          },
-          "scopes": [
-            "https://api.arvados.org/auth/arvados"
-          ]
-        },
-        "destroy": {
-          "id": "arvados.traits.destroy",
-          "path": "traits/{uuid}",
-          "httpMethod": "DELETE",
-          "description": "destroy traits",
-          "parameters": {
-            "uuid": {
-              "type": "string",
-              "description": "",
-              "required": true,
-              "location": "path"
-            }
-          },
-          "response": {
-            "$ref": "Trait"
-          },
-          "scopes": [
-            "https://api.arvados.org/auth/arvados"
-          ]
-        }
-      }
-    },
-    "users": {
-      "methods": {
-        "get": {
-          "id": "arvados.users.get",
-          "path": "users/{uuid}",
-          "httpMethod": "GET",
-          "description": "Gets a User's metadata by UUID.",
-          "parameters": {
-            "uuid": {
-              "type": "string",
-              "description": "The UUID of the User in question.",
-              "required": true,
-              "location": "path"
-            }
-          },
-          "parameterOrder": [
-            "uuid"
-          ],
-          "response": {
-            "$ref": "User"
-          },
-          "scopes": [
-            "https://api.arvados.org/auth/arvados",
-            "https://api.arvados.org/auth/arvados.readonly"
-          ]
-        },
-        "index": {
-          "id": "arvados.users.list",
-          "path": "users",
-          "httpMethod": "GET",
-          "description": "List Users.\n\n                   The <code>list</code> method returns a\n                   <a href=\"/api/resources.html\">resource list</a> of\n                   matching Users. For example:\n\n                   <pre>\n                   {\n                    \"kind\":\"arvados#userList\",\n                    \"etag\":\"\",\n                    \"self_link\":\"\",\n                    \"next_page_token\":\"\",\n                    \"next_link\":\"\",\n                    \"items\":[\n                       ...\n                    ],\n                    \"items_available\":745,\n                    \"_profile\":{\n                     \"request_time\":0.157236317\n                    }\n                    </pre>",
-          "parameters": {
-            "filters": {
-              "type": "array",
-              "required": false,
-              "description": "",
-              "location": "query"
-            },
-            "where": {
-              "type": "object",
-              "required": false,
-              "description": "",
-              "location": "query"
-            },
-            "order": {
-              "type": "array",
-              "required": false,
-              "description": "",
-              "location": "query"
-            },
-            "select": {
-              "type": "array",
-              "description": "Attributes of each object to return in the response.",
-              "required": false,
-              "location": "query"
-            },
-            "distinct": {
-              "type": "boolean",
-              "required": false,
-              "default": "false",
-              "description": "",
-              "location": "query"
-            },
-            "limit": {
-              "type": "integer",
-              "required": false,
-              "default": "100",
-              "description": "",
-              "location": "query"
-            },
-            "offset": {
-              "type": "integer",
-              "required": false,
-              "default": "0",
-              "description": "",
-              "location": "query"
-            },
-            "count": {
-              "type": "string",
-              "required": false,
-              "default": "exact",
-              "description": "",
-              "location": "query"
-            },
-            "cluster_id": {
-              "type": "string",
-              "description": "List objects on a remote federated cluster instead of the current one.",
-              "location": "query",
-              "required": false
-            },
-            "bypass_federation": {
-              "type": "boolean",
-              "required": false,
-              "description": "bypass federation behavior, list items from local instance database only",
-              "location": "query"
-            }
-          },
-          "response": {
-            "$ref": "UserList"
-          },
-          "scopes": [
-            "https://api.arvados.org/auth/arvados",
-            "https://api.arvados.org/auth/arvados.readonly"
-          ]
-        },
-        "create": {
-          "id": "arvados.users.create",
-          "path": "users",
-          "httpMethod": "POST",
-          "description": "Create a new User.",
-          "parameters": {
-            "select": {
-              "type": "array",
-              "description": "Attributes of the new object to return in the response.",
-              "required": false,
-              "location": "query"
-            },
-            "ensure_unique_name": {
-              "type": "boolean",
-              "description": "Adjust name to ensure uniqueness instead of returning an error on (owner_uuid, name) collision.",
-              "location": "query",
-              "required": false,
-              "default": "false"
-            },
-            "cluster_id": {
-              "type": "string",
-              "description": "Create object on a remote federated cluster instead of the current one.",
-              "location": "query",
-              "required": false
-            }
-          },
-          "request": {
-            "required": true,
-            "properties": {
-              "user": {
-                "$ref": "User"
-              }
-            }
-          },
-          "response": {
-            "$ref": "User"
-          },
-          "scopes": [
-            "https://api.arvados.org/auth/arvados"
-          ]
-        },
-        "update": {
-          "id": "arvados.users.update",
-          "path": "users/{uuid}",
-          "httpMethod": "PUT",
-          "description": "Update attributes of an existing User.",
-          "parameters": {
-            "uuid": {
-              "type": "string",
-              "description": "The UUID of the User in question.",
-              "required": true,
-              "location": "path"
-            },
-            "select": {
-              "type": "array",
-              "description": "Attributes of the updated object to return in the response.",
-              "required": false,
-              "location": "query"
-            },
-            "bypass_federation": {
-              "type": "boolean",
-              "required": false,
-              "default": "false",
-              "description": "",
-              "location": "query"
-            }
-          },
-          "request": {
-            "required": true,
-            "properties": {
-              "user": {
-                "$ref": "User"
-              }
-            }
-          },
-          "response": {
-            "$ref": "User"
-          },
-          "scopes": [
-            "https://api.arvados.org/auth/arvados"
-          ]
-        },
-        "delete": {
-          "id": "arvados.users.delete",
-          "path": "users/{uuid}",
-          "httpMethod": "DELETE",
-          "description": "Delete an existing User.",
-          "parameters": {
-            "uuid": {
-              "type": "string",
-              "description": "The UUID of the User in question.",
-              "required": true,
-              "location": "path"
-            }
-          },
-          "response": {
-            "$ref": "User"
-          },
-          "scopes": [
-            "https://api.arvados.org/auth/arvados"
-          ]
-        },
-        "current": {
-          "id": "arvados.users.current",
-          "path": "users/current",
-          "httpMethod": "GET",
-          "description": "current users",
-          "parameters": {},
-          "response": {
-            "$ref": "User"
-          },
-          "scopes": [
-            "https://api.arvados.org/auth/arvados"
-          ]
-        },
-        "system": {
-          "id": "arvados.users.system",
-          "path": "users/system",
-          "httpMethod": "GET",
-          "description": "system users",
-          "parameters": {},
-          "response": {
-            "$ref": "User"
-          },
-          "scopes": [
-            "https://api.arvados.org/auth/arvados"
-          ]
-        },
-        "activate": {
-          "id": "arvados.users.activate",
-          "path": "users/{uuid}/activate",
-          "httpMethod": "POST",
-          "description": "activate users",
-          "parameters": {
-            "uuid": {
-              "type": "string",
-              "description": "",
-              "required": true,
-              "location": "path"
-            }
-          },
-          "response": {
-            "$ref": "User"
-          },
-          "scopes": [
-            "https://api.arvados.org/auth/arvados"
-          ]
-        },
-        "setup": {
-          "id": "arvados.users.setup",
-          "path": "users/setup",
-          "httpMethod": "POST",
-          "description": "setup users",
-          "parameters": {
-            "uuid": {
-              "type": "string",
-              "required": false,
-              "description": "",
-              "location": "query"
-            },
-            "user": {
-              "type": "object",
-              "required": false,
-              "description": "",
-              "location": "query"
-            },
-            "repo_name": {
-              "type": "string",
-              "required": false,
-              "description": "",
-              "location": "query"
-            },
-            "vm_uuid": {
-              "type": "string",
-              "required": false,
-              "description": "",
-              "location": "query"
-            },
-            "send_notification_email": {
-              "type": "boolean",
-              "required": false,
-              "default": "false",
-              "description": "",
-              "location": "query"
-            }
-          },
-          "response": {
-            "$ref": "User"
-          },
-          "scopes": [
-            "https://api.arvados.org/auth/arvados"
-          ]
-        },
-        "unsetup": {
-          "id": "arvados.users.unsetup",
-          "path": "users/{uuid}/unsetup",
-          "httpMethod": "POST",
-          "description": "unsetup users",
-          "parameters": {
-            "uuid": {
-              "type": "string",
-              "description": "",
-              "required": true,
-              "location": "path"
-            }
-          },
-          "response": {
-            "$ref": "User"
-          },
-          "scopes": [
-            "https://api.arvados.org/auth/arvados"
-          ]
-        },
-        "merge": {
-          "id": "arvados.users.merge",
-          "path": "users/merge",
-          "httpMethod": "POST",
-          "description": "merge users",
-          "parameters": {
-            "new_owner_uuid": {
-              "type": "string",
-              "required": true,
-              "description": "",
-              "location": "query"
-            },
-            "new_user_token": {
-              "type": "string",
-              "required": false,
-              "description": "",
-              "location": "query"
-            },
-            "redirect_to_new_user": {
-              "type": "boolean",
-              "required": false,
-              "default": "false",
-              "description": "",
-              "location": "query"
-            },
-            "old_user_uuid": {
-              "type": "string",
-              "required": false,
-              "description": "",
-              "location": "query"
-            },
-            "new_user_uuid": {
-              "type": "string",
-              "required": false,
-              "description": "",
-              "location": "query"
-            }
-          },
-          "response": {
-            "$ref": "User"
-          },
-          "scopes": [
-            "https://api.arvados.org/auth/arvados"
-          ]
-        },
-        "list": {
-          "id": "arvados.users.list",
-          "path": "users",
-          "httpMethod": "GET",
-          "description": "List Users.\n\n                   The <code>list</code> method returns a\n                   <a href=\"/api/resources.html\">resource list</a> of\n                   matching Users. For example:\n\n                   <pre>\n                   {\n                    \"kind\":\"arvados#userList\",\n                    \"etag\":\"\",\n                    \"self_link\":\"\",\n                    \"next_page_token\":\"\",\n                    \"next_link\":\"\",\n                    \"items\":[\n                       ...\n                    ],\n                    \"items_available\":745,\n                    \"_profile\":{\n                     \"request_time\":0.157236317\n                    }\n                    </pre>",
-          "parameters": {
-            "filters": {
-              "type": "array",
-              "required": false,
-              "description": "",
-              "location": "query"
-            },
-            "where": {
-              "type": "object",
-              "required": false,
-              "description": "",
-              "location": "query"
-            },
-            "order": {
-              "type": "array",
-              "required": false,
-              "description": "",
-              "location": "query"
-            },
-            "select": {
-              "type": "array",
-              "description": "Attributes of each object to return in the response.",
-              "required": false,
-              "location": "query"
-            },
-            "distinct": {
-              "type": "boolean",
-              "required": false,
-              "default": "false",
-              "description": "",
-              "location": "query"
-            },
-            "limit": {
-              "type": "integer",
-              "required": false,
-              "default": "100",
-              "description": "",
-              "location": "query"
-            },
-            "offset": {
-              "type": "integer",
-              "required": false,
-              "default": "0",
-              "description": "",
-              "location": "query"
-            },
-            "count": {
-              "type": "string",
-              "required": false,
-              "default": "exact",
-              "description": "",
-              "location": "query"
-            },
-            "cluster_id": {
-              "type": "string",
-              "description": "List objects on a remote federated cluster instead of the current one.",
-              "location": "query",
-              "required": false
-            },
-            "bypass_federation": {
-              "type": "boolean",
-              "required": false,
-              "description": "bypass federation behavior, list items from local instance database only",
-              "location": "query"
-            }
-          },
-          "response": {
-            "$ref": "UserList"
-          },
-          "scopes": [
-            "https://api.arvados.org/auth/arvados",
-            "https://api.arvados.org/auth/arvados.readonly"
-          ]
-        },
-        "show": {
-          "id": "arvados.users.show",
-          "path": "users/{uuid}",
-          "httpMethod": "GET",
-          "description": "show users",
-          "parameters": {
-            "uuid": {
-              "type": "string",
-              "description": "",
-              "required": true,
-              "location": "path"
-            },
-            "select": {
-              "type": "array",
-              "description": "Attributes of the object to return in the response.",
-              "required": false,
-              "location": "query"
-            }
-          },
-          "response": {
-            "$ref": "User"
-          },
-          "scopes": [
-            "https://api.arvados.org/auth/arvados"
-          ]
-        },
-        "destroy": {
-          "id": "arvados.users.destroy",
-          "path": "users/{uuid}",
-          "httpMethod": "DELETE",
-          "description": "destroy users",
-          "parameters": {
-            "uuid": {
-              "type": "string",
-              "description": "",
-              "required": true,
-              "location": "path"
-            }
-          },
-          "response": {
-            "$ref": "User"
-          },
-          "scopes": [
-            "https://api.arvados.org/auth/arvados"
-          ]
-        }
-      }
-    },
-    "user_agreements": {
-      "methods": {
-        "get": {
-          "id": "arvados.user_agreements.get",
-          "path": "user_agreements/{uuid}",
-          "httpMethod": "GET",
-          "description": "Gets a UserAgreement's metadata by UUID.",
-          "parameters": {
-            "uuid": {
-              "type": "string",
-              "description": "The UUID of the UserAgreement in question.",
-              "required": true,
-              "location": "path"
-            }
-          },
-          "parameterOrder": [
-            "uuid"
-          ],
-          "response": {
-            "$ref": "UserAgreement"
-          },
-          "scopes": [
-            "https://api.arvados.org/auth/arvados",
-            "https://api.arvados.org/auth/arvados.readonly"
-          ]
-        },
-        "index": {
-          "id": "arvados.user_agreements.list",
-          "path": "user_agreements",
-          "httpMethod": "GET",
-          "description": "List UserAgreements.\n\n                   The <code>list</code> method returns a\n                   <a href=\"/api/resources.html\">resource list</a> of\n                   matching UserAgreements. For example:\n\n                   <pre>\n                   {\n                    \"kind\":\"arvados#userAgreementList\",\n                    \"etag\":\"\",\n                    \"self_link\":\"\",\n                    \"next_page_token\":\"\",\n                    \"next_link\":\"\",\n                    \"items\":[\n                       ...\n                    ],\n                    \"items_available\":745,\n                    \"_profile\":{\n                     \"request_time\":0.157236317\n                    }\n                    </pre>",
-          "parameters": {
-            "filters": {
-              "type": "array",
-              "required": false,
-              "description": "",
-              "location": "query"
-            },
-            "where": {
-              "type": "object",
-              "required": false,
-              "description": "",
-              "location": "query"
-            },
-            "order": {
-              "type": "array",
-              "required": false,
-              "description": "",
-              "location": "query"
-            },
-            "select": {
-              "type": "array",
-              "description": "Attributes of each object to return in the response.",
-              "required": false,
-              "location": "query"
-            },
-            "distinct": {
-              "type": "boolean",
-              "required": false,
-              "default": "false",
-              "description": "",
-              "location": "query"
-            },
-            "limit": {
-              "type": "integer",
-              "required": false,
-              "default": "100",
-              "description": "",
-              "location": "query"
-            },
-            "offset": {
-              "type": "integer",
-              "required": false,
-              "default": "0",
-              "description": "",
-              "location": "query"
-            },
-            "count": {
-              "type": "string",
-              "required": false,
-              "default": "exact",
-              "description": "",
-              "location": "query"
-            },
-            "cluster_id": {
-              "type": "string",
-              "description": "List objects on a remote federated cluster instead of the current one.",
-              "location": "query",
-              "required": false
-            },
-            "bypass_federation": {
-              "type": "boolean",
-              "required": false,
-              "description": "bypass federation behavior, list items from local instance database only",
-              "location": "query"
-            }
-          },
-          "response": {
-            "$ref": "UserAgreementList"
-          },
-          "scopes": [
-            "https://api.arvados.org/auth/arvados",
-            "https://api.arvados.org/auth/arvados.readonly"
-          ]
-        },
-        "create": {
-          "id": "arvados.user_agreements.create",
-          "path": "user_agreements",
-          "httpMethod": "POST",
-          "description": "Create a new UserAgreement.",
-          "parameters": {
-            "select": {
-              "type": "array",
-              "description": "Attributes of the new object to return in the response.",
-              "required": false,
-              "location": "query"
-            },
-            "ensure_unique_name": {
-              "type": "boolean",
-              "description": "Adjust name to ensure uniqueness instead of returning an error on (owner_uuid, name) collision.",
-              "location": "query",
-              "required": false,
-              "default": "false"
-            },
-            "cluster_id": {
-              "type": "string",
-              "description": "Create object on a remote federated cluster instead of the current one.",
-              "location": "query",
-              "required": false
-            }
-          },
-          "request": {
-            "required": true,
-            "properties": {
-              "user_agreement": {
-                "$ref": "UserAgreement"
-              }
-            }
-          },
-          "response": {
-            "$ref": "UserAgreement"
-          },
-          "scopes": [
-            "https://api.arvados.org/auth/arvados"
-          ]
-        },
-        "update": {
-          "id": "arvados.user_agreements.update",
-          "path": "user_agreements/{uuid}",
-          "httpMethod": "PUT",
-          "description": "Update attributes of an existing UserAgreement.",
-          "parameters": {
-            "uuid": {
-              "type": "string",
-              "description": "The UUID of the UserAgreement in question.",
-              "required": true,
-              "location": "path"
-            },
-            "select": {
-              "type": "array",
-              "description": "Attributes of the updated object to return in the response.",
-              "required": false,
-              "location": "query"
-            }
-          },
-          "request": {
-            "required": true,
-            "properties": {
-              "user_agreement": {
-                "$ref": "UserAgreement"
-              }
-            }
-          },
-          "response": {
-            "$ref": "UserAgreement"
-          },
-          "scopes": [
-            "https://api.arvados.org/auth/arvados"
-          ]
-        },
-        "delete": {
-          "id": "arvados.user_agreements.delete",
-          "path": "user_agreements/{uuid}",
-          "httpMethod": "DELETE",
-          "description": "Delete an existing UserAgreement.",
-          "parameters": {
-            "uuid": {
-              "type": "string",
-              "description": "The UUID of the UserAgreement in question.",
-              "required": true,
-              "location": "path"
-            }
-          },
-          "response": {
-            "$ref": "UserAgreement"
-          },
-          "scopes": [
-            "https://api.arvados.org/auth/arvados"
-          ]
-        },
-        "signatures": {
-          "id": "arvados.user_agreements.signatures",
-          "path": "user_agreements/signatures",
-          "httpMethod": "GET",
-          "description": "signatures user_agreements",
-          "parameters": {},
-          "response": {
-            "$ref": "UserAgreement"
-          },
-          "scopes": [
-            "https://api.arvados.org/auth/arvados"
-          ]
-        },
-        "sign": {
-          "id": "arvados.user_agreements.sign",
-          "path": "user_agreements/sign",
-          "httpMethod": "POST",
-          "description": "sign user_agreements",
-          "parameters": {},
-          "response": {
-            "$ref": "UserAgreement"
-          },
-          "scopes": [
-            "https://api.arvados.org/auth/arvados"
-          ]
-        },
-        "list": {
-          "id": "arvados.user_agreements.list",
-          "path": "user_agreements",
-          "httpMethod": "GET",
-          "description": "List UserAgreements.\n\n                   The <code>list</code> method returns a\n                   <a href=\"/api/resources.html\">resource list</a> of\n                   matching UserAgreements. For example:\n\n                   <pre>\n                   {\n                    \"kind\":\"arvados#userAgreementList\",\n                    \"etag\":\"\",\n                    \"self_link\":\"\",\n                    \"next_page_token\":\"\",\n                    \"next_link\":\"\",\n                    \"items\":[\n                       ...\n                    ],\n                    \"items_available\":745,\n                    \"_profile\":{\n                     \"request_time\":0.157236317\n                    }\n                    </pre>",
-          "parameters": {
-            "filters": {
-              "type": "array",
-              "required": false,
-              "description": "",
-              "location": "query"
-            },
-            "where": {
-              "type": "object",
-              "required": false,
-              "description": "",
-              "location": "query"
-            },
-            "order": {
-              "type": "array",
-              "required": false,
-              "description": "",
-              "location": "query"
-            },
-            "select": {
-              "type": "array",
-              "description": "Attributes of each object to return in the response.",
-              "required": false,
-              "location": "query"
-            },
-            "distinct": {
-              "type": "boolean",
-              "required": false,
-              "default": "false",
-              "description": "",
-              "location": "query"
-            },
-            "limit": {
-              "type": "integer",
-              "required": false,
-              "default": "100",
-              "description": "",
-              "location": "query"
-            },
-            "offset": {
-              "type": "integer",
-              "required": false,
-              "default": "0",
-              "description": "",
-              "location": "query"
-            },
-            "count": {
-              "type": "string",
-              "required": false,
-              "default": "exact",
-              "description": "",
-              "location": "query"
-            },
-            "cluster_id": {
-              "type": "string",
-              "description": "List objects on a remote federated cluster instead of the current one.",
-              "location": "query",
-              "required": false
-            },
-            "bypass_federation": {
-              "type": "boolean",
-              "required": false,
-              "description": "bypass federation behavior, list items from local instance database only",
-              "location": "query"
-            }
-          },
-          "response": {
-            "$ref": "UserAgreementList"
-          },
-          "scopes": [
-            "https://api.arvados.org/auth/arvados",
-            "https://api.arvados.org/auth/arvados.readonly"
-          ]
-        },
-        "new": {
-          "id": "arvados.user_agreements.new",
-          "path": "user_agreements/new",
-          "httpMethod": "GET",
-          "description": "new user_agreements",
-          "parameters": {},
-          "response": {
-            "$ref": "UserAgreement"
-          },
-          "scopes": [
-            "https://api.arvados.org/auth/arvados"
-          ]
-        },
-        "show": {
-          "id": "arvados.user_agreements.show",
-          "path": "user_agreements/{uuid}",
-          "httpMethod": "GET",
-          "description": "show user_agreements",
-          "parameters": {
-            "uuid": {
-              "type": "string",
-              "description": "",
-              "required": true,
-              "location": "path"
-            },
-            "select": {
-              "type": "array",
-              "description": "Attributes of the object to return in the response.",
-              "required": false,
-              "location": "query"
-            }
-          },
-          "response": {
-            "$ref": "UserAgreement"
-          },
-          "scopes": [
-            "https://api.arvados.org/auth/arvados"
-          ]
-        },
-        "destroy": {
-          "id": "arvados.user_agreements.destroy",
-          "path": "user_agreements/{uuid}",
-          "httpMethod": "DELETE",
-          "description": "destroy user_agreements",
-          "parameters": {
-            "uuid": {
-              "type": "string",
-              "description": "",
-              "required": true,
-              "location": "path"
-            }
-          },
-          "response": {
-            "$ref": "UserAgreement"
-          },
-          "scopes": [
-            "https://api.arvados.org/auth/arvados"
-          ]
-        }
-      }
-    },
-    "virtual_machines": {
-      "methods": {
-        "get": {
-          "id": "arvados.virtual_machines.get",
-          "path": "virtual_machines/{uuid}",
-          "httpMethod": "GET",
-          "description": "Gets a VirtualMachine's metadata by UUID.",
-          "parameters": {
-            "uuid": {
-              "type": "string",
-              "description": "The UUID of the VirtualMachine in question.",
-              "required": true,
-              "location": "path"
-            }
-          },
-          "parameterOrder": [
-            "uuid"
-          ],
-          "response": {
-            "$ref": "VirtualMachine"
-          },
-          "scopes": [
-            "https://api.arvados.org/auth/arvados",
-            "https://api.arvados.org/auth/arvados.readonly"
-          ]
-        },
-        "index": {
-          "id": "arvados.virtual_machines.list",
-          "path": "virtual_machines",
-          "httpMethod": "GET",
-          "description": "List VirtualMachines.\n\n                   The <code>list</code> method returns a\n                   <a href=\"/api/resources.html\">resource list</a> of\n                   matching VirtualMachines. For example:\n\n                   <pre>\n                   {\n                    \"kind\":\"arvados#virtualMachineList\",\n                    \"etag\":\"\",\n                    \"self_link\":\"\",\n                    \"next_page_token\":\"\",\n                    \"next_link\":\"\",\n                    \"items\":[\n                       ...\n                    ],\n                    \"items_available\":745,\n                    \"_profile\":{\n                     \"request_time\":0.157236317\n                    }\n                    </pre>",
-          "parameters": {
-            "filters": {
-              "type": "array",
-              "required": false,
-              "description": "",
-              "location": "query"
-            },
-            "where": {
-              "type": "object",
-              "required": false,
-              "description": "",
-              "location": "query"
-            },
-            "order": {
-              "type": "array",
-              "required": false,
-              "description": "",
-              "location": "query"
-            },
-            "select": {
-              "type": "array",
-              "description": "Attributes of each object to return in the response.",
-              "required": false,
-              "location": "query"
-            },
-            "distinct": {
-              "type": "boolean",
-              "required": false,
-              "default": "false",
-              "description": "",
-              "location": "query"
-            },
-            "limit": {
-              "type": "integer",
-              "required": false,
-              "default": "100",
-              "description": "",
-              "location": "query"
-            },
-            "offset": {
-              "type": "integer",
-              "required": false,
-              "default": "0",
-              "description": "",
-              "location": "query"
-            },
-            "count": {
-              "type": "string",
-              "required": false,
-              "default": "exact",
-              "description": "",
-              "location": "query"
-            },
-            "cluster_id": {
-              "type": "string",
-              "description": "List objects on a remote federated cluster instead of the current one.",
-              "location": "query",
-              "required": false
-            },
-            "bypass_federation": {
-              "type": "boolean",
-              "required": false,
-              "description": "bypass federation behavior, list items from local instance database only",
-              "location": "query"
-            }
-          },
-          "response": {
-            "$ref": "VirtualMachineList"
-          },
-          "scopes": [
-            "https://api.arvados.org/auth/arvados",
-            "https://api.arvados.org/auth/arvados.readonly"
-          ]
-        },
-        "create": {
-          "id": "arvados.virtual_machines.create",
-          "path": "virtual_machines",
-          "httpMethod": "POST",
-          "description": "Create a new VirtualMachine.",
-          "parameters": {
-            "select": {
-              "type": "array",
-              "description": "Attributes of the new object to return in the response.",
-              "required": false,
-              "location": "query"
-            },
-            "ensure_unique_name": {
-              "type": "boolean",
-              "description": "Adjust name to ensure uniqueness instead of returning an error on (owner_uuid, name) collision.",
-              "location": "query",
-              "required": false,
-              "default": "false"
-            },
-            "cluster_id": {
-              "type": "string",
-              "description": "Create object on a remote federated cluster instead of the current one.",
-              "location": "query",
-              "required": false
-            }
-          },
-          "request": {
-            "required": true,
-            "properties": {
-              "virtual_machine": {
-                "$ref": "VirtualMachine"
-              }
-            }
-          },
-          "response": {
-            "$ref": "VirtualMachine"
-          },
-          "scopes": [
-            "https://api.arvados.org/auth/arvados"
-          ]
-        },
-        "update": {
-          "id": "arvados.virtual_machines.update",
-          "path": "virtual_machines/{uuid}",
-          "httpMethod": "PUT",
-          "description": "Update attributes of an existing VirtualMachine.",
-          "parameters": {
-            "uuid": {
-              "type": "string",
-              "description": "The UUID of the VirtualMachine in question.",
-              "required": true,
-              "location": "path"
-            },
-            "select": {
-              "type": "array",
-              "description": "Attributes of the updated object to return in the response.",
-              "required": false,
-              "location": "query"
-            }
-          },
-          "request": {
-            "required": true,
-            "properties": {
-              "virtual_machine": {
-                "$ref": "VirtualMachine"
-              }
-            }
-          },
-          "response": {
-            "$ref": "VirtualMachine"
-          },
-          "scopes": [
-            "https://api.arvados.org/auth/arvados"
-          ]
-        },
-        "delete": {
-          "id": "arvados.virtual_machines.delete",
-          "path": "virtual_machines/{uuid}",
-          "httpMethod": "DELETE",
-          "description": "Delete an existing VirtualMachine.",
-          "parameters": {
-            "uuid": {
-              "type": "string",
-              "description": "The UUID of the VirtualMachine in question.",
-              "required": true,
-              "location": "path"
-            }
-          },
-          "response": {
-            "$ref": "VirtualMachine"
-          },
-          "scopes": [
-            "https://api.arvados.org/auth/arvados"
-          ]
-        },
-        "logins": {
-          "id": "arvados.virtual_machines.logins",
-          "path": "virtual_machines/{uuid}/logins",
-          "httpMethod": "GET",
-          "description": "logins virtual_machines",
-          "parameters": {
-            "uuid": {
-              "type": "string",
-              "description": "",
-              "required": true,
-              "location": "path"
-            }
-          },
-          "response": {
-            "$ref": "VirtualMachine"
-          },
-          "scopes": [
-            "https://api.arvados.org/auth/arvados"
-          ]
-        },
-        "get_all_logins": {
-          "id": "arvados.virtual_machines.get_all_logins",
-          "path": "virtual_machines/get_all_logins",
-          "httpMethod": "GET",
-          "description": "get_all_logins virtual_machines",
-          "parameters": {},
-          "response": {
-            "$ref": "VirtualMachine"
-          },
-          "scopes": [
-            "https://api.arvados.org/auth/arvados"
-          ]
-        },
-        "list": {
-          "id": "arvados.virtual_machines.list",
-          "path": "virtual_machines",
-          "httpMethod": "GET",
-          "description": "List VirtualMachines.\n\n                   The <code>list</code> method returns a\n                   <a href=\"/api/resources.html\">resource list</a> of\n                   matching VirtualMachines. For example:\n\n                   <pre>\n                   {\n                    \"kind\":\"arvados#virtualMachineList\",\n                    \"etag\":\"\",\n                    \"self_link\":\"\",\n                    \"next_page_token\":\"\",\n                    \"next_link\":\"\",\n                    \"items\":[\n                       ...\n                    ],\n                    \"items_available\":745,\n                    \"_profile\":{\n                     \"request_time\":0.157236317\n                    }\n                    </pre>",
-          "parameters": {
-            "filters": {
-              "type": "array",
-              "required": false,
-              "description": "",
-              "location": "query"
-            },
-            "where": {
-              "type": "object",
-              "required": false,
-              "description": "",
-              "location": "query"
-            },
-            "order": {
-              "type": "array",
-              "required": false,
-              "description": "",
-              "location": "query"
-            },
-            "select": {
-              "type": "array",
-              "description": "Attributes of each object to return in the response.",
-              "required": false,
-              "location": "query"
-            },
-            "distinct": {
-              "type": "boolean",
-              "required": false,
-              "default": "false",
-              "description": "",
-              "location": "query"
-            },
-            "limit": {
-              "type": "integer",
-              "required": false,
-              "default": "100",
-              "description": "",
-              "location": "query"
-            },
-            "offset": {
-              "type": "integer",
-              "required": false,
-              "default": "0",
-              "description": "",
-              "location": "query"
-            },
-            "count": {
-              "type": "string",
-              "required": false,
-              "default": "exact",
-              "description": "",
-              "location": "query"
-            },
-            "cluster_id": {
-              "type": "string",
-              "description": "List objects on a remote federated cluster instead of the current one.",
-              "location": "query",
-              "required": false
-            },
-            "bypass_federation": {
-              "type": "boolean",
-              "required": false,
-              "description": "bypass federation behavior, list items from local instance database only",
-              "location": "query"
-            }
-          },
-          "response": {
-            "$ref": "VirtualMachineList"
-          },
-          "scopes": [
-            "https://api.arvados.org/auth/arvados",
-            "https://api.arvados.org/auth/arvados.readonly"
-          ]
-        },
-        "show": {
-          "id": "arvados.virtual_machines.show",
-          "path": "virtual_machines/{uuid}",
-          "httpMethod": "GET",
-          "description": "show virtual_machines",
-          "parameters": {
-            "uuid": {
-              "type": "string",
-              "description": "",
-              "required": true,
-              "location": "path"
-            },
-            "select": {
-              "type": "array",
-              "description": "Attributes of the object to return in the response.",
-              "required": false,
-              "location": "query"
-            }
-          },
-          "response": {
-            "$ref": "VirtualMachine"
-          },
-          "scopes": [
-            "https://api.arvados.org/auth/arvados"
-          ]
-        },
-        "destroy": {
-          "id": "arvados.virtual_machines.destroy",
-          "path": "virtual_machines/{uuid}",
-          "httpMethod": "DELETE",
-          "description": "destroy virtual_machines",
-          "parameters": {
-            "uuid": {
-              "type": "string",
-              "description": "",
-              "required": true,
-              "location": "path"
-            }
-          },
-          "response": {
-            "$ref": "VirtualMachine"
-          },
-          "scopes": [
-            "https://api.arvados.org/auth/arvados"
-          ]
-        }
-      }
-    },
-    "workflows": {
-      "methods": {
-        "get": {
-          "id": "arvados.workflows.get",
-          "path": "workflows/{uuid}",
-          "httpMethod": "GET",
-          "description": "Gets a Workflow's metadata by UUID.",
-          "parameters": {
-            "uuid": {
-              "type": "string",
-              "description": "The UUID of the Workflow in question.",
-              "required": true,
-              "location": "path"
-            }
-          },
-          "parameterOrder": [
-            "uuid"
-          ],
-          "response": {
-            "$ref": "Workflow"
-          },
-          "scopes": [
-            "https://api.arvados.org/auth/arvados",
-            "https://api.arvados.org/auth/arvados.readonly"
-          ]
-        },
-        "index": {
-          "id": "arvados.workflows.list",
-          "path": "workflows",
-          "httpMethod": "GET",
-          "description": "List Workflows.\n\n                   The <code>list</code> method returns a\n                   <a href=\"/api/resources.html\">resource list</a> of\n                   matching Workflows. For example:\n\n                   <pre>\n                   {\n                    \"kind\":\"arvados#workflowList\",\n                    \"etag\":\"\",\n                    \"self_link\":\"\",\n                    \"next_page_token\":\"\",\n                    \"next_link\":\"\",\n                    \"items\":[\n                       ...\n                    ],\n                    \"items_available\":745,\n                    \"_profile\":{\n                     \"request_time\":0.157236317\n                    }\n                    </pre>",
-          "parameters": {
-            "filters": {
-              "type": "array",
-              "required": false,
-              "description": "",
-              "location": "query"
-            },
-            "where": {
-              "type": "object",
-              "required": false,
-              "description": "",
-              "location": "query"
-            },
-            "order": {
-              "type": "array",
-              "required": false,
-              "description": "",
-              "location": "query"
-            },
-            "select": {
-              "type": "array",
-              "description": "Attributes of each object to return in the response.",
-              "required": false,
-              "location": "query"
-            },
-            "distinct": {
-              "type": "boolean",
-              "required": false,
-              "default": "false",
-              "description": "",
-              "location": "query"
-            },
-            "limit": {
-              "type": "integer",
-              "required": false,
-              "default": "100",
-              "description": "",
-              "location": "query"
-            },
-            "offset": {
-              "type": "integer",
-              "required": false,
-              "default": "0",
-              "description": "",
-              "location": "query"
-            },
-            "count": {
-              "type": "string",
-              "required": false,
-              "default": "exact",
-              "description": "",
-              "location": "query"
-            },
-            "cluster_id": {
-              "type": "string",
-              "description": "List objects on a remote federated cluster instead of the current one.",
-              "location": "query",
-              "required": false
-            },
-            "bypass_federation": {
-              "type": "boolean",
-              "required": false,
-              "description": "bypass federation behavior, list items from local instance database only",
-              "location": "query"
-            }
-          },
-          "response": {
-            "$ref": "WorkflowList"
-          },
-          "scopes": [
-            "https://api.arvados.org/auth/arvados",
-            "https://api.arvados.org/auth/arvados.readonly"
-          ]
-        },
-        "create": {
-          "id": "arvados.workflows.create",
-          "path": "workflows",
-          "httpMethod": "POST",
-          "description": "Create a new Workflow.",
-          "parameters": {
-            "select": {
-              "type": "array",
-              "description": "Attributes of the new object to return in the response.",
-              "required": false,
-              "location": "query"
-            },
-            "ensure_unique_name": {
-              "type": "boolean",
-              "description": "Adjust name to ensure uniqueness instead of returning an error on (owner_uuid, name) collision.",
-              "location": "query",
-              "required": false,
-              "default": "false"
-            },
-            "cluster_id": {
-              "type": "string",
-              "description": "Create object on a remote federated cluster instead of the current one.",
-              "location": "query",
-              "required": false
-            }
-          },
-          "request": {
-            "required": true,
-            "properties": {
-              "workflow": {
-                "$ref": "Workflow"
-              }
-            }
-          },
-          "response": {
-            "$ref": "Workflow"
-          },
-          "scopes": [
-            "https://api.arvados.org/auth/arvados"
-          ]
-        },
-        "update": {
-          "id": "arvados.workflows.update",
-          "path": "workflows/{uuid}",
-          "httpMethod": "PUT",
-          "description": "Update attributes of an existing Workflow.",
-          "parameters": {
-            "uuid": {
-              "type": "string",
-              "description": "The UUID of the Workflow in question.",
-              "required": true,
-              "location": "path"
-            },
-            "select": {
-              "type": "array",
-              "description": "Attributes of the updated object to return in the response.",
-              "required": false,
-              "location": "query"
-            }
-          },
-          "request": {
-            "required": true,
-            "properties": {
-              "workflow": {
-                "$ref": "Workflow"
-              }
-            }
-          },
-          "response": {
-            "$ref": "Workflow"
-          },
-          "scopes": [
-            "https://api.arvados.org/auth/arvados"
-          ]
-        },
-        "delete": {
-          "id": "arvados.workflows.delete",
-          "path": "workflows/{uuid}",
-          "httpMethod": "DELETE",
-          "description": "Delete an existing Workflow.",
-          "parameters": {
-            "uuid": {
-              "type": "string",
-              "description": "The UUID of the Workflow in question.",
-              "required": true,
-              "location": "path"
-            }
-          },
-          "response": {
-            "$ref": "Workflow"
-          },
-          "scopes": [
-            "https://api.arvados.org/auth/arvados"
-          ]
-        },
-        "list": {
-          "id": "arvados.workflows.list",
-          "path": "workflows",
-          "httpMethod": "GET",
-          "description": "List Workflows.\n\n                   The <code>list</code> method returns a\n                   <a href=\"/api/resources.html\">resource list</a> of\n                   matching Workflows. For example:\n\n                   <pre>\n                   {\n                    \"kind\":\"arvados#workflowList\",\n                    \"etag\":\"\",\n                    \"self_link\":\"\",\n                    \"next_page_token\":\"\",\n                    \"next_link\":\"\",\n                    \"items\":[\n                       ...\n                    ],\n                    \"items_available\":745,\n                    \"_profile\":{\n                     \"request_time\":0.157236317\n                    }\n                    </pre>",
-          "parameters": {
-            "filters": {
-              "type": "array",
-              "required": false,
-              "description": "",
-              "location": "query"
-            },
-            "where": {
-              "type": "object",
-              "required": false,
-              "description": "",
-              "location": "query"
-            },
-            "order": {
-              "type": "array",
-              "required": false,
-              "description": "",
-              "location": "query"
-            },
-            "select": {
-              "type": "array",
-              "description": "Attributes of each object to return in the response.",
-              "required": false,
-              "location": "query"
-            },
-            "distinct": {
-              "type": "boolean",
-              "required": false,
-              "default": "false",
-              "description": "",
-              "location": "query"
-            },
-            "limit": {
-              "type": "integer",
-              "required": false,
-              "default": "100",
-              "description": "",
-              "location": "query"
-            },
-            "offset": {
-              "type": "integer",
-              "required": false,
-              "default": "0",
-              "description": "",
-              "location": "query"
-            },
-            "count": {
-              "type": "string",
-              "required": false,
-              "default": "exact",
-              "description": "",
-              "location": "query"
-            },
-            "cluster_id": {
-              "type": "string",
-              "description": "List objects on a remote federated cluster instead of the current one.",
-              "location": "query",
-              "required": false
-            },
-            "bypass_federation": {
-              "type": "boolean",
-              "required": false,
-              "description": "bypass federation behavior, list items from local instance database only",
-              "location": "query"
-            }
-          },
-          "response": {
-            "$ref": "WorkflowList"
-          },
-          "scopes": [
-            "https://api.arvados.org/auth/arvados",
-            "https://api.arvados.org/auth/arvados.readonly"
-          ]
-        },
-        "show": {
-          "id": "arvados.workflows.show",
-          "path": "workflows/{uuid}",
-          "httpMethod": "GET",
-          "description": "show workflows",
-          "parameters": {
-            "uuid": {
-              "type": "string",
-              "description": "",
-              "required": true,
-              "location": "path"
-            },
-            "select": {
-              "type": "array",
-              "description": "Attributes of the object to return in the response.",
-              "required": false,
-              "location": "query"
-            }
-          },
-          "response": {
-            "$ref": "Workflow"
-          },
-          "scopes": [
-            "https://api.arvados.org/auth/arvados"
-          ]
-        },
-        "destroy": {
->>>>>>> 8dedd023
           "id": "arvados.workflows.destroy",
           "path": "workflows/{uuid}",
           "httpMethod": "DELETE",
@@ -9085,8 +5506,6 @@
           "scopes": [
             "https://api.arvados.org/auth/arvados"
           ]
-<<<<<<< HEAD
-=======
         }
       }
     },
@@ -9887,801 +6306,6 @@
         },
         "frozen_by_uuid": {
           "type": "string"
->>>>>>> 8dedd023
-        }
-      }
-    },
-    "configs": {
-      "methods": {
-        "get": {
-          "id": "arvados.configs.get",
-          "path": "config",
-          "httpMethod": "GET",
-          "description": "Get public config",
-          "parameters": {},
-          "parameterOrder": [],
-          "response": {},
-          "scopes": [
-            "https://api.arvados.org/auth/arvados",
-            "https://api.arvados.org/auth/arvados.readonly"
-          ]
-        }
-      }
-    },
-    "vocabularies": {
-      "methods": {
-        "get": {
-          "id": "arvados.vocabularies.get",
-          "path": "vocabulary",
-          "httpMethod": "GET",
-          "description": "Get vocabulary definition",
-          "parameters": {},
-          "parameterOrder": [],
-          "response": {},
-          "scopes": [
-            "https://api.arvados.org/auth/arvados",
-            "https://api.arvados.org/auth/arvados.readonly"
-          ]
-        }
-      }
-    },
-    "sys": {
-      "methods": {
-        "get": {
-          "id": "arvados.sys.trash_sweep",
-          "path": "sys/trash_sweep",
-          "httpMethod": "POST",
-          "description": "apply scheduled trash and delete operations",
-          "parameters": {},
-          "parameterOrder": [],
-          "response": {},
-          "scopes": [
-            "https://api.arvados.org/auth/arvados",
-            "https://api.arvados.org/auth/arvados.readonly"
-          ]
-        }
-      }
-    }
-  },
-  "revision": "20231117",
-  "schemas": {
-    "ApiClientList": {
-      "id": "ApiClientList",
-      "description": "ApiClient list",
-      "type": "object",
-      "properties": {
-        "kind": {
-          "type": "string",
-          "description": "Object type. Always arvados#apiClientList.",
-          "default": "arvados#apiClientList"
-        },
-        "etag": {
-          "type": "string",
-          "description": "List version."
-        },
-        "items": {
-          "type": "array",
-          "description": "The list of ApiClients.",
-          "items": {
-            "$ref": "ApiClient"
-          }
-        },
-        "next_link": {
-          "type": "string",
-          "description": "A link to the next page of ApiClients."
-        },
-        "next_page_token": {
-          "type": "string",
-          "description": "The page token for the next page of ApiClients."
-        },
-        "selfLink": {
-          "type": "string",
-          "description": "A link back to this list."
-        }
-      }
-    },
-    "ApiClient": {
-      "id": "ApiClient",
-      "description": "ApiClient",
-      "type": "object",
-      "uuidPrefix": "ozdt8",
-      "properties": {
-        "uuid": {
-          "type": "string"
-        },
-        "etag": {
-          "type": "string",
-          "description": "Object version."
-        },
-        "owner_uuid": {
-          "type": "string"
-        },
-        "modified_by_client_uuid": {
-          "type": "string"
-        },
-        "modified_by_user_uuid": {
-          "type": "string"
-        },
-        "modified_at": {
-          "type": "datetime"
-        },
-        "name": {
-          "type": "string"
-        },
-        "url_prefix": {
-          "type": "string"
-        },
-        "created_at": {
-          "type": "datetime"
-        },
-        "is_trusted": {
-          "type": "boolean"
-        }
-      }
-    },
-    "ApiClientAuthorizationList": {
-      "id": "ApiClientAuthorizationList",
-      "description": "ApiClientAuthorization list",
-      "type": "object",
-      "properties": {
-        "kind": {
-          "type": "string",
-          "description": "Object type. Always arvados#apiClientAuthorizationList.",
-          "default": "arvados#apiClientAuthorizationList"
-        },
-        "etag": {
-          "type": "string",
-          "description": "List version."
-        },
-        "items": {
-          "type": "array",
-          "description": "The list of ApiClientAuthorizations.",
-          "items": {
-            "$ref": "ApiClientAuthorization"
-          }
-        },
-        "next_link": {
-          "type": "string",
-          "description": "A link to the next page of ApiClientAuthorizations."
-        },
-        "next_page_token": {
-          "type": "string",
-          "description": "The page token for the next page of ApiClientAuthorizations."
-        },
-        "selfLink": {
-          "type": "string",
-          "description": "A link back to this list."
-        }
-      }
-    },
-    "ApiClientAuthorization": {
-      "id": "ApiClientAuthorization",
-      "description": "ApiClientAuthorization",
-      "type": "object",
-      "uuidPrefix": "gj3su",
-      "properties": {
-        "uuid": {
-          "type": "string"
-        },
-        "etag": {
-          "type": "string",
-          "description": "Object version."
-        },
-        "api_token": {
-          "type": "string"
-        },
-        "api_client_id": {
-          "type": "integer"
-        },
-        "user_id": {
-          "type": "integer"
-        },
-        "created_by_ip_address": {
-          "type": "string"
-        },
-        "last_used_by_ip_address": {
-          "type": "string"
-        },
-        "last_used_at": {
-          "type": "datetime"
-        },
-        "expires_at": {
-          "type": "datetime"
-        },
-        "created_at": {
-          "type": "datetime"
-        },
-        "default_owner_uuid": {
-          "type": "string"
-        },
-        "scopes": {
-          "type": "Array"
-        }
-      }
-    },
-    "AuthorizedKeyList": {
-      "id": "AuthorizedKeyList",
-      "description": "AuthorizedKey list",
-      "type": "object",
-      "properties": {
-        "kind": {
-          "type": "string",
-          "description": "Object type. Always arvados#authorizedKeyList.",
-          "default": "arvados#authorizedKeyList"
-        },
-        "etag": {
-          "type": "string",
-          "description": "List version."
-        },
-        "items": {
-          "type": "array",
-          "description": "The list of AuthorizedKeys.",
-          "items": {
-            "$ref": "AuthorizedKey"
-          }
-        },
-        "next_link": {
-          "type": "string",
-          "description": "A link to the next page of AuthorizedKeys."
-        },
-        "next_page_token": {
-          "type": "string",
-          "description": "The page token for the next page of AuthorizedKeys."
-        },
-        "selfLink": {
-          "type": "string",
-          "description": "A link back to this list."
-        }
-      }
-    },
-    "AuthorizedKey": {
-      "id": "AuthorizedKey",
-      "description": "AuthorizedKey",
-      "type": "object",
-      "uuidPrefix": "fngyi",
-      "properties": {
-        "uuid": {
-          "type": "string"
-        },
-        "etag": {
-          "type": "string",
-          "description": "Object version."
-        },
-        "owner_uuid": {
-          "type": "string"
-        },
-        "modified_by_client_uuid": {
-          "type": "string"
-        },
-        "modified_by_user_uuid": {
-          "type": "string"
-        },
-        "modified_at": {
-          "type": "datetime"
-        },
-        "name": {
-          "type": "string"
-        },
-        "key_type": {
-          "type": "string"
-        },
-        "authorized_user_uuid": {
-          "type": "string"
-        },
-        "public_key": {
-          "type": "text"
-        },
-        "expires_at": {
-          "type": "datetime"
-        },
-        "created_at": {
-          "type": "datetime"
-        }
-      }
-    },
-    "CollectionList": {
-      "id": "CollectionList",
-      "description": "Collection list",
-      "type": "object",
-      "properties": {
-        "kind": {
-          "type": "string",
-          "description": "Object type. Always arvados#collectionList.",
-          "default": "arvados#collectionList"
-        },
-        "etag": {
-          "type": "string",
-          "description": "List version."
-        },
-        "items": {
-          "type": "array",
-          "description": "The list of Collections.",
-          "items": {
-            "$ref": "Collection"
-          }
-        },
-        "next_link": {
-          "type": "string",
-          "description": "A link to the next page of Collections."
-        },
-        "next_page_token": {
-          "type": "string",
-          "description": "The page token for the next page of Collections."
-        },
-        "selfLink": {
-          "type": "string",
-          "description": "A link back to this list."
-        }
-      }
-    },
-    "Collection": {
-      "id": "Collection",
-      "description": "Collection",
-      "type": "object",
-      "uuidPrefix": "4zz18",
-      "properties": {
-        "uuid": {
-          "type": "string"
-        },
-        "etag": {
-          "type": "string",
-          "description": "Object version."
-        },
-        "owner_uuid": {
-          "type": "string"
-        },
-        "created_at": {
-          "type": "datetime"
-        },
-        "modified_by_client_uuid": {
-          "type": "string"
-        },
-        "modified_by_user_uuid": {
-          "type": "string"
-        },
-        "modified_at": {
-          "type": "datetime"
-        },
-        "portable_data_hash": {
-          "type": "string"
-        },
-        "replication_desired": {
-          "type": "integer"
-        },
-        "replication_confirmed_at": {
-          "type": "datetime"
-        },
-        "replication_confirmed": {
-          "type": "integer"
-        },
-        "manifest_text": {
-          "type": "text"
-        },
-        "name": {
-          "type": "string"
-        },
-        "description": {
-          "type": "string"
-        },
-        "properties": {
-          "type": "Hash"
-        },
-        "delete_at": {
-          "type": "datetime"
-        },
-        "trash_at": {
-          "type": "datetime"
-        },
-        "is_trashed": {
-          "type": "boolean"
-        },
-        "storage_classes_desired": {
-          "type": "Array"
-        },
-        "storage_classes_confirmed": {
-          "type": "Array"
-        },
-        "storage_classes_confirmed_at": {
-          "type": "datetime"
-        },
-        "current_version_uuid": {
-          "type": "string"
-        },
-        "version": {
-          "type": "integer"
-        },
-        "preserve_version": {
-          "type": "boolean"
-        },
-        "file_count": {
-          "type": "integer"
-        },
-        "file_size_total": {
-          "type": "integer"
-        }
-      }
-    },
-    "ContainerList": {
-      "id": "ContainerList",
-      "description": "Container list",
-      "type": "object",
-      "properties": {
-        "kind": {
-          "type": "string",
-          "description": "Object type. Always arvados#containerList.",
-          "default": "arvados#containerList"
-        },
-        "etag": {
-          "type": "string",
-          "description": "List version."
-        },
-        "items": {
-          "type": "array",
-          "description": "The list of Containers.",
-          "items": {
-            "$ref": "Container"
-          }
-        },
-        "next_link": {
-          "type": "string",
-          "description": "A link to the next page of Containers."
-        },
-        "next_page_token": {
-          "type": "string",
-          "description": "The page token for the next page of Containers."
-        },
-        "selfLink": {
-          "type": "string",
-          "description": "A link back to this list."
-        }
-      }
-    },
-    "Container": {
-      "id": "Container",
-      "description": "Container",
-      "type": "object",
-      "uuidPrefix": "dz642",
-      "properties": {
-        "uuid": {
-          "type": "string"
-        },
-        "etag": {
-          "type": "string",
-          "description": "Object version."
-        },
-        "owner_uuid": {
-          "type": "string"
-        },
-        "created_at": {
-          "type": "datetime"
-        },
-        "modified_at": {
-          "type": "datetime"
-        },
-        "modified_by_client_uuid": {
-          "type": "string"
-        },
-        "modified_by_user_uuid": {
-          "type": "string"
-        },
-        "state": {
-          "type": "string"
-        },
-        "started_at": {
-          "type": "datetime"
-        },
-        "finished_at": {
-          "type": "datetime"
-        },
-        "log": {
-          "type": "string"
-        },
-        "environment": {
-          "type": "Hash"
-        },
-        "cwd": {
-          "type": "string"
-        },
-        "command": {
-          "type": "Array"
-        },
-        "output_path": {
-          "type": "string"
-        },
-        "mounts": {
-          "type": "Hash"
-        },
-        "runtime_constraints": {
-          "type": "Hash"
-        },
-        "output": {
-          "type": "string"
-        },
-        "container_image": {
-          "type": "string"
-        },
-        "progress": {
-          "type": "float"
-        },
-        "priority": {
-          "type": "integer"
-        },
-        "exit_code": {
-          "type": "integer"
-        },
-        "auth_uuid": {
-          "type": "string"
-        },
-        "locked_by_uuid": {
-          "type": "string"
-        },
-        "scheduling_parameters": {
-          "type": "Hash"
-        },
-        "runtime_status": {
-          "type": "Hash"
-        },
-        "runtime_user_uuid": {
-          "type": "text"
-        },
-        "runtime_auth_scopes": {
-          "type": "Array"
-        },
-        "lock_count": {
-          "type": "integer"
-        },
-        "gateway_address": {
-          "type": "string"
-        },
-        "interactive_session_started": {
-          "type": "boolean"
-        },
-        "output_storage_classes": {
-          "type": "Array"
-        },
-        "output_properties": {
-          "type": "Hash"
-        },
-        "cost": {
-          "type": "float"
-        },
-        "subrequests_cost": {
-          "type": "float"
-        }
-      }
-    },
-    "ContainerRequestList": {
-      "id": "ContainerRequestList",
-      "description": "ContainerRequest list",
-      "type": "object",
-      "properties": {
-        "kind": {
-          "type": "string",
-          "description": "Object type. Always arvados#containerRequestList.",
-          "default": "arvados#containerRequestList"
-        },
-        "etag": {
-          "type": "string",
-          "description": "List version."
-        },
-        "items": {
-          "type": "array",
-          "description": "The list of ContainerRequests.",
-          "items": {
-            "$ref": "ContainerRequest"
-          }
-        },
-        "next_link": {
-          "type": "string",
-          "description": "A link to the next page of ContainerRequests."
-        },
-        "next_page_token": {
-          "type": "string",
-          "description": "The page token for the next page of ContainerRequests."
-        },
-        "selfLink": {
-          "type": "string",
-          "description": "A link back to this list."
-        }
-      }
-    },
-    "ContainerRequest": {
-      "id": "ContainerRequest",
-      "description": "ContainerRequest",
-      "type": "object",
-      "uuidPrefix": "xvhdp",
-      "properties": {
-        "uuid": {
-          "type": "string"
-        },
-        "etag": {
-          "type": "string",
-          "description": "Object version."
-        },
-        "owner_uuid": {
-          "type": "string"
-        },
-        "created_at": {
-          "type": "datetime"
-        },
-        "modified_at": {
-          "type": "datetime"
-        },
-        "modified_by_client_uuid": {
-          "type": "string"
-        },
-        "modified_by_user_uuid": {
-          "type": "string"
-        },
-        "name": {
-          "type": "string"
-        },
-        "description": {
-          "type": "text"
-        },
-        "properties": {
-          "type": "Hash"
-        },
-        "state": {
-          "type": "string"
-        },
-        "requesting_container_uuid": {
-          "type": "string"
-        },
-        "container_uuid": {
-          "type": "string"
-        },
-        "container_count_max": {
-          "type": "integer"
-        },
-        "mounts": {
-          "type": "Hash"
-        },
-        "runtime_constraints": {
-          "type": "Hash"
-        },
-        "container_image": {
-          "type": "string"
-        },
-        "environment": {
-          "type": "Hash"
-        },
-        "cwd": {
-          "type": "string"
-        },
-        "command": {
-          "type": "Array"
-        },
-        "output_path": {
-          "type": "string"
-        },
-        "priority": {
-          "type": "integer"
-        },
-        "expires_at": {
-          "type": "datetime"
-        },
-        "filters": {
-          "type": "text"
-        },
-        "container_count": {
-          "type": "integer"
-        },
-        "use_existing": {
-          "type": "boolean"
-        },
-        "scheduling_parameters": {
-          "type": "Hash"
-        },
-        "output_uuid": {
-          "type": "string"
-        },
-        "log_uuid": {
-          "type": "string"
-        },
-        "output_name": {
-          "type": "string"
-        },
-        "output_ttl": {
-          "type": "integer"
-        },
-        "output_storage_classes": {
-          "type": "Array"
-        },
-        "output_properties": {
-          "type": "Hash"
-        },
-        "cumulative_cost": {
-          "type": "float"
-        }
-      }
-    },
-    "GroupList": {
-      "id": "GroupList",
-      "description": "Group list",
-      "type": "object",
-      "properties": {
-        "kind": {
-          "type": "string",
-          "description": "Object type. Always arvados#groupList.",
-          "default": "arvados#groupList"
-        },
-        "etag": {
-          "type": "string",
-          "description": "List version."
-        },
-        "items": {
-          "type": "array",
-          "description": "The list of Groups.",
-          "items": {
-            "$ref": "Group"
-          }
-        },
-        "next_link": {
-          "type": "string",
-          "description": "A link to the next page of Groups."
-        },
-        "next_page_token": {
-          "type": "string",
-          "description": "The page token for the next page of Groups."
-        },
-        "selfLink": {
-          "type": "string",
-          "description": "A link back to this list."
-        }
-      }
-    },
-    "Group": {
-      "id": "Group",
-      "description": "Group",
-      "type": "object",
-      "uuidPrefix": "j7d0g",
-      "properties": {
-        "uuid": {
-          "type": "string"
-        },
-        "etag": {
-          "type": "string",
-          "description": "Object version."
-        },
-        "owner_uuid": {
-          "type": "string"
-        },
-        "created_at": {
-          "type": "datetime"
-        },
-        "modified_by_client_uuid": {
-          "type": "string"
-        },
-        "modified_by_user_uuid": {
-          "type": "string"
-        },
-        "modified_at": {
-          "type": "datetime"
-        },
-        "name": {
-          "type": "string"
-        },
-        "description": {
-          "type": "string"
-        },
-        "group_class": {
-          "type": "string"
-        },
-        "trash_at": {
-          "type": "datetime"
-        },
-        "is_trashed": {
-          "type": "boolean"
-        },
-        "delete_at": {
-          "type": "datetime"
-        },
-        "properties": {
-          "type": "Hash"
-        },
-        "frozen_by_uuid": {
-          "type": "string"
         }
       }
     },
