--- conflicted
+++ resolved
@@ -33,11 +33,7 @@
       # Make sure to update arvados/build/run-build-packages.sh as well
       # when updating the cwltool version pin.
       install_requires=[
-<<<<<<< HEAD
-          'cwltool==1.0.20160915202519',
-=======
           'cwltool==1.0.20160919152321',
->>>>>>> 511e36db
           'arvados-python-client>=0.1.20160826210445'
       ],
       data_files=[
