--- conflicted
+++ resolved
@@ -44,11 +44,8 @@
         self.varying_url_params = ""
         self.prefer_cached_downloads = False
         self.cached_docker_lookups = {}
-<<<<<<< HEAD
         self.print_keep_deps = False
-=======
         self.git_info = {}
->>>>>>> 407ea7b5
 
         super(ArvRuntimeContext, self).__init__(kwargs)
 
