// Copyright (C) The Arvados Authors. All rights reserved.
//
// SPDX-License-Identifier: AGPL-3.0

import Axios from "../../node_modules/axios";

export const CONFIG_URL = process.env.REACT_APP_ARVADOS_CONFIG_URL || "/config.json";

export interface Config {
    apiHost: string;
    keepWebHost: string;
}

export const fetchConfig = () => {
    return Axios
        .get<Config>(CONFIG_URL + "?nocache=" + (new Date()).getTime())
        .then(response => response.data)
        .catch(() => Promise.resolve(getDefaultConfig()))
        .then(mapConfig);
};

const mapConfig = (config: Config): Config => ({
    ...config,
<<<<<<< HEAD
    API_HOST: addProtocol(config.API_HOST),
    KEEP_WEB_HOST: addProtocol(config.KEEP_WEB_HOST)
=======
    apiHost: addProtocol(config.apiHost),
    keepWebHost: addProtocol(config.keepWebHost)
>>>>>>> d5a3a1f9
});

const getDefaultConfig = (): Config => ({
    apiHost: process.env.REACT_APP_ARVADOS_API_HOST || "",
    keepWebHost: process.env.REACT_APP_ARVADOS_KEEP_WEB_HOST || ""
});

const addProtocol = (url: string) => `${window.location.protocol}//${url}`;<|MERGE_RESOLUTION|>--- conflicted
+++ resolved
@@ -21,13 +21,8 @@
 
 const mapConfig = (config: Config): Config => ({
     ...config,
-<<<<<<< HEAD
-    API_HOST: addProtocol(config.API_HOST),
-    KEEP_WEB_HOST: addProtocol(config.KEEP_WEB_HOST)
-=======
     apiHost: addProtocol(config.apiHost),
     keepWebHost: addProtocol(config.keepWebHost)
->>>>>>> d5a3a1f9
 });
 
 const getDefaultConfig = (): Config => ({
