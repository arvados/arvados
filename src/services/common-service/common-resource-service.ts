// Copyright (C) The Arvados Authors. All rights reserved.
//
// SPDX-License-Identifier: AGPL-3.0

import * as _ from "lodash";
<<<<<<< HEAD
import { AxiosInstance, AxiosPromise } from "axios";
import * as uuid from "uuid/v4";
=======
import { AxiosInstance } from "axios";
import { Resource } from "src/models/resource";
>>>>>>> b6f9b49e
import { ApiActions } from "~/services/api/api-actions";
import { CommonService } from "~/services/common-service/common-service";

export enum CommonResourceServiceError {
    UNIQUE_VIOLATION = 'UniqueViolation',
    OWNERSHIP_CYCLE = 'OwnershipCycle',
    MODIFYING_CONTAINER_REQUEST_FINAL_STATE = 'ModifyingContainerRequestFinalState',
    NAME_HAS_ALREADY_BEEN_TAKEN = 'NameHasAlreadyBeenTaken',
    UNKNOWN = 'Unknown',
    NONE = 'None'
}

<<<<<<< HEAD
export class CommonResourceService<T> {

    static mapResponseKeys = (response: { data: any }) =>
        CommonResourceService.mapKeys(_.camelCase)(response.data)

    static mapKeys = (mapFn: (key: string) => string) =>
        (value: any): any => {
            switch (true) {
                case _.isPlainObject(value):
                    return Object
                        .keys(value)
                        .map(key => [key, mapFn(key)])
                        .reduce((newValue, [key, newKey]) => ({
                            ...newValue,
                            [newKey]: CommonResourceService.mapKeys(mapFn)(value[key])
                        }), {});
                case _.isArray(value):
                    return value.map(CommonResourceService.mapKeys(mapFn));
                default:
                    return value;
            }
        }

    static defaultResponse<R>(promise: AxiosPromise<R>, actions: ApiActions, mapKeys = true): Promise<R> {
        const reqId = uuid();
        actions.progressFn(reqId, true);
        return promise
            .then(data => {
                actions.progressFn(reqId, false);
                return data;
            })
            .then((response: { data: any }) => {
                return mapKeys ? CommonResourceService.mapResponseKeys(response) : response.data;
            })
            .catch(({ response }) => {
                actions.progressFn(reqId, false);
                const errors = CommonResourceService.mapResponseKeys(response) as Errors;
                actions.errorFn(reqId, errors);
                throw errors;
            });
    }

    protected serverApi: AxiosInstance;
    protected resourceType: string;
    protected actions: ApiActions;
=======
export class CommonResourceService<T extends Resource> extends CommonService<T> {
>>>>>>> b6f9b49e

    constructor(serverApi: AxiosInstance, resourceType: string, actions: ApiActions) {
        super(serverApi, resourceType, actions);
    }
    
}

export const getCommonResourceServiceError = (errorResponse: any) => {
    if ('errors' in errorResponse && 'errorToken' in errorResponse) {
        const error = errorResponse.errors.join('');
        switch (true) {
            case /UniqueViolation/.test(error):
                return CommonResourceServiceError.UNIQUE_VIOLATION;
            case /ownership cycle/.test(error):
                return CommonResourceServiceError.OWNERSHIP_CYCLE;
            case /Mounts cannot be modified in state 'Final'/.test(error):
                return CommonResourceServiceError.MODIFYING_CONTAINER_REQUEST_FINAL_STATE;
            case /Name has already been taken/.test(error):
                return CommonResourceServiceError.NAME_HAS_ALREADY_BEEN_TAKEN;
            default:
                return CommonResourceServiceError.UNKNOWN;
        }
    }
    return CommonResourceServiceError.NONE;
};

<|MERGE_RESOLUTION|>--- conflicted
+++ resolved
@@ -3,13 +3,8 @@
 // SPDX-License-Identifier: AGPL-3.0
 
 import * as _ from "lodash";
-<<<<<<< HEAD
-import { AxiosInstance, AxiosPromise } from "axios";
-import * as uuid from "uuid/v4";
-=======
 import { AxiosInstance } from "axios";
 import { Resource } from "src/models/resource";
->>>>>>> b6f9b49e
 import { ApiActions } from "~/services/api/api-actions";
 import { CommonService } from "~/services/common-service/common-service";
 
@@ -22,55 +17,7 @@
     NONE = 'None'
 }
 
-<<<<<<< HEAD
-export class CommonResourceService<T> {
-
-    static mapResponseKeys = (response: { data: any }) =>
-        CommonResourceService.mapKeys(_.camelCase)(response.data)
-
-    static mapKeys = (mapFn: (key: string) => string) =>
-        (value: any): any => {
-            switch (true) {
-                case _.isPlainObject(value):
-                    return Object
-                        .keys(value)
-                        .map(key => [key, mapFn(key)])
-                        .reduce((newValue, [key, newKey]) => ({
-                            ...newValue,
-                            [newKey]: CommonResourceService.mapKeys(mapFn)(value[key])
-                        }), {});
-                case _.isArray(value):
-                    return value.map(CommonResourceService.mapKeys(mapFn));
-                default:
-                    return value;
-            }
-        }
-
-    static defaultResponse<R>(promise: AxiosPromise<R>, actions: ApiActions, mapKeys = true): Promise<R> {
-        const reqId = uuid();
-        actions.progressFn(reqId, true);
-        return promise
-            .then(data => {
-                actions.progressFn(reqId, false);
-                return data;
-            })
-            .then((response: { data: any }) => {
-                return mapKeys ? CommonResourceService.mapResponseKeys(response) : response.data;
-            })
-            .catch(({ response }) => {
-                actions.progressFn(reqId, false);
-                const errors = CommonResourceService.mapResponseKeys(response) as Errors;
-                actions.errorFn(reqId, errors);
-                throw errors;
-            });
-    }
-
-    protected serverApi: AxiosInstance;
-    protected resourceType: string;
-    protected actions: ApiActions;
-=======
 export class CommonResourceService<T extends Resource> extends CommonService<T> {
->>>>>>> b6f9b49e
 
     constructor(serverApi: AxiosInstance, resourceType: string, actions: ApiActions) {
         super(serverApi, resourceType, actions);
