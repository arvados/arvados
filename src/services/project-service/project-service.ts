--- conflicted
+++ resolved
@@ -35,28 +35,6 @@
 export default class ProjectService {
     public getProjectList = (parentUuid?: string) => (dispatch: Dispatch): Promise<Project[]> => {
         dispatch(actions.PROJECTS_REQUEST());
-<<<<<<< HEAD
-
-        const ub = new UrlBuilder('/groups');
-        const fb = new FilterBuilder();
-        fb.addEqual(FilterField.OWNER_UUID, parentUuid);
-        const url = ub.addParam('filters', fb.get()).get();
-
-        return serverApi.get<GroupsResponse>(url).then(groups => {
-            const projects = groups.data.items.map(g => ({
-                name: g.name,
-                createdAt: g.created_at,
-                modifiedAt: g.modified_at,
-                href: g.href,
-                uuid: g.uuid,
-                ownerUuid: g.owner_uuid,
-                kind: g.kind
-            } as Project));
-            dispatch(actions.PROJECTS_SUCCESS({projects, parentItemId: parentUuid}));
-            return projects;
-        });
-    };
-=======
         if (parentUuid) {
             const fb = new FilterBuilder();
             fb.addLike(FilterField.OWNER_UUID, parentUuid);
@@ -69,7 +47,8 @@
                     modifiedAt: g.modified_at,
                     href: g.href,
                     uuid: g.uuid,
-                    ownerUuid: g.owner_uuid
+                    ownerUuid: g.owner_uuid,
+                    kind: g.kind
                 } as Project));
                 dispatch(actions.PROJECTS_SUCCESS({projects, parentItemId: parentUuid}));
                 return projects;
@@ -79,5 +58,4 @@
             return Promise.resolve([]);
         }
     }
->>>>>>> 065f3933
 }