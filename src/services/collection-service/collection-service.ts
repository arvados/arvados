--- conflicted
+++ resolved
@@ -16,15 +16,12 @@
 import { CommonResourceServiceError } from "services/common-service/common-resource-service";
 
 export type UploadProgress = (fileId: number, loaded: number, total: number, currentTime: number) => void;
-type CollectionPartialUpdateOrCreate =  Partial<CollectionResource> & Pick<CollectionResource, "uuid"> |
-                                        Partial<CollectionResource> & Pick<CollectionResource, "ownerUuid">;
-
-<<<<<<< HEAD
+type CollectionPartialUpdateOrCreate =
+    | (Partial<CollectionResource> & Pick<CollectionResource, "uuid">)
+    | (Partial<CollectionResource> & Pick<CollectionResource, "ownerUuid">);
+
 export const emptyCollectionPdh = "d41d8cd98f00b204e9800998ecf8427e+0";
-=======
-export const emptyCollectionPdh = 'd41d8cd98f00b204e9800998ecf8427e+0';
-export const SOURCE_DESTINATION_EQUAL_ERROR_MESSAGE = 'Source and destination cannot be the same';
->>>>>>> c30fc0c7
+export const SOURCE_DESTINATION_EQUAL_ERROR_MESSAGE = "Source and destination cannot be the same";
 
 export class CollectionService extends TrashableResourceService<CollectionResource> {
     constructor(serverApi: AxiosInstance, private keepWebdavClient: WebDAV, private authService: AuthService, actions: ApiActions) {
@@ -81,42 +78,27 @@
         const payload = {
             collection: {
                 preserve_version: true,
-<<<<<<< HEAD
-=======
                 ...CommonService.mapKeys(snakeCase)(data),
                 // Don't send uuid in payload when creating
                 uuid: undefined,
->>>>>>> c30fc0c7
             },
             replace_files: fileMap,
         };
-<<<<<<< HEAD
-
-        return CommonService.defaultResponse(
-            this.serverApi.put<CollectionResource>(`/${this.resourceType}/${collectionUuid}`, payload),
-            this.actions,
-            true, // mapKeys
-            showErrors
-        );
-=======
         if (data.uuid) {
             return CommonService.defaultResponse(
-                this.serverApi
-                    .put<CollectionResource>(`/${this.resourceType}/${data.uuid}`, payload),
+                this.serverApi.put<CollectionResource>(`/${this.resourceType}/${data.uuid}`, payload),
                 this.actions,
                 true, // mapKeys
                 showErrors
             );
         } else {
             return CommonService.defaultResponse(
-                this.serverApi
-                    .post<CollectionResource>(`/${this.resourceType}`, payload),
+                this.serverApi.post<CollectionResource>(`/${this.resourceType}`, payload),
                 this.actions,
                 true, // mapKeys
                 showErrors
             );
         }
->>>>>>> c30fc0c7
     }
 
     async uploadFiles(collectionUuid: string, files: File[], onProgress?: UploadProgress, targetLocation: string = "") {
@@ -131,20 +113,19 @@
     }
 
     async renameFile(collectionUuid: string, collectionPdh: string, oldPath: string, newPath: string) {
-        return this.replaceFiles({uuid: collectionUuid}, {
-            [this.combineFilePath([newPath])]: `${collectionPdh}${this.combineFilePath([oldPath])}`,
-            [this.combineFilePath([oldPath])]: "",
-        });
+        return this.replaceFiles(
+            { uuid: collectionUuid },
+            {
+                [this.combineFilePath([newPath])]: `${collectionPdh}${this.combineFilePath([oldPath])}`,
+                [this.combineFilePath([oldPath])]: "",
+            }
+        );
     }
 
     extendFileURL = (file: CollectionDirectory | CollectionFile) => {
-<<<<<<< HEAD
-        const baseUrl = this.webdavClient.getBaseUrl().endsWith("/") ? this.webdavClient.getBaseUrl().slice(0, -1) : this.webdavClient.getBaseUrl();
-=======
-        const baseUrl = this.keepWebdavClient.getBaseUrl().endsWith('/')
+        const baseUrl = this.keepWebdavClient.getBaseUrl().endsWith("/")
             ? this.keepWebdavClient.getBaseUrl().slice(0, -1)
             : this.keepWebdavClient.getBaseUrl();
->>>>>>> c30fc0c7
         const apiToken = this.authService.getApiToken();
         const encodedApiToken = apiToken ? encodeURI(apiToken) : "";
         const userApiToken = `/t=${encodedApiToken}/`;
@@ -201,68 +182,48 @@
             };
         }, {});
 
-        return this.replaceFiles({uuid: collectionUuid}, fileMap, showErrors);
-    }
-
-    copyFiles(sourcePdh: string, files: string[], destinationCollection: CollectionPartialUpdateOrCreate, destinationPath: string, showErrors?: boolean) {
+        return this.replaceFiles({ uuid: collectionUuid }, fileMap, showErrors);
+    }
+
+    copyFiles(
+        sourcePdh: string,
+        files: string[],
+        destinationCollection: CollectionPartialUpdateOrCreate,
+        destinationPath: string,
+        showErrors?: boolean
+    ) {
         const fileMap = files.reduce((obj, sourceFile) => {
-<<<<<<< HEAD
-            const sourceFileName = sourceFile.split("/").filter(Boolean).slice(-1).join("");
+            const fileBasename = sourceFile.split("/").filter(Boolean).slice(-1).join("");
             return {
                 ...obj,
-                [this.combineFilePath([destinationPath, sourceFileName])]: `${sourcePdh}${this.combineFilePath([sourceFile])}`,
-=======
-            const fileBasename = sourceFile.split('/').filter(Boolean).slice(-1).join("");
-            return {
-                ...obj,
-                [this.combineFilePath([destinationPath, fileBasename])]: `${sourcePdh}${this.combineFilePath([sourceFile])}`
->>>>>>> c30fc0c7
+                [this.combineFilePath([destinationPath, fileBasename])]: `${sourcePdh}${this.combineFilePath([sourceFile])}`,
             };
         }, {});
 
         return this.replaceFiles(destinationCollection, fileMap, showErrors);
     }
 
-<<<<<<< HEAD
     moveFiles(
         sourceUuid: string,
         sourcePdh: string,
         files: string[],
-        destinationCollectionUuid: string,
+        destinationCollection: CollectionPartialUpdateOrCreate,
         destinationPath: string,
         showErrors?: boolean
     ) {
-        if (sourceUuid === destinationCollectionUuid) {
-            const fileMap = files.reduce((obj, sourceFile) => {
-                const sourceFileName = sourceFile.split("/").filter(Boolean).slice(-1).join("");
-                return {
-                    ...obj,
-                    [this.combineFilePath([destinationPath, sourceFileName])]: `${sourcePdh}${this.combineFilePath([sourceFile])}`,
-                    [this.combineFilePath([sourceFile])]: "",
-                };
-            }, {});
-
-            return this.replaceFiles(sourceUuid, fileMap, showErrors);
-        } else {
-            return this.copyFiles(sourcePdh, files, destinationCollectionUuid, destinationPath, showErrors).then(() => {
-                return this.deleteFiles(sourceUuid, files, showErrors);
-            });
-=======
-    moveFiles(sourceUuid: string, sourcePdh: string, files: string[], destinationCollection: CollectionPartialUpdateOrCreate, destinationPath: string, showErrors?: boolean) {
         if (sourceUuid === destinationCollection.uuid) {
             let errors: CommonResourceServiceError[] = [];
             const fileMap = files.reduce((obj, sourceFile) => {
-                const fileBasename = sourceFile.split('/').filter(Boolean).slice(-1).join("");
+                const fileBasename = sourceFile.split("/").filter(Boolean).slice(-1).join("");
                 const fileDestinationPath = this.combineFilePath([destinationPath, fileBasename]);
                 const fileSourcePath = this.combineFilePath([sourceFile]);
                 const fileSourceUri = `${sourcePdh}${fileSourcePath}`;
-
 
                 if (fileDestinationPath !== fileSourcePath) {
                     return {
                         ...obj,
                         [fileDestinationPath]: fileSourceUri,
-                        [fileSourcePath]: '',
+                        [fileSourcePath]: "",
                     };
                 } else {
                     errors.push(CommonResourceServiceError.SOURCE_DESTINATION_CANNOT_BE_SAME);
@@ -271,22 +232,20 @@
             }, {});
 
             if (errors.length === 0) {
-                return this.replaceFiles({uuid: sourceUuid}, fileMap, showErrors)
+                return this.replaceFiles({ uuid: sourceUuid }, fileMap, showErrors);
             } else {
-                return Promise.reject({errors});
+                return Promise.reject({ errors });
             }
         } else {
-            return this.copyFiles(sourcePdh, files, destinationCollection, destinationPath, showErrors)
-                .then(() => {
-                    return this.deleteFiles(sourceUuid, files, showErrors);
-                });
->>>>>>> c30fc0c7
+            return this.copyFiles(sourcePdh, files, destinationCollection, destinationPath, showErrors).then(() => {
+                return this.deleteFiles(sourceUuid, files, showErrors);
+            });
         }
     }
 
     createDirectory(collectionUuid: string, path: string, showErrors?: boolean) {
         const fileMap = { [this.combineFilePath([path])]: emptyCollectionPdh };
 
-        return this.replaceFiles({uuid: collectionUuid}, fileMap, showErrors);
+        return this.replaceFiles({ uuid: collectionUuid }, fileMap, showErrors);
     }
 }