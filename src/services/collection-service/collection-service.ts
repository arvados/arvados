// Copyright (C) The Arvados Authors. All rights reserved.
//
// SPDX-License-Identifier: AGPL-3.0

<<<<<<< HEAD
import { CommonResourceService } from "../../common/api/common-resource-service";
import { CollectionResource } from "../../models/collection";
import { AxiosInstance } from "axios";
import { CollectionFile, CollectionDirectory } from "../../models/collection-file";
import { WebDAV } from "../../common/webdav";
import { AuthService } from "../auth-service/auth-service";
import { mapTreeValues } from "../../models/tree";
import { parseFilesResponse } from "./collection-service-files-response";
import { fileToArrayBuffer } from "../../common/file";
=======
import * as _ from "lodash";
import { CommonResourceService } from "~/common/api/common-resource-service";
import { CollectionResource } from "~/models/collection";
import axios, { AxiosInstance } from "axios";
import { KeepService } from "../keep-service/keep-service";
import { WebDAV } from "~/common/webdav";
import { AuthService } from "../auth-service/auth-service";
import { mapTree, getNodeChildren, getNode, TreeNode } from "../../models/tree";
import { getTagValue } from "~/common/xml";
import { FilterBuilder } from "~/common/api/filter-builder";
import { CollectionFile, createCollectionFile, CollectionFileType, CollectionDirectory, createCollectionDirectory } from '~/models/collection-file';
import { parseKeepManifestText, stringifyKeepManifest } from "../collection-files-service/collection-manifest-parser";
import { KeepManifestStream } from "~/models/keep-manifest";
import { createCollectionFilesTree } from '~/models/collection-file';
>>>>>>> 52481255

export type UploadProgress = (fileId: number, loaded: number, total: number, currentTime: number) => void;

export class CollectionService extends CommonResourceService<CollectionResource> {
    constructor(serverApi: AxiosInstance, private webdavClient: WebDAV, private authService: AuthService) {
        super(serverApi, "collections");
    }

    async files(uuid: string) {
        const request = await this.webdavClient.propfind(`/c=${uuid}`);
        if (request.responseXML != null) {
            const filesTree = parseFilesResponse(request.responseXML);
            return mapTreeValues(this.extendFileURL)(filesTree);
        }
        return Promise.reject();
    }

    async deleteFile(collectionUuid: string, filePath: string) {
        return this.webdavClient.delete(`/c=${collectionUuid}${filePath}`);
    }

    async uploadFiles(collectionUuid: string, files: File[], onProgress?: UploadProgress) {
        for (let idx = 0; idx < files.length; idx++) {
            await this.uploadFile(collectionUuid, files[idx], idx, onProgress);
        }
    }

    private extendFileURL = (file: CollectionDirectory | CollectionFile) => ({
        ...file,
        url: this.webdavClient.defaults.baseURL + file.url + '?api_token=' + this.authService.getApiToken()
    })

    private async uploadFile(collectionUuid: string, file: File, fileId: number, onProgress: UploadProgress = () => { return; }) {
        const fileURL = `/c=${collectionUuid}/${file.name}`;
        const fileContent = await fileToArrayBuffer(file);
        const requestConfig = {
            headers: {
                'Content-Type': 'text/octet-stream'
            },
            onUploadProgress: (e: ProgressEvent) => {
                onProgress(fileId, e.loaded, e.total, Date.now());
            }
        };
        return this.webdavClient.put(fileURL, fileContent, requestConfig);

    }

}<|MERGE_RESOLUTION|>--- conflicted
+++ resolved
@@ -2,32 +2,15 @@
 //
 // SPDX-License-Identifier: AGPL-3.0
 
-<<<<<<< HEAD
-import { CommonResourceService } from "../../common/api/common-resource-service";
-import { CollectionResource } from "../../models/collection";
-import { AxiosInstance } from "axios";
-import { CollectionFile, CollectionDirectory } from "../../models/collection-file";
-import { WebDAV } from "../../common/webdav";
-import { AuthService } from "../auth-service/auth-service";
-import { mapTreeValues } from "../../models/tree";
-import { parseFilesResponse } from "./collection-service-files-response";
-import { fileToArrayBuffer } from "../../common/file";
-=======
-import * as _ from "lodash";
 import { CommonResourceService } from "~/common/api/common-resource-service";
 import { CollectionResource } from "~/models/collection";
-import axios, { AxiosInstance } from "axios";
-import { KeepService } from "../keep-service/keep-service";
+import { AxiosInstance } from "axios";
+import { CollectionFile, CollectionDirectory } from "~/models/collection-file";
 import { WebDAV } from "~/common/webdav";
 import { AuthService } from "../auth-service/auth-service";
-import { mapTree, getNodeChildren, getNode, TreeNode } from "../../models/tree";
-import { getTagValue } from "~/common/xml";
-import { FilterBuilder } from "~/common/api/filter-builder";
-import { CollectionFile, createCollectionFile, CollectionFileType, CollectionDirectory, createCollectionDirectory } from '~/models/collection-file';
-import { parseKeepManifestText, stringifyKeepManifest } from "../collection-files-service/collection-manifest-parser";
-import { KeepManifestStream } from "~/models/keep-manifest";
-import { createCollectionFilesTree } from '~/models/collection-file';
->>>>>>> 52481255
+import { mapTreeValues } from "~/models/tree";
+import { parseFilesResponse } from "./collection-service-files-response";
+import { fileToArrayBuffer } from "~/common/file";
 
 export type UploadProgress = (fileId: number, loaded: number, total: number, currentTime: number) => void;
 
