--- conflicted
+++ resolved
@@ -38,12 +38,8 @@
     const projectService = new ProjectService(apiClient);
     const linkService = new LinkService(apiClient);
     const favoriteService = new FavoriteService(linkService, groupsService);
-<<<<<<< HEAD
-    const collectionService = new CollectionService(apiClient);
+    const collectionService = new CollectionService(apiClient, keepService);
     const tagService = new TagService(linkService);
-=======
-    const collectionService = new CollectionService(apiClient, keepService);
->>>>>>> a8198231
     const collectionFilesService = new CollectionFilesService(collectionService);
 
     return {
