// Copyright (C) The Arvados Authors. All rights reserved.
//
// SPDX-License-Identifier: AGPL-3.0

import Axios from "axios";
import { ApiClientAuthorizationService } from '~/services/api-client-authorization-service/api-client-authorization-service';
import { AuthService } from "./auth-service/auth-service";
import { GroupsService } from "./groups-service/groups-service";
import { ProjectService } from "./project-service/project-service";
import { LinkService } from "./link-service/link-service";
import { FavoriteService } from "./favorite-service/favorite-service";
import { CollectionService } from "./collection-service/collection-service";
import { TagService } from "./tag-service/tag-service";
import { CollectionFilesService } from "./collection-files-service/collection-files-service";
import { KeepService } from "./keep-service/keep-service";
import { WebDAV } from "~/common/webdav";
import { Config } from "~/common/config";
import { UserService } from './user-service/user-service';
import { AncestorService } from "~/services/ancestors-service/ancestors-service";
import { ResourceKind } from "~/models/resource";
import { ContainerRequestService } from './container-request-service/container-request-service';
import { ContainerService } from './container-service/container-service';
import { LogService } from './log-service/log-service';
import { ApiActions } from "~/services/api/api-actions";
import { WorkflowService } from "~/services/workflow-service/workflow-service";
import { SearchService } from '~/services/search-service/search-service';
import { PermissionService } from "~/services/permission-service/permission-service";
import { VirtualMachinesService } from "~/services/virtual-machines-service/virtual-machines-service";
import { RepositoriesService } from '~/services/repositories-service/repositories-service';
import { AuthorizedKeysService } from '~/services/authorized-keys-service/authorized-keys-service';
import { VocabularyService } from '~/services/vocabulary-service/vocabulary-service';
import { NodeService } from '~/services/node-service/node-service';
<<<<<<< HEAD
import { ClientAuthorizationsService } from "~/services/client-authorizations-service/client-authorizations-service";
=======
import { FileViewersConfigService } from '~/services/file-viewers-config-service/file-viewers-config-service';
>>>>>>> b6f9b49e

export type ServiceRepository = ReturnType<typeof createServices>;

export const createServices = (config: Config, actions: ApiActions) => {
    const apiClient = Axios.create();
    apiClient.defaults.baseURL = config.baseUrl;

    const webdavClient = new WebDAV();
    webdavClient.defaults.baseURL = config.keepWebServiceUrl;

    const apiClientAuthorizationService = new ApiClientAuthorizationService(apiClient, actions);
    const authorizedKeysService = new AuthorizedKeysService(apiClient, actions);
    const clientAuthorizationsService = new ClientAuthorizationsService(apiClient, actions);
    const containerRequestService = new ContainerRequestService(apiClient, actions);
    const containerService = new ContainerService(apiClient, actions);
    const groupsService = new GroupsService(apiClient, actions);
    const keepService = new KeepService(apiClient, actions);
    const linkService = new LinkService(apiClient, actions);
    const logService = new LogService(apiClient, actions);
    const nodeService = new NodeService(apiClient, actions);
    const permissionService = new PermissionService(apiClient, actions);
    const projectService = new ProjectService(apiClient, actions);
    const repositoriesService = new RepositoriesService(apiClient, actions);
    const userService = new UserService(apiClient, actions);
    const virtualMachineService = new VirtualMachinesService(apiClient, actions);
    const workflowService = new WorkflowService(apiClient, actions);

    const ancestorsService = new AncestorService(groupsService, userService);
    const authService = new AuthService(apiClient, config.rootUrl, actions);
    const collectionService = new CollectionService(apiClient, webdavClient, authService, actions);
    const collectionFilesService = new CollectionFilesService(collectionService);
    const favoriteService = new FavoriteService(linkService, groupsService);
    const tagService = new TagService(linkService);
    const searchService = new SearchService();
    const vocabularyService = new VocabularyService(config.vocabularyUrl);
    const fileViewersConfig = new FileViewersConfigService(config.fileViewersConfigUrl);

    return {
        ancestorsService,
        apiClient,
        apiClientAuthorizationService,
        authService,
        authorizedKeysService,
        clientAuthorizationsService,
        collectionFilesService,
        collectionService,
        containerRequestService,
        containerService,
        favoriteService,
        fileViewersConfig,
        groupsService,
        keepService,
        linkService,
        logService,
        nodeService,
        permissionService,
        projectService,
        repositoriesService,
        searchService,
        tagService,
        userService,
        virtualMachineService,
        webdavClient,
        workflowService,
        vocabularyService,
    };
};

export const getResourceService = (kind?: ResourceKind) => (serviceRepository: ServiceRepository) => {
    switch (kind) {
        case ResourceKind.USER:
            return serviceRepository.userService;
        case ResourceKind.GROUP:
            return serviceRepository.groupsService;
        case ResourceKind.COLLECTION:
            return serviceRepository.collectionService;
        default:
            return undefined;
    }
};<|MERGE_RESOLUTION|>--- conflicted
+++ resolved
@@ -30,11 +30,7 @@
 import { AuthorizedKeysService } from '~/services/authorized-keys-service/authorized-keys-service';
 import { VocabularyService } from '~/services/vocabulary-service/vocabulary-service';
 import { NodeService } from '~/services/node-service/node-service';
-<<<<<<< HEAD
-import { ClientAuthorizationsService } from "~/services/client-authorizations-service/client-authorizations-service";
-=======
 import { FileViewersConfigService } from '~/services/file-viewers-config-service/file-viewers-config-service';
->>>>>>> b6f9b49e
 
 export type ServiceRepository = ReturnType<typeof createServices>;
 
@@ -47,7 +43,6 @@
 
     const apiClientAuthorizationService = new ApiClientAuthorizationService(apiClient, actions);
     const authorizedKeysService = new AuthorizedKeysService(apiClient, actions);
-    const clientAuthorizationsService = new ClientAuthorizationsService(apiClient, actions);
     const containerRequestService = new ContainerRequestService(apiClient, actions);
     const containerService = new ContainerService(apiClient, actions);
     const groupsService = new GroupsService(apiClient, actions);
@@ -78,7 +73,6 @@
         apiClientAuthorizationService,
         authService,
         authorizedKeysService,
-        clientAuthorizationsService,
         collectionFilesService,
         collectionService,
         containerRequestService,
