// Copyright (C) The Arvados Authors. All rights reserved.
//
// SPDX-License-Identifier: AGPL-3.0

import { AuthService } from "./auth-service/auth-service";
import { GroupsService } from "./groups-service/groups-service";
import { ProjectService } from "./project-service/project-service";
import { LinkService } from "./link-service/link-service";
import { FavoriteService } from "./favorite-service/favorite-service";
import { AxiosInstance } from "axios";
import { CommonResourceService } from "../common/api/common-resource-service";
import { CollectionResource } from "../models/collection";
import { Resource } from "../models/resource";
import { CollectionService } from "./collection-service/collection-service";
<<<<<<< HEAD
import { CollectionFilesService } from "./collection-files-service/collection-files-service";

export const authService = new AuthService(authClient, apiClient);
export const groupsService = new GroupsService(apiClient);
export const projectService = new ProjectService(apiClient);
export const collectionService = new CollectionService(apiClient);
export const collectionFilesService = new CollectionFilesService(collectionService);
export const linkService = new LinkService(apiClient);
export const favoriteService = new FavoriteService(linkService, groupsService);
=======
import Axios from "axios";

export interface ServiceRepository {
    apiClient: AxiosInstance;

    authService: AuthService;
    groupsService: GroupsService;
    projectService: ProjectService;
    linkService: LinkService;
    favoriteService: FavoriteService;
    collectionService: CommonResourceService<Resource>;
}

export const createServices = (baseUrl: string): ServiceRepository => {
    const apiClient = Axios.create();
    apiClient.defaults.baseURL = `${baseUrl}/arvados/v1`;

    const authService = new AuthService(apiClient, baseUrl);
    const groupsService = new GroupsService(apiClient);
    const projectService = new ProjectService(apiClient);
    const linkService = new LinkService(apiClient);
    const favoriteService = new FavoriteService(linkService, groupsService);
    const collectionService = new CollectionService(apiClient);

    return {
        apiClient,
        authService,
        groupsService,
        projectService,
        linkService,
        favoriteService,
        collectionService
    };
};
>>>>>>> f724a564
<|MERGE_RESOLUTION|>--- conflicted
+++ resolved
@@ -8,22 +8,9 @@
 import { LinkService } from "./link-service/link-service";
 import { FavoriteService } from "./favorite-service/favorite-service";
 import { AxiosInstance } from "axios";
-import { CommonResourceService } from "../common/api/common-resource-service";
-import { CollectionResource } from "../models/collection";
-import { Resource } from "../models/resource";
 import { CollectionService } from "./collection-service/collection-service";
-<<<<<<< HEAD
+import Axios from "axios";
 import { CollectionFilesService } from "./collection-files-service/collection-files-service";
-
-export const authService = new AuthService(authClient, apiClient);
-export const groupsService = new GroupsService(apiClient);
-export const projectService = new ProjectService(apiClient);
-export const collectionService = new CollectionService(apiClient);
-export const collectionFilesService = new CollectionFilesService(collectionService);
-export const linkService = new LinkService(apiClient);
-export const favoriteService = new FavoriteService(linkService, groupsService);
-=======
-import Axios from "axios";
 
 export interface ServiceRepository {
     apiClient: AxiosInstance;
@@ -33,7 +20,8 @@
     projectService: ProjectService;
     linkService: LinkService;
     favoriteService: FavoriteService;
-    collectionService: CommonResourceService<Resource>;
+    collectionService: CollectionService;
+    collectionFilesService: CollectionFilesService;
 }
 
 export const createServices = (baseUrl: string): ServiceRepository => {
@@ -46,6 +34,7 @@
     const linkService = new LinkService(apiClient);
     const favoriteService = new FavoriteService(linkService, groupsService);
     const collectionService = new CollectionService(apiClient);
+    const collectionFilesService = new CollectionFilesService(collectionService);
 
     return {
         apiClient,
@@ -54,7 +43,7 @@
         projectService,
         linkService,
         favoriteService,
-        collectionService
+        collectionService,
+        collectionFilesService
     };
-};
->>>>>>> f724a564
+};