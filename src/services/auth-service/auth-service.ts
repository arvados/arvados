--- conflicted
+++ resolved
@@ -13,12 +13,9 @@
 export const USER_LAST_NAME_KEY = 'userLastName';
 export const USER_UUID_KEY = 'userUuid';
 export const USER_OWNER_UUID_KEY = 'userOwnerUuid';
-<<<<<<< HEAD
+export const USER_IS_ADMIN = 'isAdmin';
 export const USER_IDENTITY_URL = 'identityUrl';
 export const USER_PREFS = 'prefs';
-=======
-export const USER_IS_ADMIN = 'isAdmin';
->>>>>>> b223ff6a
 
 export interface UserDetailsResponse {
     email: string;
@@ -66,21 +63,14 @@
         const email = localStorage.getItem(USER_EMAIL_KEY);
         const firstName = localStorage.getItem(USER_FIRST_NAME_KEY);
         const lastName = localStorage.getItem(USER_LAST_NAME_KEY);
-<<<<<<< HEAD
-        const uuid = localStorage.getItem(USER_UUID_KEY);
-        const ownerUuid = localStorage.getItem(USER_OWNER_UUID_KEY);
-        const identityUrl = localStorage.getItem(USER_IDENTITY_URL);
-        const prefs = JSON.parse(localStorage.getItem(USER_PREFS) || '{"profile": {}}');
-        return email && firstName && lastName && uuid && ownerUuid && identityUrl && prefs
-            ? { email, firstName, lastName, uuid, ownerUuid, identityUrl, prefs }
-=======
         const uuid = this.getUuid();
         const ownerUuid = this.getOwnerUuid();
         const isAdmin = this.getIsAdmin();
+        const identityUrl = localStorage.getItem(USER_IDENTITY_URL);
+        const prefs = JSON.parse(localStorage.getItem(USER_PREFS) || '{"profile": {}}');
 
-        return email && firstName && lastName && uuid && ownerUuid
-            ? { email, firstName, lastName, uuid, ownerUuid, isAdmin }
->>>>>>> b223ff6a
+        return email && firstName && lastName && uuid && ownerUuid && identityUrl && prefs
+            ? { email, firstName, lastName, uuid, ownerUuid, isAdmin, identityUrl, prefs }
             : undefined;
     }
 
@@ -90,12 +80,9 @@
         localStorage.setItem(USER_LAST_NAME_KEY, user.lastName);
         localStorage.setItem(USER_UUID_KEY, user.uuid);
         localStorage.setItem(USER_OWNER_UUID_KEY, user.ownerUuid);
-<<<<<<< HEAD
+        localStorage.setItem(USER_IS_ADMIN, JSON.stringify(user.isAdmin));
         localStorage.setItem(USER_IDENTITY_URL, user.identityUrl);
         localStorage.setItem(USER_PREFS, JSON.stringify(user.prefs));
-=======
-        localStorage.setItem(USER_IS_ADMIN, JSON.stringify(user.isAdmin));
->>>>>>> b223ff6a
     }
 
     public removeUser() {
@@ -104,12 +91,9 @@
         localStorage.removeItem(USER_LAST_NAME_KEY);
         localStorage.removeItem(USER_UUID_KEY);
         localStorage.removeItem(USER_OWNER_UUID_KEY);
-<<<<<<< HEAD
+        localStorage.removeItem(USER_IS_ADMIN);
         localStorage.removeItem(USER_IDENTITY_URL);
         localStorage.removeItem(USER_PREFS);
-=======
-        localStorage.removeItem(USER_IS_ADMIN);
->>>>>>> b223ff6a
     }
 
     public login() {
@@ -137,12 +121,9 @@
                     lastName: resp.data.last_name,
                     uuid: resp.data.uuid,
                     ownerUuid: resp.data.owner_uuid,
-<<<<<<< HEAD
+                    isAdmin: resp.data.is_admin,
                     identityUrl: resp.data.identity_url,
                     prefs
-=======
-                    isAdmin: resp.data.is_admin
->>>>>>> b223ff6a
                 };
             })
             .catch(e => {
