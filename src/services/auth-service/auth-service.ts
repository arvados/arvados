--- conflicted
+++ resolved
@@ -65,13 +65,9 @@
         const lastName = localStorage.getItem(USER_LAST_NAME_KEY);
         const uuid = this.getUuid();
         const ownerUuid = this.getOwnerUuid();
-<<<<<<< HEAD
         const isAdmin = this.getIsAdmin();
         const identityUrl = localStorage.getItem(USER_IDENTITY_URL);
         const prefs = JSON.parse(localStorage.getItem(USER_PREFS) || '{"profile": {}}');
-=======
-        const isAdmin = this.getIsAdmin();   
->>>>>>> ceda5734
 
         return email && firstName && lastName && uuid && ownerUuid && identityUrl && prefs
             ? { email, firstName, lastName, uuid, ownerUuid, isAdmin, identityUrl, prefs }
