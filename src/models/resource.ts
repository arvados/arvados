--- conflicted
+++ resolved
@@ -22,11 +22,8 @@
 
 export enum ResourceKind {
     COLLECTION = "arvados#collection",
-<<<<<<< HEAD
-=======
     CONTAINER = "arvados#container",
     CONTAINER_REQUEST = "arvados#containerRequest",
->>>>>>> cba0f400
     GROUP = "arvados#group",
     PROCESS = "arvados#containerRequest",
     PROJECT = "arvados#group",
