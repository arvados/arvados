// Copyright (C) The Arvados Authors. All rights reserved.
//
// SPDX-License-Identifier: AGPL-3.0

import { unionize, ofType, UnionOf } from "~/common/unionize";
import { GroupContentsResource, GroupContentsResourcePrefix } from '~/services/groups-service/groups-service';
import { Dispatch } from 'redux';
import { change, arrayPush } from 'redux-form';
import { RootState } from '~/store/store';
import { initUserProject } from '~/store/tree-picker/tree-picker-actions';
import { ServiceRepository } from '~/services/services';
import { FilterBuilder } from "~/services/api/filter-builder";
import { ResourceKind } from '~/models/resource';
import { GroupClass } from '~/models/group';
import { SearchView } from '~/store/search-bar/search-bar-reducer';
import { navigateToSearchResults, navigateTo } from '~/store/navigation/navigation-action';
import { snackbarActions, SnackbarKind } from '~/store/snackbar/snackbar-actions';
import { initialize } from 'redux-form';
import { SearchBarAdvanceFormData, PropertyValues } from '~/models/search-bar';
import { debounce } from 'debounce';

export const searchBarActions = unionize({
    SET_CURRENT_VIEW: ofType<string>(),
    OPEN_SEARCH_VIEW: ofType<{}>(),
    CLOSE_SEARCH_VIEW: ofType<{}>(),
    SET_SEARCH_RESULTS: ofType<GroupContentsResource[]>(),
    SET_SEARCH_VALUE: ofType<string>(),
    SET_SAVED_QUERIES: ofType<SearchBarAdvanceFormData[]>(),
    SET_RECENT_QUERIES: ofType<string[]>(),
    UPDATE_SAVED_QUERY: ofType<SearchBarAdvanceFormData[]>(),
    SET_SELECTED_ITEM: ofType<string>(),
    MOVE_UP: ofType<{}>(),
    MOVE_DOWN: ofType<{}>(),
    SELECT_FIRST_ITEM: ofType<{}>()
});

export type SearchBarActions = UnionOf<typeof searchBarActions>;

export const SEARCH_BAR_ADVANCE_FORM_NAME = 'searchBarAdvanceFormName';

export const SEARCH_BAR_ADVANCE_FORM_PICKER_ID = 'searchBarAdvanceFormPickerId';

export const DEFAULT_SEARCH_DEBOUNCE = 1000;

export const goToView = (currentView: string) => searchBarActions.SET_CURRENT_VIEW(currentView);

export const saveRecentQuery = (query: string) =>
    (dispatch: Dispatch<any>, getState: () => RootState, services: ServiceRepository) =>
        services.searchService.saveRecentQuery(query);


export const loadRecentQueries = () =>
    (dispatch: Dispatch<any>, getState: () => RootState, services: ServiceRepository) => {
        const recentQueries = services.searchService.getRecentQueries();
        dispatch(searchBarActions.SET_RECENT_QUERIES(recentQueries));
        return recentQueries;
    };

export const searchData = (searchValue: string) =>
    async (dispatch: Dispatch, getState: () => RootState) => {
        const currentView = getState().searchBar.currentView;
        dispatch(searchBarActions.SET_SEARCH_VALUE(searchValue));
<<<<<<< HEAD
        if (searchValue.length > 0) {
            dispatch<any>(searchGroups(searchValue));
            if (currentView === SearchView.BASIC) {
                dispatch(searchBarActions.CLOSE_SEARCH_VIEW());
                dispatch(navigateToSearchResults);
            }
=======
        dispatch(searchBarActions.SET_SEARCH_RESULTS([]));
        dispatch<any>(searchGroups(searchValue, 5, {}));
        if (currentView === SearchView.BASIC) {
            dispatch(searchBarActions.CLOSE_SEARCH_VIEW());
            dispatch(navigateToSearchResults);
>>>>>>> 0f564e91
        }
    };

export const searchAdvanceData = (data: SearchBarAdvanceFormData) =>
    async (dispatch: Dispatch) => {
        dispatch<any>(saveQuery(data));
<<<<<<< HEAD
=======
        dispatch<any>(searchGroups(searchValue, 100, data));
>>>>>>> 0f564e91
        dispatch(searchBarActions.SET_CURRENT_VIEW(SearchView.BASIC));
        dispatch(searchBarActions.CLOSE_SEARCH_VIEW());
        dispatch(navigateToSearchResults);
    };

const saveQuery = (data: SearchBarAdvanceFormData) =>
    (dispatch: Dispatch<any>, getState: () => RootState, services: ServiceRepository) => {
        const savedQueries = services.searchService.getSavedQueries();
        if (data.saveQuery && data.searchQuery) {
            const filteredQuery = savedQueries.find(query => query.searchQuery === data.searchQuery);
            if (filteredQuery) {
                services.searchService.editSavedQueries(data);
                dispatch(searchBarActions.UPDATE_SAVED_QUERY(savedQueries));
                dispatch(snackbarActions.OPEN_SNACKBAR({ message: 'Query has been successfully updated', hideDuration: 2000, kind: SnackbarKind.SUCCESS }));
            } else {
                services.searchService.saveQuery(data);
                dispatch(searchBarActions.SET_SAVED_QUERIES(savedQueries));
                dispatch(snackbarActions.OPEN_SNACKBAR({ message: 'Query has been successfully saved', hideDuration: 2000, kind: SnackbarKind.SUCCESS }));
            }
        }
    };

export const deleteSavedQuery = (id: number) =>
    (dispatch: Dispatch<any>, getState: () => RootState, services: ServiceRepository) => {
        services.searchService.deleteSavedQuery(id);
        const savedSearchQueries = services.searchService.getSavedQueries();
        dispatch(searchBarActions.SET_SAVED_QUERIES(savedSearchQueries));
        return savedSearchQueries || [];
    };

export const editSavedQuery = (data: SearchBarAdvanceFormData) =>
    (dispatch: Dispatch<any>) => {
        dispatch(searchBarActions.SET_CURRENT_VIEW(SearchView.ADVANCED));
        dispatch(searchBarActions.SET_SEARCH_VALUE(data.searchQuery));
        dispatch<any>(initialize(SEARCH_BAR_ADVANCE_FORM_NAME, data));
    };

export const openSearchView = () =>
    (dispatch: Dispatch<any>, getState: () => RootState, services: ServiceRepository) => {
        const savedSearchQueries = services.searchService.getSavedQueries();
        dispatch(searchBarActions.SET_SAVED_QUERIES(savedSearchQueries));
        dispatch(loadRecentQueries());
        dispatch(searchBarActions.OPEN_SEARCH_VIEW());
        dispatch(searchBarActions.SELECT_FIRST_ITEM());
    };

export const closeSearchView = () =>
    (dispatch: Dispatch<any>) => {
        dispatch(searchBarActions.SET_SELECTED_ITEM(''));
        dispatch(searchBarActions.CLOSE_SEARCH_VIEW());
    };

export const closeAdvanceView = () =>
<<<<<<< HEAD
    (dispatch: Dispatch<any>) => {
=======
    (dispatch: Dispatch<any>, getState: () => RootState, services: ServiceRepository) => {
>>>>>>> 0f564e91
        dispatch(searchBarActions.SET_SEARCH_VALUE(''));
        dispatch(searchBarActions.SET_CURRENT_VIEW(SearchView.BASIC));
    };

export const navigateToItem = (uuid: string) =>
    (dispatch: Dispatch<any>) => {
        dispatch(searchBarActions.SET_SELECTED_ITEM(''));
        dispatch(searchBarActions.CLOSE_SEARCH_VIEW());
        dispatch(navigateTo(uuid));
    };

export const changeData = (searchValue: string) =>
<<<<<<< HEAD
    (dispatch: Dispatch, getState: () => RootState) => {
=======
    (dispatch: Dispatch, getState: () => RootState, services: ServiceRepository) => {
>>>>>>> 0f564e91
        dispatch(searchBarActions.SET_SEARCH_VALUE(searchValue));
        const currentView = getState().searchBar.currentView;
        const searchValuePresent = searchValue.length > 0;

        if (currentView === SearchView.ADVANCED) {

        } else if (searchValuePresent) {
            dispatch(searchBarActions.SET_CURRENT_VIEW(SearchView.AUTOCOMPLETE));
            dispatch(searchBarActions.SET_SELECTED_ITEM(searchValue));
            debounceStartSearch(dispatch);
        } else {
            dispatch(searchBarActions.SET_CURRENT_VIEW(SearchView.BASIC));
            dispatch(searchBarActions.SET_SEARCH_RESULTS([]));
            dispatch(searchBarActions.SELECT_FIRST_ITEM());
        }
    };

export const submitData = (event: React.FormEvent<HTMLFormElement>) =>
    (dispatch: Dispatch, getState: () => RootState) => {
        event.preventDefault();
        const searchValue = getState().searchBar.searchValue;
        dispatch<any>(saveRecentQuery(searchValue));
        dispatch<any>(loadRecentQueries());
        dispatch(searchBarActions.CLOSE_SEARCH_VIEW());
        dispatch(searchBarActions.SET_SEARCH_VALUE(searchValue));
        dispatch(searchBarActions.SET_SEARCH_RESULTS([]));
<<<<<<< HEAD
=======
        dispatch<any>(searchGroups(searchValue, 100, {}));
>>>>>>> 0f564e91
        dispatch(navigateToSearchResults);
    };

const debounceStartSearch = debounce((dispatch: Dispatch) => dispatch<any>(startSearch()), DEFAULT_SEARCH_DEBOUNCE);

const startSearch = () =>
<<<<<<< HEAD
    (dispatch: Dispatch, getState: () => RootState) => {
=======
    (dispatch: Dispatch, getState: () => RootState, services: ServiceRepository) => {
>>>>>>> 0f564e91
        const searchValue = getState().searchBar.searchValue;
        dispatch<any>(searchData(searchValue));
    };

<<<<<<< HEAD
const searchGroups = (searchValue: string, limit = 5, resourceKind?: ResourceKind) =>
=======
const searchGroups = (searchValue: string, limit: number, {...props}) =>
>>>>>>> 0f564e91
    async (dispatch: Dispatch, getState: () => RootState, services: ServiceRepository) => {
        const currentView = getState().searchBar.currentView;

        if (searchValue || currentView === SearchView.ADVANCED) {
            const filters = getFilters('name', searchValue, props);
            const { items } = await services.groupsService.contents('', {
                filters,
                limit,
                recursive: true
            });
            dispatch(searchBarActions.SET_SEARCH_RESULTS(items));
        }
    };

export const getFilters = (filterName: string, searchValue: string, props: any): string => {
    const { resourceKind, dateTo, dateFrom } = props;
    return new FilterBuilder()
        .addIsA("uuid", buildUuidFilter(resourceKind))
        .addILike(filterName, searchValue, GroupContentsResourcePrefix.COLLECTION)
        .addILike(filterName, searchValue, GroupContentsResourcePrefix.PROCESS)
        .addILike(filterName, searchValue, GroupContentsResourcePrefix.PROJECT)
        .addLte('modified_at', buildDateFilter(dateTo))
        .addGte('modified_at', buildDateFilter(dateFrom))
        .addEqual('groupClass', GroupClass.PROJECT, GroupContentsResourcePrefix.PROJECT)
        .getFilters();
};

const buildUuidFilter = (type?: ResourceKind): ResourceKind[] => {
    return type ? [type] : [ResourceKind.PROJECT, ResourceKind.COLLECTION, ResourceKind.PROCESS];
};

const buildDateFilter = (date?: string): string => {
    return date ? date : '';
};

export const initAdvanceFormProjectsTree = () =>
    (dispatch: Dispatch) => {
        dispatch<any>(initUserProject(SEARCH_BAR_ADVANCE_FORM_PICKER_ID));
    };

export const changeAdvanceFormProperty = (property: string, value: PropertyValues[] | string = '') =>
    (dispatch: Dispatch) => {
        dispatch(change(SEARCH_BAR_ADVANCE_FORM_NAME, property, value));
    };

export const updateAdvanceFormProperties = (propertyValues: PropertyValues) =>
    (dispatch: Dispatch) => {
        dispatch(arrayPush(SEARCH_BAR_ADVANCE_FORM_NAME, 'properties', propertyValues));
    };

export const moveUp = () =>
    (dispatch: Dispatch) => {
        dispatch(searchBarActions.MOVE_UP());
    };

export const moveDown = () =>
    (dispatch: Dispatch) => {
        dispatch(searchBarActions.MOVE_DOWN());
    };<|MERGE_RESOLUTION|>--- conflicted
+++ resolved
@@ -32,7 +32,7 @@
     MOVE_UP: ofType<{}>(),
     MOVE_DOWN: ofType<{}>(),
     SELECT_FIRST_ITEM: ofType<{}>()
-});
+}); 
 
 export type SearchBarActions = UnionOf<typeof searchBarActions>;
 
@@ -60,30 +60,18 @@
     async (dispatch: Dispatch, getState: () => RootState) => {
         const currentView = getState().searchBar.currentView;
         dispatch(searchBarActions.SET_SEARCH_VALUE(searchValue));
-<<<<<<< HEAD
         if (searchValue.length > 0) {
-            dispatch<any>(searchGroups(searchValue));
+            dispatch<any>(searchGroups(searchValue, 5, {}));
             if (currentView === SearchView.BASIC) {
                 dispatch(searchBarActions.CLOSE_SEARCH_VIEW());
                 dispatch(navigateToSearchResults);
             }
-=======
-        dispatch(searchBarActions.SET_SEARCH_RESULTS([]));
-        dispatch<any>(searchGroups(searchValue, 5, {}));
-        if (currentView === SearchView.BASIC) {
-            dispatch(searchBarActions.CLOSE_SEARCH_VIEW());
-            dispatch(navigateToSearchResults);
->>>>>>> 0f564e91
         }
     };
 
 export const searchAdvanceData = (data: SearchBarAdvanceFormData) =>
     async (dispatch: Dispatch) => {
         dispatch<any>(saveQuery(data));
-<<<<<<< HEAD
-=======
-        dispatch<any>(searchGroups(searchValue, 100, data));
->>>>>>> 0f564e91
         dispatch(searchBarActions.SET_CURRENT_VIEW(SearchView.BASIC));
         dispatch(searchBarActions.CLOSE_SEARCH_VIEW());
         dispatch(navigateToSearchResults);
@@ -137,11 +125,7 @@
     };
 
 export const closeAdvanceView = () =>
-<<<<<<< HEAD
-    (dispatch: Dispatch<any>) => {
-=======
-    (dispatch: Dispatch<any>, getState: () => RootState, services: ServiceRepository) => {
->>>>>>> 0f564e91
+    (dispatch: Dispatch<any>) => {
         dispatch(searchBarActions.SET_SEARCH_VALUE(''));
         dispatch(searchBarActions.SET_CURRENT_VIEW(SearchView.BASIC));
     };
@@ -154,11 +138,7 @@
     };
 
 export const changeData = (searchValue: string) =>
-<<<<<<< HEAD
     (dispatch: Dispatch, getState: () => RootState) => {
-=======
-    (dispatch: Dispatch, getState: () => RootState, services: ServiceRepository) => {
->>>>>>> 0f564e91
         dispatch(searchBarActions.SET_SEARCH_VALUE(searchValue));
         const currentView = getState().searchBar.currentView;
         const searchValuePresent = searchValue.length > 0;
@@ -185,30 +165,18 @@
         dispatch(searchBarActions.CLOSE_SEARCH_VIEW());
         dispatch(searchBarActions.SET_SEARCH_VALUE(searchValue));
         dispatch(searchBarActions.SET_SEARCH_RESULTS([]));
-<<<<<<< HEAD
-=======
-        dispatch<any>(searchGroups(searchValue, 100, {}));
->>>>>>> 0f564e91
         dispatch(navigateToSearchResults);
     };
 
 const debounceStartSearch = debounce((dispatch: Dispatch) => dispatch<any>(startSearch()), DEFAULT_SEARCH_DEBOUNCE);
 
 const startSearch = () =>
-<<<<<<< HEAD
     (dispatch: Dispatch, getState: () => RootState) => {
-=======
-    (dispatch: Dispatch, getState: () => RootState, services: ServiceRepository) => {
->>>>>>> 0f564e91
         const searchValue = getState().searchBar.searchValue;
         dispatch<any>(searchData(searchValue));
     };
 
-<<<<<<< HEAD
-const searchGroups = (searchValue: string, limit = 5, resourceKind?: ResourceKind) =>
-=======
 const searchGroups = (searchValue: string, limit: number, {...props}) =>
->>>>>>> 0f564e91
     async (dispatch: Dispatch, getState: () => RootState, services: ServiceRepository) => {
         const currentView = getState().searchBar.currentView;
 
