// Copyright (C) The Arvados Authors. All rights reserved.
//
// SPDX-License-Identifier: AGPL-3.0

import { unionize, ofType, UnionOf } from "~/common/unionize";
import { GroupContentsResource, GroupContentsResourcePrefix } from '~/services/groups-service/groups-service';
import { Dispatch } from 'redux';
import { change, arrayPush } from 'redux-form';
import { RootState } from '~/store/store';
import { initUserProject } from '~/store/tree-picker/tree-picker-actions';
import { ServiceRepository } from '~/services/services';
import { FilterBuilder } from "~/services/api/filter-builder";
import { ResourceKind } from '~/models/resource';
import { GroupClass } from '~/models/group';
<<<<<<< HEAD
import { SearchView } from '~/store/search-bar/search-bar-reducer';
import { navigateToSearchResults, navigateTo } from '~/store/navigation/navigation-action';
import { snackbarActions, SnackbarKind } from '~/store/snackbar/snackbar-actions';
import { SearchBarAdvanceFormData } from '~/models/search-bar';
import { initialize } from 'redux-form';
=======
import { SearchBarAdvanceFormData, PropertyValues } from '~/models/search-bar';
>>>>>>> 8c399e89

export const searchBarActions = unionize({
    SET_CURRENT_VIEW: ofType<string>(),
    OPEN_SEARCH_VIEW: ofType<{}>(),
    CLOSE_SEARCH_VIEW: ofType<{}>(),
    SET_SEARCH_RESULTS: ofType<GroupContentsResource[]>(),
    SET_SEARCH_VALUE: ofType<string>(),
    SET_SAVED_QUERIES: ofType<SearchBarAdvanceFormData[]>()
});

export type SearchBarActions = UnionOf<typeof searchBarActions>;

export const SEARCH_BAR_ADVANCE_FORM_NAME = 'searchBarAdvanceFormName';

export const SEARCH_BAR_ADVANCE_FORM_PICKER_ID = 'searchBarAdvanceFormPickerId';

export const goToView = (currentView: string) => searchBarActions.SET_CURRENT_VIEW(currentView);

export const saveRecentQuery = (query: string) =>
    (dispatch: Dispatch<any>, getState: () => RootState, services: ServiceRepository) =>
        services.searchService.saveRecentQuery(query);


export const loadRecentQueries = () =>
    (dispatch: Dispatch<any>, getState: () => RootState, services: ServiceRepository) => {
        const recentSearchQueries = services.searchService.getRecentQueries();
        return recentSearchQueries || [];
    };

export const saveQuery = (data: SearchBarAdvanceFormData) =>
    (dispatch: Dispatch<any>, getState: () => RootState, services: ServiceRepository) => {
        if (data.saveQuery && data.searchQuery) {
            services.searchService.saveQuery(data);
            dispatch(searchBarActions.SET_SAVED_QUERIES(services.searchService.getSavedQueries()));
            dispatch(snackbarActions.OPEN_SNACKBAR({ message: 'Query has been sucessfully saved', kind: SnackbarKind.SUCCESS }));
        }
    };

export const deleteSavedQuery = (id: number) =>
    (dispatch: Dispatch<any>, getState: () => RootState, services: ServiceRepository) => {
        services.searchService.deleteSavedQuery(id);
        const savedSearchQueries = services.searchService.getSavedQueries();
        dispatch(searchBarActions.SET_SAVED_QUERIES(savedSearchQueries));
        return savedSearchQueries || [];
    };

export const editSavedQuery = (data: SearchBarAdvanceFormData, id: number) =>
    (dispatch: Dispatch<any>, getState: () => RootState, services: ServiceRepository) => {
        dispatch(searchBarActions.SET_CURRENT_VIEW(SearchView.ADVANCED));
        dispatch<any>(initialize(SEARCH_BAR_ADVANCE_FORM_NAME, data));
    };

export const openSearchView = () =>
    (dispatch: Dispatch<any>, getState: () => RootState, services: ServiceRepository) => {
        dispatch(searchBarActions.OPEN_SEARCH_VIEW());
        const savedSearchQueries = services.searchService.getSavedQueries();
        dispatch(searchBarActions.SET_SAVED_QUERIES(savedSearchQueries));
    };

export const closeSearchView = () =>
    (dispatch: Dispatch<any>, getState: () => RootState, services: ServiceRepository) => {
        const isOpen = getState().searchBar.open;
        if (isOpen) {
            dispatch(searchBarActions.CLOSE_SEARCH_VIEW());
            dispatch(searchBarActions.SET_CURRENT_VIEW(SearchView.BASIC));
        }
    };

<<<<<<< HEAD
export const navigateToItem = (uuid: string) =>
    (dispatch: Dispatch<any>, getState: () => RootState, services: ServiceRepository) => {
        dispatch(searchBarActions.CLOSE_SEARCH_VIEW());
        dispatch(navigateTo(uuid));
    };

=======
>>>>>>> 8c399e89
export const searchData = (searchValue: string) =>
    async (dispatch: Dispatch, getState: () => RootState, services: ServiceRepository) => {
        const currentView = getState().searchBar.currentView;
        if (currentView !== SearchView.AUTOCOMPLETE) {
            dispatch(searchBarActions.CLOSE_SEARCH_VIEW());
        }
        dispatch(searchBarActions.SET_SEARCH_VALUE(searchValue));
        dispatch(searchBarActions.SET_SEARCH_RESULTS([]));
        if (searchValue) {
            const filters = getFilters('name', searchValue);
            const { items } = await services.groupsService.contents('', {
                filters,
                limit: 5,
                recursive: true
            });
            dispatch(searchBarActions.SET_SEARCH_RESULTS(items));
        }
        dispatch(navigateToSearchResults);
    };

export const getFilters = (filterName: string, searchValue: string): string => {
    return new FilterBuilder()
        .addIsA("uuid", [ResourceKind.PROJECT, ResourceKind.COLLECTION, ResourceKind.PROCESS])
        .addILike(filterName, searchValue, GroupContentsResourcePrefix.COLLECTION)
        .addILike(filterName, searchValue, GroupContentsResourcePrefix.PROCESS)
        .addILike(filterName, searchValue, GroupContentsResourcePrefix.PROJECT)
        .addEqual('groupClass', GroupClass.PROJECT, GroupContentsResourcePrefix.PROJECT)
        .getFilters();
};

export const initAdvanceFormProjectsTree = () => 
    (dispatch: Dispatch, getState: () => RootState, services: ServiceRepository) => {
        dispatch<any>(initUserProject(SEARCH_BAR_ADVANCE_FORM_PICKER_ID));
    };

export const changeAdvanceFormProperty = (property: string, value: PropertyValues[] | string = '') => 
    (dispatch: Dispatch, getState: () => RootState, services: ServiceRepository) => {
        dispatch(change(SEARCH_BAR_ADVANCE_FORM_NAME, property, value));
    };

export const updateAdvanceFormProperties = (propertyValues: PropertyValues) => 
    (dispatch: Dispatch, getState: () => RootState, services: ServiceRepository) => {
        dispatch(arrayPush(SEARCH_BAR_ADVANCE_FORM_NAME, 'properties', propertyValues));
    };<|MERGE_RESOLUTION|>--- conflicted
+++ resolved
@@ -12,15 +12,11 @@
 import { FilterBuilder } from "~/services/api/filter-builder";
 import { ResourceKind } from '~/models/resource';
 import { GroupClass } from '~/models/group';
-<<<<<<< HEAD
 import { SearchView } from '~/store/search-bar/search-bar-reducer';
 import { navigateToSearchResults, navigateTo } from '~/store/navigation/navigation-action';
 import { snackbarActions, SnackbarKind } from '~/store/snackbar/snackbar-actions';
-import { SearchBarAdvanceFormData } from '~/models/search-bar';
 import { initialize } from 'redux-form';
-=======
 import { SearchBarAdvanceFormData, PropertyValues } from '~/models/search-bar';
->>>>>>> 8c399e89
 
 export const searchBarActions = unionize({
     SET_CURRENT_VIEW: ofType<string>(),
@@ -89,15 +85,12 @@
         }
     };
 
-<<<<<<< HEAD
 export const navigateToItem = (uuid: string) =>
     (dispatch: Dispatch<any>, getState: () => RootState, services: ServiceRepository) => {
         dispatch(searchBarActions.CLOSE_SEARCH_VIEW());
         dispatch(navigateTo(uuid));
     };
 
-=======
->>>>>>> 8c399e89
 export const searchData = (searchValue: string) =>
     async (dispatch: Dispatch, getState: () => RootState, services: ServiceRepository) => {
         const currentView = getState().searchBar.currentView;
