--- conflicted
+++ resolved
@@ -43,11 +43,7 @@
         localStorage.setItem(USER_LAST_NAME_KEY, "Doe");
         localStorage.setItem(USER_UUID_KEY, "uuid");
         localStorage.setItem(USER_OWNER_UUID_KEY, "ownerUuid");
-<<<<<<< HEAD
-        localStorage.setItem(USER_IS_ADMIN, "isAdmin");
-=======
         localStorage.setItem(USER_IS_ADMIN, JSON.stringify(false));
->>>>>>> 3fe29b3b
 
         store.dispatch(initAuth());
 
@@ -60,11 +56,7 @@
                 lastName: "Doe",
                 uuid: "uuid",
                 ownerUuid: "ownerUuid",
-<<<<<<< HEAD
-                isAdmin: true
-=======
                 isAdmin: false
->>>>>>> 3fe29b3b
             }
         });
     });
