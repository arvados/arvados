// Copyright (C) The Arvados Authors. All rights reserved.
//
// SPDX-License-Identifier: AGPL-3.0

import { unionize, ofType, UnionOf } from "unionize";
<<<<<<< HEAD
import { Dispatch } from "redux";
import { ResourceKind } from "../../models/resource";
import { CollectionResource } from "../../models/collection";
import { collectionService } from "../../services/services";
=======
import { CommonResourceService } from "../../common/api/common-resource-service";
import { Dispatch } from "redux";
import { ResourceKind } from "../../models/resource";
import { CollectionResource } from "../../models/collection";
import { RootState } from "../store";
import { ServiceRepository } from "../../services/services";
>>>>>>> d0166a21

export const collectionPanelActions = unionize({
    LOAD_COLLECTION: ofType<{ uuid: string, kind: ResourceKind }>(),
    LOAD_COLLECTION_SUCCESS: ofType<{ item: CollectionResource }>()
}, { tag: 'type', value: 'payload' });

export type CollectionPanelAction = UnionOf<typeof collectionPanelActions>;

export const loadCollection = (uuid: string, kind: ResourceKind) =>
    (dispatch: Dispatch, getState: () => RootState, services: ServiceRepository) => {
        dispatch(collectionPanelActions.LOAD_COLLECTION({ uuid, kind }));
<<<<<<< HEAD
        return collectionService
=======
        return new CommonResourceService(services.apiClient, "collections")
>>>>>>> d0166a21
            .get(uuid)
            .then(item => {
                dispatch(collectionPanelActions.LOAD_COLLECTION_SUCCESS({ item }));
            });
    };


<|MERGE_RESOLUTION|>--- conflicted
+++ resolved
@@ -3,19 +3,11 @@
 // SPDX-License-Identifier: AGPL-3.0
 
 import { unionize, ofType, UnionOf } from "unionize";
-<<<<<<< HEAD
-import { Dispatch } from "redux";
-import { ResourceKind } from "../../models/resource";
-import { CollectionResource } from "../../models/collection";
-import { collectionService } from "../../services/services";
-=======
-import { CommonResourceService } from "../../common/api/common-resource-service";
 import { Dispatch } from "redux";
 import { ResourceKind } from "../../models/resource";
 import { CollectionResource } from "../../models/collection";
 import { RootState } from "../store";
 import { ServiceRepository } from "../../services/services";
->>>>>>> d0166a21
 
 export const collectionPanelActions = unionize({
     LOAD_COLLECTION: ofType<{ uuid: string, kind: ResourceKind }>(),
@@ -27,14 +19,10 @@
 export const loadCollection = (uuid: string, kind: ResourceKind) =>
     (dispatch: Dispatch, getState: () => RootState, services: ServiceRepository) => {
         dispatch(collectionPanelActions.LOAD_COLLECTION({ uuid, kind }));
-<<<<<<< HEAD
-        return collectionService
-=======
-        return new CommonResourceService(services.apiClient, "collections")
->>>>>>> d0166a21
+        return services.collectionService
             .get(uuid)
             .then(item => {
-                dispatch(collectionPanelActions.LOAD_COLLECTION_SUCCESS({ item }));
+                dispatch(collectionPanelActions.LOAD_COLLECTION_SUCCESS({ item: item as CollectionResource }));
             });
     };
 
