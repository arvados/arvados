--- conflicted
+++ resolved
@@ -86,69 +86,6 @@
         }
     });
 
-<<<<<<< HEAD
-export const COLLECTION_PARTIAL_COPY_FORM_NAME = 'collectionPartialCopyFormName';
-
-export interface CollectionPartialCopyFormData {
-    name: string;
-    description: string;
-    projectUuid: string;
-}
-
-export const openCollectionPartialCopyDialog = () =>
-    (dispatch: Dispatch, getState: () => RootState) => {
-        const currentCollection = getState().collectionPanel.item;
-        if (currentCollection) {
-            const initialData = {
-                name: currentCollection.name,
-                description: currentCollection.description,
-                projectUuid: ''
-            };
-            dispatch(initialize(COLLECTION_PARTIAL_COPY_FORM_NAME, initialData));
-            dispatch<any>(resetPickerProjectTree());
-            dispatch(dialogActions.OPEN_DIALOG({ id: COLLECTION_PARTIAL_COPY_FORM_NAME, data: {} }));
-        }
-    };
-
-
-export const copyCollectionPartial = ({ name, description, projectUuid }: CollectionPartialCopyFormData) =>
-    async (dispatch: Dispatch, getState: () => RootState, services: ServiceRepository) => {
-        dispatch(startSubmit(COLLECTION_PARTIAL_COPY_FORM_NAME));
-        const state = getState();
-        const currentCollection = state.collectionPanel.item;
-        if (currentCollection) {
-            try {
-                const collection = await services.collectionService.get(currentCollection.uuid);
-                const collectionCopy = {
-                    ...collection,
-                    name,
-                    description,
-                    ownerUuid: projectUuid,
-                    uuid: undefined
-                };
-                const newCollection = await services.collectionService.create(collectionCopy);
-                const paths = filterCollectionFilesBySelection(state.collectionPanelFiles, false).map(file => file.id);
-                await services.collectionService.deleteFiles(newCollection.uuid, paths);
-                dispatch(dialogActions.CLOSE_DIALOG({ id: COLLECTION_PARTIAL_COPY_FORM_NAME }));
-                dispatch(snackbarActions.OPEN_SNACKBAR({ message: 'New collection created.', hideDuration: 2000 }));
-            } catch (e) {
-                const error = getCommonResourceServiceError(e);
-                if (error === CommonResourceServiceError.UNIQUE_VIOLATION) {
-                    dispatch(stopSubmit(COLLECTION_PARTIAL_COPY_FORM_NAME, { name: 'Collection with this name already exists.' }));
-                } else if (error === CommonResourceServiceError.UNKNOWN) {
-                    dispatch(dialogActions.CLOSE_DIALOG({ id: COLLECTION_PARTIAL_COPY_FORM_NAME }));
-                    dispatch(snackbarActions.OPEN_SNACKBAR({ message: 'Could not create a copy of collection', hideDuration: 2000 }));
-                } else {
-                    dispatch(dialogActions.CLOSE_DIALOG({ id: COLLECTION_PARTIAL_COPY_FORM_NAME }));
-                    dispatch(snackbarActions.OPEN_SNACKBAR({ message: 'Collection has been copied but may contain incorrect files.', hideDuration: 2000 }));
-                }
-            }
-        }
-    };
-=======
-
->>>>>>> d911869b
-
 export const RENAME_FILE_DIALOG = 'renameFileDialog';
 export interface RenameFileDialogData {
     name: string;
