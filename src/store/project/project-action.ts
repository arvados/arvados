// Copyright (C) The Arvados Authors. All rights reserved.
//
// SPDX-License-Identifier: AGPL-3.0

import { unionize, ofType, UnionOf } from '~/common/unionize';
import { ProjectResource } from "~/models/project";
import { Dispatch } from "redux";
import { FilterBuilder } from "~/common/api/filter-builder";
import { RootState } from "../store";
import { updateFavorites } from "../favorites/favorites-actions";
import { ServiceRepository } from "~/services/services";
<<<<<<< HEAD
import { projectPanelActions } from "~/store/project-panel/project-panel-action";
import { resourcesActions } from "~/store/resources/resources-actions";
import { reset } from 'redux-form';

export const projectActions = unionize({
    OPEN_PROJECT_CREATOR: ofType<{ ownerUuid: string }>(),
    CLOSE_PROJECT_CREATOR: ofType<{}>(),
    CREATE_PROJECT: ofType<Partial<ProjectResource>>(),
    CREATE_PROJECT_SUCCESS: ofType<ProjectResource>(),
    OPEN_PROJECT_UPDATER: ofType<{ uuid: string }>(),
    CLOSE_PROJECT_UPDATER: ofType<{}>(),
    UPDATE_PROJECT_SUCCESS: ofType<ProjectResource>(),
=======

export const projectActions = unionize({
>>>>>>> bef6136a
    REMOVE_PROJECT: ofType<string>(),
    PROJECTS_REQUEST: ofType<string>(),
    PROJECTS_SUCCESS: ofType<{ projects: ProjectResource[], parentItemId?: string }>(),
    TOGGLE_PROJECT_TREE_ITEM_OPEN: ofType<string>(),
    TOGGLE_PROJECT_TREE_ITEM_ACTIVE: ofType<string>(),
    RESET_PROJECT_TREE_ACTIVITY: ofType<string>()
});

<<<<<<< HEAD
export const PROJECT_FORM_NAME = 'projectEditDialog';

export const getProjectList = (parentUuid: string = '') =>
=======
export const getProjectList = (parentUuid: string = '') => 
>>>>>>> bef6136a
    (dispatch: Dispatch, getState: () => RootState, services: ServiceRepository) => {
        dispatch(projectActions.PROJECTS_REQUEST(parentUuid));
        return services.projectService.list({
            filters: new FilterBuilder()
                .addEqual("ownerUuid", parentUuid)
                .getFilters()
        }).then(({ items: projects }) => {
            dispatch(projectActions.PROJECTS_SUCCESS({ projects, parentItemId: parentUuid }));
            dispatch<any>(updateFavorites(projects.map(project => project.uuid)));
            return projects;
        });
    };

<<<<<<< HEAD
export const createProject = (project: Partial<ProjectResource>) =>
    (dispatch: Dispatch, getState: () => RootState, services: ServiceRepository) => {
        const { ownerUuid } = getState().projects.creator;
        const projectData = { ownerUuid, ...project };
        dispatch(projectActions.CREATE_PROJECT(projectData));
        return services.projectService
            .create(projectData)
            .then(project => dispatch(projectActions.CREATE_PROJECT_SUCCESS(project)));
    };

export const updateProject = (project: Partial<ProjectResource>) =>
    (dispatch: Dispatch, getState: () => RootState, services: ServiceRepository) => {
        const { uuid } = getState().projects.updater;
        return services.projectService
            .update(uuid, project)
            .then(project => {
                dispatch(projectActions.UPDATE_PROJECT_SUCCESS(project));
                dispatch(projectPanelActions.REQUEST_ITEMS());
                dispatch<any>(getProjectList(project.ownerUuid));
                dispatch(resourcesActions.SET_RESOURCES([project]));
            });
    };

export const PROJECT_CREATE_DIALOG = "projectCreateDialog";

export const openProjectCreator = (ownerUuid: string) =>
    (dispatch: Dispatch) => {
        dispatch(reset(PROJECT_CREATE_DIALOG));
        dispatch(projectActions.OPEN_PROJECT_CREATOR({ ownerUuid }));
    };

=======
>>>>>>> bef6136a
export type ProjectAction = UnionOf<typeof projectActions>;<|MERGE_RESOLUTION|>--- conflicted
+++ resolved
@@ -9,23 +9,9 @@
 import { RootState } from "../store";
 import { updateFavorites } from "../favorites/favorites-actions";
 import { ServiceRepository } from "~/services/services";
-<<<<<<< HEAD
-import { projectPanelActions } from "~/store/project-panel/project-panel-action";
-import { resourcesActions } from "~/store/resources/resources-actions";
-import { reset } from 'redux-form';
+import { resourcesActions } from '~/store/resources/resources-actions';
 
 export const projectActions = unionize({
-    OPEN_PROJECT_CREATOR: ofType<{ ownerUuid: string }>(),
-    CLOSE_PROJECT_CREATOR: ofType<{}>(),
-    CREATE_PROJECT: ofType<Partial<ProjectResource>>(),
-    CREATE_PROJECT_SUCCESS: ofType<ProjectResource>(),
-    OPEN_PROJECT_UPDATER: ofType<{ uuid: string }>(),
-    CLOSE_PROJECT_UPDATER: ofType<{}>(),
-    UPDATE_PROJECT_SUCCESS: ofType<ProjectResource>(),
-=======
-
-export const projectActions = unionize({
->>>>>>> bef6136a
     REMOVE_PROJECT: ofType<string>(),
     PROJECTS_REQUEST: ofType<string>(),
     PROJECTS_SUCCESS: ofType<{ projects: ProjectResource[], parentItemId?: string }>(),
@@ -34,13 +20,7 @@
     RESET_PROJECT_TREE_ACTIVITY: ofType<string>()
 });
 
-<<<<<<< HEAD
-export const PROJECT_FORM_NAME = 'projectEditDialog';
-
-export const getProjectList = (parentUuid: string = '') =>
-=======
 export const getProjectList = (parentUuid: string = '') => 
->>>>>>> bef6136a
     (dispatch: Dispatch, getState: () => RootState, services: ServiceRepository) => {
         dispatch(projectActions.PROJECTS_REQUEST(parentUuid));
         return services.projectService.list({
@@ -50,42 +30,9 @@
         }).then(({ items: projects }) => {
             dispatch(projectActions.PROJECTS_SUCCESS({ projects, parentItemId: parentUuid }));
             dispatch<any>(updateFavorites(projects.map(project => project.uuid)));
+            dispatch<any>(resourcesActions.SET_RESOURCES(projects));
             return projects;
         });
     };
 
-<<<<<<< HEAD
-export const createProject = (project: Partial<ProjectResource>) =>
-    (dispatch: Dispatch, getState: () => RootState, services: ServiceRepository) => {
-        const { ownerUuid } = getState().projects.creator;
-        const projectData = { ownerUuid, ...project };
-        dispatch(projectActions.CREATE_PROJECT(projectData));
-        return services.projectService
-            .create(projectData)
-            .then(project => dispatch(projectActions.CREATE_PROJECT_SUCCESS(project)));
-    };
-
-export const updateProject = (project: Partial<ProjectResource>) =>
-    (dispatch: Dispatch, getState: () => RootState, services: ServiceRepository) => {
-        const { uuid } = getState().projects.updater;
-        return services.projectService
-            .update(uuid, project)
-            .then(project => {
-                dispatch(projectActions.UPDATE_PROJECT_SUCCESS(project));
-                dispatch(projectPanelActions.REQUEST_ITEMS());
-                dispatch<any>(getProjectList(project.ownerUuid));
-                dispatch(resourcesActions.SET_RESOURCES([project]));
-            });
-    };
-
-export const PROJECT_CREATE_DIALOG = "projectCreateDialog";
-
-export const openProjectCreator = (ownerUuid: string) =>
-    (dispatch: Dispatch) => {
-        dispatch(reset(PROJECT_CREATE_DIALOG));
-        dispatch(projectActions.OPEN_PROJECT_CREATOR({ ownerUuid }));
-    };
-
-=======
->>>>>>> bef6136a
 export type ProjectAction = UnionOf<typeof projectActions>;