// Copyright (C) The Arvados Authors. All rights reserved.
//
// SPDX-License-Identifier: AGPL-3.0

import * as _ from "lodash";

import { Project } from "../../models/project";
import actions, { ProjectAction } from "./project-action";
import { TreeItem, TreeItemStatus } from "../../components/tree/tree";

export type ProjectState = {
    items: Array<TreeItem<Project>>,
    currentItemId: string
};

export function findTreeItem<T>(tree: Array<TreeItem<T>>, itemId: string): TreeItem<T> | undefined {
    let item;
    for (const t of tree) {
        item = t.id === itemId
            ? t
            : findTreeItem(t.items ? t.items : [], itemId);
        if (item) {
            break;
        }
    }
    return item;
}

export function getActiveTreeItem<T>(tree: Array<TreeItem<T>>): TreeItem<T> | undefined {
    let item;
    for (const t of tree) {
        item = t.active
            ? t
            : getActiveTreeItem(t.items ? t.items : []);
        if (item) {
            break;
        }
    }
    return item;
}

export function getTreePath<T>(tree: Array<TreeItem<T>>, itemId: string): Array<TreeItem<T>> {
    for (const item of tree){
        if(item.id === itemId){
            return [item];
        } else {
            const branch = getTreePath(item.items || [], itemId);
            if(branch.length > 0){
                return [item, ...branch];
            }
        }
    }
    return [];
}

function resetTreeActivity<T>(tree: Array<TreeItem<T>>) {
    for (const t of tree) {
        t.active = false;
        resetTreeActivity(t.items ? t.items : []);
    }
}

function updateProjectTree(tree: Array<TreeItem<Project>>, projects: Project[], parentItemId?: string): Array<TreeItem<Project>> {
    let treeItem;
    if (parentItemId) {
        treeItem = findTreeItem(tree, parentItemId);
        if (treeItem) {
            treeItem.status = TreeItemStatus.Loaded;
        }
    }
    const items = projects.map(p => ({
        id: p.uuid,
        open: false,
        active: false,
        status: TreeItemStatus.Initial,
        data: p,
        items: []
    } as TreeItem<Project>));

    if (treeItem) {
        treeItem.items = items;
        return tree;
    }

    return items;
}

const projectsReducer = (state: ProjectState = { items: [], currentItemId: "" }, action: ProjectAction) => {
    return actions.match(action, {
        CREATE_PROJECT: project => ({
            ...state,
            items: state.items.concat({
                id: project.uuid,
                open: false,
                active: false,
                status: TreeItemStatus.Loaded,
                toggled: false,
                items: [],
                data: project
            })
        }),
        REMOVE_PROJECT: () => state,
        PROJECTS_REQUEST: itemId => {
            const items = _.cloneDeep(state.items);
            const item = findTreeItem(items, itemId);
            if (item) {
                item.status = TreeItemStatus.Pending;
                state.items = items;
            }
            return state;
        },
        PROJECTS_SUCCESS: ({ projects, parentItemId }) => {
            return {
                ...state,
                items: updateProjectTree(state.items, projects, parentItemId)
            };
        },
<<<<<<< HEAD
        TOGGLE_PROJECT_TREE_ITEM: itemId => {
            const items = _.cloneDeep(state.items);
            resetTreeActivity(items);
            const item = findTreeItem(items, itemId);
=======
        TOGGLE_PROJECT_TREE_ITEM_OPEN: itemId => {
            const tree = _.cloneDeep(state);
            const item = findTreeItem(tree, itemId);
>>>>>>> 0af46f79
            if (item) {
                item.toggled = true;
                item.open = !item.open;
            }
            return tree;
        },
        TOGGLE_PROJECT_TREE_ITEM_ACTIVE: itemId => {
            const tree = _.cloneDeep(state);
            resetTreeActivity(tree);
            const item = findTreeItem(tree, itemId);
            if (item) {
                item.active = true;
            }
            return {
                items,
                currentItemId: itemId
            };
        },
        RESET_PROJECT_TREE_ACTIVITY: () => {
            const tree = _.cloneDeep(state);
            resetTreeActivity(tree);
            return tree;
        },
        default: () => state
    });
};

export default projectsReducer;<|MERGE_RESOLUTION|>--- conflicted
+++ resolved
@@ -115,26 +115,22 @@
                 items: updateProjectTree(state.items, projects, parentItemId)
             };
         },
-<<<<<<< HEAD
-        TOGGLE_PROJECT_TREE_ITEM: itemId => {
+        TOGGLE_PROJECT_TREE_ITEM_OPEN: itemId => {
             const items = _.cloneDeep(state.items);
-            resetTreeActivity(items);
             const item = findTreeItem(items, itemId);
-=======
-        TOGGLE_PROJECT_TREE_ITEM_OPEN: itemId => {
-            const tree = _.cloneDeep(state);
-            const item = findTreeItem(tree, itemId);
->>>>>>> 0af46f79
             if (item) {
                 item.toggled = true;
                 item.open = !item.open;
             }
-            return tree;
+            return {
+                ...state,
+                items
+            };
         },
         TOGGLE_PROJECT_TREE_ITEM_ACTIVE: itemId => {
-            const tree = _.cloneDeep(state);
-            resetTreeActivity(tree);
-            const item = findTreeItem(tree, itemId);
+            const items = _.cloneDeep(state.items);
+            resetTreeActivity(items);
+            const item = findTreeItem(items, itemId);
             if (item) {
                 item.active = true;
             }
@@ -144,9 +140,12 @@
             };
         },
         RESET_PROJECT_TREE_ACTIVITY: () => {
-            const tree = _.cloneDeep(state);
-            resetTreeActivity(tree);
-            return tree;
+            const items = _.cloneDeep(state.items);
+            resetTreeActivity(items);
+            return {
+                ...state,
+                items
+            };
         },
         default: () => state
     });
