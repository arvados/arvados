--- conflicted
+++ resolved
@@ -112,15 +112,9 @@
 };
 
 
-<<<<<<< HEAD
-const projectsReducer = (state: ProjectState = initialState, action: ProjectAction) => {
-    return actions.match(action, {
-        OPEN_PROJECT_CREATOR: ({ ownerUuid }) => updateCreator(state, { ownerUuid, opened: true }),
-=======
 export const projectsReducer = (state: ProjectState = initialState, action: ProjectAction) => {
     return projectActions.match(action, {
         OPEN_PROJECT_CREATOR: ({ ownerUuid }) => updateCreator(state, { ownerUuid, opened: true, pending: false }),
->>>>>>> 7df41491
         CLOSE_PROJECT_CREATOR: () => updateCreator(state, { opened: false }),
         CREATE_PROJECT: () => updateCreator(state, { error: undefined }),
         CREATE_PROJECT_SUCCESS: () => updateCreator(state, { opened: false, ownerUuid: "" }),
