// Copyright (C) The Arvados Authors. All rights reserved.
//
// SPDX-License-Identifier: AGPL-3.0

import { createStore, applyMiddleware, compose, Middleware, combineReducers } from 'redux';
import { routerMiddleware, routerReducer, RouterState } from "react-router-redux";
import thunkMiddleware from 'redux-thunk';
import { History } from "history";

import projectsReducer, { ProjectState } from "./project/project-reducer";
import sidePanelReducer, { SidePanelState } from './side-panel/side-panel-reducer';
import authReducer, { AuthState } from "./auth/auth-reducer";
import collectionsReducer from "./collection/collection-reducer";
import dataExplorerReducer, { DataExplorerState } from './data-explorer/data-explorer-reducer';

const composeEnhancers =
    (process.env.NODE_ENV === 'development' &&
        window && window.__REDUX_DEVTOOLS_EXTENSION_COMPOSE__) ||
    compose;

export interface RootState {
    auth: AuthState;
    projects: ProjectState;
    router: RouterState;
<<<<<<< HEAD
    dataExplorer: DataExplorerState;
=======
    sidePanel: SidePanelState;
>>>>>>> 0af46f79
}

const rootReducer = combineReducers({
    auth: authReducer,
    projects: projectsReducer,
    collections: collectionsReducer,
    router: routerReducer,
<<<<<<< HEAD
    dataExplorer: dataExplorerReducer
=======
    sidePanel: sidePanelReducer
>>>>>>> 0af46f79
});


export default function configureStore(history: History) {
    const middlewares: Middleware[] = [
        routerMiddleware(history),
        thunkMiddleware
    ];
    const enhancer = composeEnhancers(applyMiddleware(...middlewares));
    return createStore(rootReducer, enhancer);
}<|MERGE_RESOLUTION|>--- conflicted
+++ resolved
@@ -22,11 +22,8 @@
     auth: AuthState;
     projects: ProjectState;
     router: RouterState;
-<<<<<<< HEAD
     dataExplorer: DataExplorerState;
-=======
     sidePanel: SidePanelState;
->>>>>>> 0af46f79
 }
 
 const rootReducer = combineReducers({
@@ -34,11 +31,8 @@
     projects: projectsReducer,
     collections: collectionsReducer,
     router: routerReducer,
-<<<<<<< HEAD
-    dataExplorer: dataExplorerReducer
-=======
+    dataExplorer: dataExplorerReducer,
     sidePanel: sidePanelReducer
->>>>>>> 0af46f79
 });
 
 
