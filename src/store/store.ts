--- conflicted
+++ resolved
@@ -39,11 +39,8 @@
 import { WorkflowMiddlewareService } from './workflow-panel/workflow-middleware-service';
 import { WORKFLOW_PANEL_ID } from './workflow-panel/workflow-panel-actions';
 import { fileTreePickerReducer } from './file-tree-picker/file-tree-picker-reducer';
-<<<<<<< HEAD
 import { appInfoReducer } from '~/store/app-info/app-info-reducer';
-=======
 import { searchBarReducer } from './search-bar/search-bar-reducer';
->>>>>>> 3a530766
 
 const composeEnhancers =
     (process.env.NODE_ENV === 'development' &&
@@ -107,9 +104,6 @@
     progressIndicator: progressIndicatorReducer,
     fileTreePicker: fileTreePickerReducer,
     runProcessPanel: runProcessPanelReducer,
-<<<<<<< HEAD
-    appInfo: appInfoReducer
-=======
+    appInfo: appInfoReducer,
     searchBar: searchBarReducer
->>>>>>> 3a530766
 });