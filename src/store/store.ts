--- conflicted
+++ resolved
@@ -74,11 +74,8 @@
 import { Config } from 'common/config';
 import { pluginConfig } from 'plugins';
 import { MiddlewareListReducer } from 'common/plugintypes';
-<<<<<<< HEAD
 import { sidePanelReducer } from './side-panel/side-panel-reducer'
-=======
 import { bannerReducer } from './banner/banner-reducer';
->>>>>>> 2cec626e
 
 declare global {
     interface Window {
