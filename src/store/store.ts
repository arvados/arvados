--- conflicted
+++ resolved
@@ -27,13 +27,9 @@
 const rootReducer = combineReducers({
     auth: authReducer,
     projects: projectsReducer,
-<<<<<<< HEAD
+    collections: collectionsReducer,
     router: routerReducer,
     sidePanel: sidePanelReducer
-=======
-    collections: collectionsReducer,
-    router: routerReducer
->>>>>>> 5e884767
 });
 
 
