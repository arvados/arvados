// Copyright (C) The Arvados Authors. All rights reserved.
//
// SPDX-License-Identifier: AGPL-3.0

import { Dispatch } from "redux";
import { RootState } from "store/store";
import { ServiceRepository } from "services/services";
import { updateResources } from "store/resources/resources-actions";
import { Process } from "./process";
import { dialogActions } from "store/dialog/dialog-actions";
import { snackbarActions, SnackbarKind } from "store/snackbar/snackbar-actions";
import { projectPanelActions } from "store/project-panel/project-panel-action";
import { navigateToRunProcess } from "store/navigation/navigation-action";
import { goToStep, runProcessPanelActions } from "store/run-process-panel/run-process-panel-actions";
import { getResource } from "store/resources/resources";
import { initialize } from "redux-form";
import { RUN_PROCESS_BASIC_FORM, RunProcessBasicFormData } from "views/run-process-panel/run-process-basic-form";
import { RunProcessAdvancedFormData, RUN_PROCESS_ADVANCED_FORM } from "views/run-process-panel/run-process-advanced-form";
import { MOUNT_PATH_CWL_WORKFLOW, MOUNT_PATH_CWL_INPUT } from "models/process";
import { CommandInputParameter, getWorkflow, getWorkflowInputs, getWorkflowOutputs, WorkflowInputsData } from "models/workflow";
import { ProjectResource } from "models/project";
import { UserResource } from "models/user";
import { CommandOutputParameter } from "cwlts/mappings/v1.0/CommandOutputParameter";
import { ContainerResource } from "models/container";
import { ContainerRequestResource, ContainerRequestState } from "models/container-request";
import { FilterBuilder } from "services/api/filter-builder";
<<<<<<< HEAD
import { selectedToArray } from "components/multiselect-toolbar/MultiselectToolbar";
import { Resource, ResourceKind } from "models/resource";
import { ContextMenuResource } from "store/context-menu/context-menu-actions";
=======
import { CommonResourceServiceError, getCommonResourceServiceError } from "services/common-service/common-resource-service";
>>>>>>> c30fc0c7

export const loadProcess =
    (containerRequestUuid: string) =>
    async (dispatch: Dispatch, getState: () => RootState, services: ServiceRepository): Promise<Process | undefined> => {
        let containerRequest: ContainerRequestResource | undefined = undefined;
        try {
            containerRequest = await services.containerRequestService.get(containerRequestUuid);
            dispatch<any>(updateResources([containerRequest]));
        } catch {
            return undefined;
        }

        if (containerRequest.outputUuid) {
            try {
                const collection = await services.collectionService.get(containerRequest.outputUuid, false);
                dispatch<any>(updateResources([collection]));
            } catch { }
        }

        if (containerRequest.containerUuid) {
            let container: ContainerResource | undefined = undefined;
            try {
                container = await services.containerService.get(containerRequest.containerUuid, false);
                dispatch<any>(updateResources([container]));
            } catch { }

            try {
                if (container && container.runtimeUserUuid) {
                    const runtimeUser = await services.userService.get(container.runtimeUserUuid, false);
                    dispatch<any>(updateResources([runtimeUser]));
                }
            } catch { }

            return { containerRequest, container };
        }
        return { containerRequest };
    };

export const loadContainers =
    (containerUuids: string[], loadMounts: boolean = true) =>
    async (dispatch: Dispatch, getState: () => RootState, services: ServiceRepository) => {
        let args: any = {
            filters: new FilterBuilder().addIn("uuid", containerUuids).getFilters(),
            limit: containerUuids.length,
        };
        if (!loadMounts) {
            args.select = containerFieldsNoMounts;
        }
        const { items } = await services.containerService.list(args);
        dispatch<any>(updateResources(items));
        return items;
    };

// Until the api supports unselecting fields, we need a list of all other fields to omit mounts
const containerFieldsNoMounts = [
    "auth_uuid",
    "command",
    "container_image",
    "cost",
    "created_at",
    "cwd",
    "environment",
    "etag",
    "exit_code",
    "finished_at",
    "gateway_address",
    "href",
    "interactive_session_started",
    "kind",
    "lock_count",
    "locked_by_uuid",
    "log",
    "modified_at",
    "modified_by_client_uuid",
    "modified_by_user_uuid",
    "output_path",
    "output_properties",
    "output_storage_classes",
    "output",
    "owner_uuid",
    "priority",
    "progress",
    "runtime_auth_scopes",
    "runtime_constraints",
    "runtime_status",
    "runtime_user_uuid",
    "scheduling_parameters",
    "started_at",
    "state",
    "subrequests_cost",
    "uuid",
];

export const cancelRunningWorkflow = (uuid: string) => async (dispatch: Dispatch, getState: () => RootState, services: ServiceRepository) => {
    try {
        const process = await services.containerRequestService.update(uuid, { priority: 0 });
        dispatch<any>(updateResources([process]));
        if (process.containerUuid) {
            const container = await services.containerService.get(process.containerUuid, false);
            dispatch<any>(updateResources([container]));
        }
        return process;
    } catch (e) {
        throw new Error("Could not cancel the process.");
    }
};

export const resumeOnHoldWorkflow = (uuid: string) => async (dispatch: Dispatch, getState: () => RootState, services: ServiceRepository) => {
    try {
        const process = await services.containerRequestService.update(uuid, { priority: 500 });
        dispatch<any>(updateResources([process]));
        if (process.containerUuid) {
            const container = await services.containerService.get(process.containerUuid, false);
            dispatch<any>(updateResources([container]));
        }
        return process;
    } catch (e) {
        throw new Error("Could not resume the process.");
    }
};

export const startWorkflow = (uuid: string) => async (dispatch: Dispatch, getState: () => RootState, services: ServiceRepository) => {
    try {
        const process = await services.containerRequestService.update(uuid, { state: ContainerRequestState.COMMITTED });
        if (process) {
            dispatch<any>(updateResources([process]));
            dispatch(snackbarActions.OPEN_SNACKBAR({ message: "Process started", hideDuration: 2000, kind: SnackbarKind.SUCCESS }));
        } else {
            dispatch<any>(snackbarActions.OPEN_SNACKBAR({ message: `Failed to start process`, kind: SnackbarKind.ERROR }));
        }
    } catch (e) {
        dispatch<any>(snackbarActions.OPEN_SNACKBAR({ message: `Failed to start process`, kind: SnackbarKind.ERROR }));
    }
};

export const reRunProcess =
    (processUuid: string, workflowUuid: string) => (dispatch: Dispatch, getState: () => RootState, services: ServiceRepository) => {
        const process = getResource<any>(processUuid)(getState().resources);
        const workflows = getState().runProcessPanel.searchWorkflows;
        const workflow = workflows.find(workflow => workflow.uuid === workflowUuid);
        if (workflow && process) {
            const mainWf = getWorkflow(process.mounts[MOUNT_PATH_CWL_WORKFLOW]);
            if (mainWf) {
                mainWf.inputs = getInputs(process);
            }
            const stringifiedDefinition = JSON.stringify(process.mounts[MOUNT_PATH_CWL_WORKFLOW].content);
            const newWorkflow = { ...workflow, definition: stringifiedDefinition };

            const owner = getResource<ProjectResource | UserResource>(workflow.ownerUuid)(getState().resources);
            const basicInitialData: RunProcessBasicFormData = { name: `Copy of: ${process.name}`, description: process.description, owner };
            dispatch<any>(initialize(RUN_PROCESS_BASIC_FORM, basicInitialData));

            const advancedInitialData: RunProcessAdvancedFormData = {
                output: process.outputName,
                runtime: process.schedulingParameters.max_run_time,
                ram: process.runtimeConstraints.ram,
                vcpus: process.runtimeConstraints.vcpus,
                keep_cache_ram: process.runtimeConstraints.keep_cache_ram,
                acr_container_image: process.containerImage,
            };
            dispatch<any>(initialize(RUN_PROCESS_ADVANCED_FORM, advancedInitialData));

            dispatch<any>(navigateToRunProcess);
            dispatch<any>(goToStep(1));
            dispatch(runProcessPanelActions.SET_STEP_CHANGED(true));
            dispatch(runProcessPanelActions.SET_SELECTED_WORKFLOW(newWorkflow));
        } else {
            dispatch<any>(snackbarActions.OPEN_SNACKBAR({ message: `You can't re-run this process`, kind: SnackbarKind.ERROR }));
        }
    };

/*
 * Fetches raw inputs from containerRequest mounts with fallback to properties
 * Returns undefined if containerRequest not loaded
 * Returns {} if inputs not found in mounts or props
 */
export const getRawInputs = (data: any): WorkflowInputsData | undefined => {
    if (!data) {
        return undefined;
    }
    const mountInput = data.mounts?.[MOUNT_PATH_CWL_INPUT]?.content;
    const propsInput = data.properties?.cwl_input;
    if (!mountInput && !propsInput) {
        return {};
    }
    return mountInput || propsInput;
};

export const getInputs = (data: any): CommandInputParameter[] => {
    // Definitions from mounts are needed so we return early if missing
<<<<<<< HEAD
    if (!data || !data.mounts || !data.mounts[MOUNT_PATH_CWL_WORKFLOW]) {
        return [];
    }
=======
    if (!data || !data.mounts || !data.mounts[MOUNT_PATH_CWL_WORKFLOW]) { return []; }
>>>>>>> c30fc0c7
    const content = getRawInputs(data) as any;
    // Only escape if content is falsy to allow displaying definitions if no inputs are present
    // (Don't check raw content length)
    if (!content) {
        return [];
    }

    const inputs = getWorkflowInputs(data.mounts[MOUNT_PATH_CWL_WORKFLOW].content);
    return inputs
        ? inputs.map((it: any) => ({
              type: it.type,
              id: it.id,
              label: it.label,
              default: content[it.id],
              value: content[it.id.split("/").pop()] || [],
              doc: it.doc,
          }))
        : [];
};

/*
 * Fetches raw outputs from containerRequest properties
 * Assumes containerRequest is loaded
 */
export const getRawOutputs = (data: any): CommandInputParameter[] | undefined => {
    if (!data || !data.properties || !data.properties.cwl_output) {
        return undefined;
    }
    return data.properties.cwl_output;
};

export type InputCollectionMount = {
    path: string;
    pdh: string;
};

export const getInputCollectionMounts = (data: any): InputCollectionMount[] => {
    if (!data || !data.mounts) {
        return [];
    }
    return Object.keys(data.mounts)
        .map(key => ({
            ...data.mounts[key],
            path: key,
        }))
<<<<<<< HEAD
        .filter(mount => mount.kind === "collection" && mount.portable_data_hash && mount.path)
=======
        .filter(mount => mount.kind === 'collection' &&
            mount.portable_data_hash &&
            mount.path)
>>>>>>> c30fc0c7
        .map(mount => ({
            path: mount.path,
            pdh: mount.portable_data_hash,
        }));
};

export const getOutputParameters = (data: any): CommandOutputParameter[] => {
    if (!data || !data.mounts || !data.mounts[MOUNT_PATH_CWL_WORKFLOW]) {
        return [];
    }
    const outputs = getWorkflowOutputs(data.mounts[MOUNT_PATH_CWL_WORKFLOW].content);
    return outputs
        ? outputs.map((it: any) => ({
              type: it.type,
              id: it.id,
              label: it.label,
              doc: it.doc,
          }))
        : [];
};

export const openRemoveProcessDialog =
    (resource: ContextMenuResource, numOfProcesses: Number) => (dispatch: Dispatch, getState: () => RootState, services: ServiceRepository) => {
        const confirmationText =
            numOfProcesses === 1
                ? "Are you sure you want to remove this process?"
                : `Are you sure you want to remove these ${numOfProcesses} processes?`;
        const titleText = numOfProcesses === 1 ? "Remove process permanently" : "Remove processes permanently";

        dispatch(
            dialogActions.OPEN_DIALOG({
                id: REMOVE_PROCESS_DIALOG,
                data: {
                    title: titleText,
                    text: confirmationText,
                    confirmButtonLabel: "Remove",
                    uuid: resource.uuid,
                    resource,
                },
            })
        );
    };

export const REMOVE_PROCESS_DIALOG = "removeProcessDialog";

<<<<<<< HEAD
export const removeProcessPermanently = (uuid: string) => async (dispatch: Dispatch, getState: () => RootState, services: ServiceRepository) => {
    const resource = getState().dialog.removeProcessDialog.data.resource;
    const checkedList = getState().multiselect.checkedList;

    const uuidsToRemove: string[] = resource.isSingle ? [resource.uuid] : selectedToArray(checkedList);

    //if no items in checkedlist, default to normal context menu behavior
    if (!uuidsToRemove.length) uuidsToRemove.push(uuid);

    const processesToRemove = uuidsToRemove
        .map(uuid => getResource(uuid)(getState().resources) as Resource)
        .filter(resource => resource.kind === ResourceKind.PROCESS);

    for (const process of processesToRemove) {
        dispatch(snackbarActions.OPEN_SNACKBAR({ message: "Removing ...", kind: SnackbarKind.INFO }));
        await services.containerRequestService.delete(process.uuid);
        dispatch(projectPanelActions.REQUEST_ITEMS());
        dispatch(snackbarActions.OPEN_SNACKBAR({ message: "Removed.", hideDuration: 2000, kind: SnackbarKind.SUCCESS }));
    }
};
=======
export const removeProcessPermanently = (uuid: string) =>
    async (dispatch: Dispatch, getState: () => RootState, services: ServiceRepository) => {
        try {
            dispatch(snackbarActions.OPEN_SNACKBAR({ message: 'Removing ...', kind: SnackbarKind.INFO }));
            await services.containerRequestService.delete(uuid, false);
            dispatch(projectPanelActions.REQUEST_ITEMS());
            dispatch(snackbarActions.OPEN_SNACKBAR({ message: 'Removed.', hideDuration: 2000, kind: SnackbarKind.SUCCESS }));
        } catch (e) {
            const error = getCommonResourceServiceError(e);
            if (error === CommonResourceServiceError.PERMISSION_ERROR_FORBIDDEN) {
                dispatch(snackbarActions.OPEN_SNACKBAR({ message: `Access denied`, hideDuration: 2000, kind: SnackbarKind.ERROR }));
            } else {
                dispatch(snackbarActions.OPEN_SNACKBAR({ message: `Deletion failed`, hideDuration: 2000, kind: SnackbarKind.ERROR }));
            }
        }
    };
>>>>>>> c30fc0c7
<|MERGE_RESOLUTION|>--- conflicted
+++ resolved
@@ -24,13 +24,10 @@
 import { ContainerResource } from "models/container";
 import { ContainerRequestResource, ContainerRequestState } from "models/container-request";
 import { FilterBuilder } from "services/api/filter-builder";
-<<<<<<< HEAD
 import { selectedToArray } from "components/multiselect-toolbar/MultiselectToolbar";
 import { Resource, ResourceKind } from "models/resource";
 import { ContextMenuResource } from "store/context-menu/context-menu-actions";
-=======
 import { CommonResourceServiceError, getCommonResourceServiceError } from "services/common-service/common-resource-service";
->>>>>>> c30fc0c7
 
 export const loadProcess =
     (containerRequestUuid: string) =>
@@ -47,7 +44,7 @@
             try {
                 const collection = await services.collectionService.get(containerRequest.outputUuid, false);
                 dispatch<any>(updateResources([collection]));
-            } catch { }
+            } catch {}
         }
 
         if (containerRequest.containerUuid) {
@@ -55,14 +52,14 @@
             try {
                 container = await services.containerService.get(containerRequest.containerUuid, false);
                 dispatch<any>(updateResources([container]));
-            } catch { }
+            } catch {}
 
             try {
                 if (container && container.runtimeUserUuid) {
                     const runtimeUser = await services.userService.get(container.runtimeUserUuid, false);
                     dispatch<any>(updateResources([runtimeUser]));
                 }
-            } catch { }
+            } catch {}
 
             return { containerRequest, container };
         }
@@ -221,13 +218,9 @@
 
 export const getInputs = (data: any): CommandInputParameter[] => {
     // Definitions from mounts are needed so we return early if missing
-<<<<<<< HEAD
     if (!data || !data.mounts || !data.mounts[MOUNT_PATH_CWL_WORKFLOW]) {
         return [];
     }
-=======
-    if (!data || !data.mounts || !data.mounts[MOUNT_PATH_CWL_WORKFLOW]) { return []; }
->>>>>>> c30fc0c7
     const content = getRawInputs(data) as any;
     // Only escape if content is falsy to allow displaying definitions if no inputs are present
     // (Don't check raw content length)
@@ -273,13 +266,7 @@
             ...data.mounts[key],
             path: key,
         }))
-<<<<<<< HEAD
         .filter(mount => mount.kind === "collection" && mount.portable_data_hash && mount.path)
-=======
-        .filter(mount => mount.kind === 'collection' &&
-            mount.portable_data_hash &&
-            mount.path)
->>>>>>> c30fc0c7
         .map(mount => ({
             path: mount.path,
             pdh: mount.portable_data_hash,
@@ -325,7 +312,6 @@
 
 export const REMOVE_PROCESS_DIALOG = "removeProcessDialog";
 
-<<<<<<< HEAD
 export const removeProcessPermanently = (uuid: string) => async (dispatch: Dispatch, getState: () => RootState, services: ServiceRepository) => {
     const resource = getState().dialog.removeProcessDialog.data.resource;
     const checkedList = getState().multiselect.checkedList;
@@ -340,20 +326,11 @@
         .filter(resource => resource.kind === ResourceKind.PROCESS);
 
     for (const process of processesToRemove) {
-        dispatch(snackbarActions.OPEN_SNACKBAR({ message: "Removing ...", kind: SnackbarKind.INFO }));
-        await services.containerRequestService.delete(process.uuid);
-        dispatch(projectPanelActions.REQUEST_ITEMS());
-        dispatch(snackbarActions.OPEN_SNACKBAR({ message: "Removed.", hideDuration: 2000, kind: SnackbarKind.SUCCESS }));
-    }
-};
-=======
-export const removeProcessPermanently = (uuid: string) =>
-    async (dispatch: Dispatch, getState: () => RootState, services: ServiceRepository) => {
         try {
-            dispatch(snackbarActions.OPEN_SNACKBAR({ message: 'Removing ...', kind: SnackbarKind.INFO }));
+            dispatch(snackbarActions.OPEN_SNACKBAR({ message: "Removing ...", kind: SnackbarKind.INFO }));
             await services.containerRequestService.delete(uuid, false);
             dispatch(projectPanelActions.REQUEST_ITEMS());
-            dispatch(snackbarActions.OPEN_SNACKBAR({ message: 'Removed.', hideDuration: 2000, kind: SnackbarKind.SUCCESS }));
+            dispatch(snackbarActions.OPEN_SNACKBAR({ message: "Removed.", hideDuration: 2000, kind: SnackbarKind.SUCCESS }));
         } catch (e) {
             const error = getCommonResourceServiceError(e);
             if (error === CommonResourceServiceError.PERMISSION_ERROR_FORBIDDEN) {
@@ -362,5 +339,5 @@
                 dispatch(snackbarActions.OPEN_SNACKBAR({ message: `Deletion failed`, hideDuration: 2000, kind: SnackbarKind.ERROR }));
             }
         }
-    };
->>>>>>> c30fc0c7
+    }
+};