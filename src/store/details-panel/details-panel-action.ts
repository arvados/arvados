// Copyright (C) The Arvados Authors. All rights reserved.
//
// SPDX-License-Identifier: AGPL-3.0

import { unionize, ofType, UnionOf } from '~/common/unionize';
<<<<<<< HEAD
import { RootState } from '~/store/store';
import { Dispatch } from 'redux';
import { dialogActions } from '~/store/dialog/dialog-actions';
import { getResource } from '~/store/resources/resources';
import { ProjectResource } from "~/models/project";
import { ServiceRepository } from '~/services/services';
import { TagProperty } from '~/models/tag';
import { startSubmit, stopSubmit } from 'redux-form';
import { resourcesActions } from '~/store/resources/resources-actions';
import { snackbarActions } from '~/store/snackbar/snackbar-actions';
=======
import { Dispatch } from 'redux';

export const SLIDE_TIMEOUT = 500;
>>>>>>> abf8502a

export const detailsPanelActions = unionize({
    TOGGLE_DETAILS_PANEL: ofType<{}>(),
    LOAD_DETAILS_PANEL: ofType<string>()
});

export type DetailsPanelAction = UnionOf<typeof detailsPanelActions>;

export const PROJECT_PROPERTIES_FORM_NAME = 'projectPropertiesFormName';
export const PROJECT_PROPERTIES_DIALOG_NAME = 'projectPropertiesDialogName';

export const loadDetailsPanel = (uuid: string) => detailsPanelActions.LOAD_DETAILS_PANEL(uuid);

<<<<<<< HEAD
export const openProjectPropertiesDialog = () =>
    (dispatch: Dispatch) => {
        dispatch<any>(dialogActions.OPEN_DIALOG({ id: PROJECT_PROPERTIES_DIALOG_NAME, data: { } }));
    };

export const deleteProjectProperty = (key: string) =>
    async (dispatch: Dispatch, getState: () => RootState, services: ServiceRepository) => {
        const { detailsPanel, resources } = getState();
        const project = getResource(detailsPanel.resourceUuid)(resources) as ProjectResource;
        try {
            if (project) {
                delete project.properties[key];
                const updatedProject = await services.projectService.update(project.uuid, project);
                dispatch(resourcesActions.SET_RESOURCES([updatedProject]));
                dispatch(snackbarActions.OPEN_SNACKBAR({ message: "Property has been successfully deleted.", hideDuration: 2000 }));
            }
        } catch (e) {
            dispatch(dialogActions.CLOSE_DIALOG({ id: PROJECT_PROPERTIES_FORM_NAME }));
            throw new Error('Could not remove property from the project.');
        }
    };

export const createProjectProperty = (data: TagProperty) =>
    async (dispatch: Dispatch, getState: () => RootState, services: ServiceRepository) => {
        const { detailsPanel, resources } = getState();
        const project = getResource(detailsPanel.resourceUuid)(resources) as ProjectResource;
        dispatch(startSubmit(PROJECT_PROPERTIES_FORM_NAME));
        try {
            if (project) {
                project.properties[data.key] = data.value;
                const updatedProject = await services.projectService.update(project.uuid, project);
                dispatch(resourcesActions.SET_RESOURCES([updatedProject]));
                dispatch(snackbarActions.OPEN_SNACKBAR({ message: "Property has been successfully added.", hideDuration: 2000 }));
                dispatch(stopSubmit(PROJECT_PROPERTIES_FORM_NAME));
            }
            return;
        } catch (e) {
            dispatch(dialogActions.CLOSE_DIALOG({ id: PROJECT_PROPERTIES_FORM_NAME }));
            throw new Error('Could not add property to the project.');
        }
    };
=======
export const toggleDetailsPanel = () => (dispatch: Dispatch) => {
    // because of material-ui issue resizing details panel breaks tabs.
    // triggering window resize event fixes that.
    setTimeout(() => {
        window.dispatchEvent(new Event('resize'));
    }, SLIDE_TIMEOUT);
    dispatch(detailsPanelActions.TOGGLE_DETAILS_PANEL());
};
>>>>>>> abf8502a
<|MERGE_RESOLUTION|>--- conflicted
+++ resolved
@@ -3,7 +3,6 @@
 // SPDX-License-Identifier: AGPL-3.0
 
 import { unionize, ofType, UnionOf } from '~/common/unionize';
-<<<<<<< HEAD
 import { RootState } from '~/store/store';
 import { Dispatch } from 'redux';
 import { dialogActions } from '~/store/dialog/dialog-actions';
@@ -14,11 +13,8 @@
 import { startSubmit, stopSubmit } from 'redux-form';
 import { resourcesActions } from '~/store/resources/resources-actions';
 import { snackbarActions } from '~/store/snackbar/snackbar-actions';
-=======
-import { Dispatch } from 'redux';
 
 export const SLIDE_TIMEOUT = 500;
->>>>>>> abf8502a
 
 export const detailsPanelActions = unionize({
     TOGGLE_DETAILS_PANEL: ofType<{}>(),
@@ -32,7 +28,6 @@
 
 export const loadDetailsPanel = (uuid: string) => detailsPanelActions.LOAD_DETAILS_PANEL(uuid);
 
-<<<<<<< HEAD
 export const openProjectPropertiesDialog = () =>
     (dispatch: Dispatch) => {
         dispatch<any>(dialogActions.OPEN_DIALOG({ id: PROJECT_PROPERTIES_DIALOG_NAME, data: { } }));
@@ -74,7 +69,6 @@
             throw new Error('Could not add property to the project.');
         }
     };
-=======
 export const toggleDetailsPanel = () => (dispatch: Dispatch) => {
     // because of material-ui issue resizing details panel breaks tabs.
     // triggering window resize event fixes that.
@@ -82,5 +76,4 @@
         window.dispatchEvent(new Event('resize'));
     }, SLIDE_TIMEOUT);
     dispatch(detailsPanelActions.TOGGLE_DETAILS_PANEL());
-};
->>>>>>> abf8502a
+};