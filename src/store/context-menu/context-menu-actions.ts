--- conflicted
+++ resolved
@@ -15,11 +15,8 @@
 import { Process } from '~/store/processes/process';
 import { RepositoryResource } from '~/models/repositories';
 import { SshKeyResource } from '~/models/ssh-key';
-<<<<<<< HEAD
 import { VirtualMachinesResource } from '~/models/virtual-machines';
-=======
 import { KeepServiceResource } from '~/models/keep-services';
->>>>>>> 8695e9d6
 
 export const contextMenuActions = unionize({
     OPEN_CONTEXT_MENU: ofType<{ position: ContextMenuPosition, resource: ContextMenuResource }>(),
@@ -101,15 +98,14 @@
         }));
     };
 
-export const openKeepServiceContextMenu = (event: React.MouseEvent<HTMLElement>, index: number, keepService: KeepServiceResource) =>
+export const openKeepServiceContextMenu = (event: React.MouseEvent<HTMLElement>, keepService: KeepServiceResource) =>
     (dispatch: Dispatch) => {
         dispatch<any>(openContextMenu(event, {
             name: '',
             uuid: keepService.uuid,
             ownerUuid: keepService.ownerUuid,
             kind: ResourceKind.KEEP_SERVICE,
-            menuKind: ContextMenuKind.KEEP_SERVICE,
-            index
+            menuKind: ContextMenuKind.KEEP_SERVICE
         }));
     };
 
