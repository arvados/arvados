--- conflicted
+++ resolved
@@ -39,10 +39,8 @@
 import { sharedWithMePanelActions } from '~/store/shared-with-me-panel/shared-with-me-panel-actions';
 import { loadSharedWithMePanel } from '../shared-with-me-panel/shared-with-me-panel-actions';
 import { CopyFormDialogData } from '~/store/copy-dialog/copy-dialog';
-<<<<<<< HEAD
 import { loadWorkflowPanel, workflowPanelActions } from '~/store/workflow-panel/workflow-panel-actions';
 import { workflowPanelColumns } from '~/views/workflow-panel/workflow-panel';
-=======
 import { progressIndicatorActions } from '~/store/progress-indicator/progress-indicator-actions';
 import { getProgressIndicator } from '../progress-indicator/progress-indicator-reducer';
 
@@ -64,7 +62,6 @@
         }
     };
 
->>>>>>> e4234de5
 
 export const loadWorkbench = () =>
     async (dispatch: Dispatch, getState: () => RootState) => {
@@ -78,7 +75,7 @@
                 dispatch(favoritePanelActions.SET_COLUMNS({ columns: favoritePanelColumns }));
                 dispatch(trashPanelActions.SET_COLUMNS({ columns: trashPanelColumns }));
                 dispatch(sharedWithMePanelActions.SET_COLUMNS({ columns: projectPanelColumns }));
-                dispatch(workflowPanelActions.SET_COLUMNS({ columns: workflowPanelColumns}));
+                dispatch(workflowPanelActions.SET_COLUMNS({ columns: workflowPanelColumns }));
                 dispatch<any>(initSidePanelTree());
                 if (router.location) {
                     const match = matchRootRoute(router.location.pathname);
@@ -305,17 +302,12 @@
 
 export const loadSharedWithMe = handleFirstTimeLoad(async (dispatch: Dispatch) => {
     dispatch<any>(loadSharedWithMePanel());
-<<<<<<< HEAD
-    dispatch<any>(setSidePanelBreadcrumbs(SidePanelTreeCategory.SHARED_WITH_ME));
-};
-
-export const loadWorkflow = (dispatch: Dispatch<any>) => {
-    dispatch(activateSidePanelTreeItem(SidePanelTreeCategory.WORKFLOWS));
-    dispatch(loadWorkflowPanel());
-    dispatch(setSidePanelBreadcrumbs(SidePanelTreeCategory.WORKFLOWS));
-};
-=======
     await dispatch<any>(activateSidePanelTreeItem(SidePanelTreeCategory.SHARED_WITH_ME));
     await dispatch<any>(setSidePanelBreadcrumbs(SidePanelTreeCategory.SHARED_WITH_ME));
 });
->>>>>>> e4234de5
+
+export const loadWorkflow = handleFirstTimeLoad(async (dispatch: Dispatch<any>) => {
+    dispatch(activateSidePanelTreeItem(SidePanelTreeCategory.WORKFLOWS));
+    await dispatch(loadWorkflowPanel());
+    dispatch(setSidePanelBreadcrumbs(SidePanelTreeCategory.WORKFLOWS));
+});