--- conflicted
+++ resolved
@@ -350,13 +350,11 @@
     await dispatch<any>(setSidePanelBreadcrumbs(SidePanelTreeCategory.SHARED_WITH_ME));
 });
 
-<<<<<<< HEAD
 export const loadWorkflow = handleFirstTimeLoad(async (dispatch: Dispatch<any>) => {
     dispatch(activateSidePanelTreeItem(SidePanelTreeCategory.WORKFLOWS));
     await dispatch(loadWorkflowPanel());
     dispatch(setSidePanelBreadcrumbs(SidePanelTreeCategory.WORKFLOWS));
 });
-=======
 const finishLoadingProject = (project: GroupContentsResource | string) =>
     async (dispatch: Dispatch<any>) => {
         const uuid = typeof project === 'string' ? project : project.uuid;
@@ -411,5 +409,4 @@
 
 const groupContentsHandlers = unionize(groupContentsHandlersRecord);
 
-type GroupContentsHandler = UnionOf<typeof groupContentsHandlers>;
->>>>>>> 3db1d07b
+type GroupContentsHandler = UnionOf<typeof groupContentsHandlers>;