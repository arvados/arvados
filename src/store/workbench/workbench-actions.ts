// Copyright (C) The Arvados Authors. All rights reserved.
//
// SPDX-License-Identifier: AGPL-3.0

import { Dispatch } from 'redux';
import { RootState } from "~/store/store";
import { loadDetailsPanel } from '~/store/details-panel/details-panel-action';
import { snackbarActions } from '~/store/snackbar/snackbar-actions';
import { loadFavoritePanel } from '~/store/favorite-panel/favorite-panel-action';
import { openProjectPanel, projectPanelActions, setIsProjectPanelTrashed } from '~/store/project-panel/project-panel-action';
import { activateSidePanelTreeItem, initSidePanelTree, SidePanelTreeCategory, loadSidePanelTreeProjects } from '~/store/side-panel-tree/side-panel-tree-actions';
import { loadResource, updateResources } from '~/store/resources/resources-actions';
import { favoritePanelActions } from '~/store/favorite-panel/favorite-panel-action';
import { projectPanelColumns } from '~/views/project-panel/project-panel';
import { favoritePanelColumns } from '~/views/favorite-panel/favorite-panel';
import { matchRootRoute } from '~/routes/routes';
import { setSidePanelBreadcrumbs, setProcessBreadcrumbs, setSharedWithMeBreadcrumbs, setTrashBreadcrumbs, setBreadcrumbs } from '~/store/breadcrumbs/breadcrumbs-actions';
import { navigateToProject } from '~/store/navigation/navigation-action';
import { MoveToFormDialogData } from '~/store/move-to-dialog/move-to-dialog';
import { ServiceRepository } from '~/services/services';
import { getResource } from '~/store/resources/resources';
import { getProjectPanelCurrentUuid } from '~/store/project-panel/project-panel-action';
import * as projectCreateActions from '~/store/projects/project-create-actions';
import * as projectMoveActions from '~/store/projects/project-move-actions';
import * as projectUpdateActions from '~/store/projects/project-update-actions';
import * as collectionCreateActions from '~/store/collections/collection-create-actions';
import * as collectionCopyActions from '~/store/collections/collection-copy-actions';
import * as collectionUpdateActions from '~/store/collections/collection-update-actions';
import * as collectionMoveActions from '~/store/collections/collection-move-actions';
import * as processesActions from '~/store/processes/processes-actions';
import * as processMoveActions from '~/store/processes/process-move-actions';
import * as processUpdateActions from '~/store/processes/process-update-actions';
import * as processCopyActions from '~/store/processes/process-copy-actions';
import { trashPanelColumns } from "~/views/trash-panel/trash-panel";
import { loadTrashPanel, trashPanelActions } from "~/store/trash-panel/trash-panel-action";
import { initProcessLogsPanel } from '~/store/process-logs-panel/process-logs-panel-actions';
import { loadProcessPanel } from '~/store/process-panel/process-panel-actions';
import { sharedWithMePanelActions } from '~/store/shared-with-me-panel/shared-with-me-panel-actions';
import { loadSharedWithMePanel } from '~/store/shared-with-me-panel/shared-with-me-panel-actions';
import { CopyFormDialogData } from '~/store/copy-dialog/copy-dialog';
import { loadWorkflowPanel, workflowPanelActions } from '~/store/workflow-panel/workflow-panel-actions';
import { loadSshKeysPanel } from '~/store/auth/auth-action';
import { loadMyAccountPanel } from '~/store/my-account/my-account-panel-actions';
import { workflowPanelColumns } from '~/views/workflow-panel/workflow-panel-view';
import { progressIndicatorActions } from '~/store/progress-indicator/progress-indicator-actions';
import { getProgressIndicator } from '~/store/progress-indicator/progress-indicator-reducer';
import { ResourceKind, extractUuidKind } from '~/models/resource';
import { FilterBuilder } from '~/services/api/filter-builder';
import { GroupContentsResource } from '~/services/groups-service/groups-service';
import { unionize, ofType, UnionOf, MatchCases } from '~/common/unionize';
import { loadRunProcessPanel } from '~/store/run-process-panel/run-process-panel-actions';
import { loadCollectionFiles } from '~/store/collection-panel/collection-panel-files/collection-panel-files-actions';
import { SnackbarKind } from '~/store/snackbar/snackbar-actions';
import { collectionPanelActions } from "~/store/collection-panel/collection-panel-action";
import { CollectionResource } from "~/models/collection";
import { searchResultsPanelActions, loadSearchResultsPanel } from '~/store/search-results-panel/search-results-panel-actions';
import { searchResultsPanelColumns } from '~/views/search-results-panel/search-results-panel-view';
import { loadVirtualMachinesPanel } from '~/store/virtual-machines/virtual-machines-actions';
import { loadRepositoriesPanel } from '~/store/repositories/repositories-actions';
import { loadKeepServicesPanel } from '~/store/keep-services/keep-services-actions';
<<<<<<< HEAD
import { loadUsersPanel, userBindedActions } from '~/store/users/users-actions';
import { userPanelColumns } from '~/views/user-panel/user-panel';
=======
import { loadComputeNodesPanel } from '~/store/compute-nodes/compute-nodes-actions';
>>>>>>> 663ddeef

export const WORKBENCH_LOADING_SCREEN = 'workbenchLoadingScreen';

export const isWorkbenchLoading = (state: RootState) => {
    const progress = getProgressIndicator(WORKBENCH_LOADING_SCREEN)(state.progressIndicator);
    return progress ? progress.working : false;
};

const handleFirstTimeLoad = (action: any) =>
    async (dispatch: Dispatch<any>, getState: () => RootState) => {
        try {
            await dispatch(action);
        } finally {
            if (isWorkbenchLoading(getState())) {
                dispatch(progressIndicatorActions.STOP_WORKING(WORKBENCH_LOADING_SCREEN));
            }
        }
    };

export const loadWorkbench = () =>
    async (dispatch: Dispatch, getState: () => RootState) => {
        dispatch(progressIndicatorActions.START_WORKING(WORKBENCH_LOADING_SCREEN));
        const { auth, router } = getState();
        const { user } = auth;
        if (user) {
            const userResource = await dispatch<any>(loadResource(user.uuid));
            if (userResource) {
                dispatch(projectPanelActions.SET_COLUMNS({ columns: projectPanelColumns }));
                dispatch(favoritePanelActions.SET_COLUMNS({ columns: favoritePanelColumns }));
                dispatch(trashPanelActions.SET_COLUMNS({ columns: trashPanelColumns }));
                dispatch(sharedWithMePanelActions.SET_COLUMNS({ columns: projectPanelColumns }));
                dispatch(workflowPanelActions.SET_COLUMNS({ columns: workflowPanelColumns }));
                dispatch(searchResultsPanelActions.SET_COLUMNS({ columns: searchResultsPanelColumns }));
                dispatch(userBindedActions.SET_COLUMNS({ columns: userPanelColumns }));
                dispatch<any>(initSidePanelTree());
                if (router.location) {
                    const match = matchRootRoute(router.location.pathname);
                    if (match) {
                        dispatch(navigateToProject(userResource.uuid));
                    }
                }
            } else {
                dispatch(userIsNotAuthenticated);
            }
        } else {
            dispatch(userIsNotAuthenticated);
        }
    };

export const loadFavorites = () =>
    handleFirstTimeLoad(
        (dispatch: Dispatch) => {
            dispatch<any>(activateSidePanelTreeItem(SidePanelTreeCategory.FAVORITES));
            dispatch<any>(loadFavoritePanel());
            dispatch<any>(setSidePanelBreadcrumbs(SidePanelTreeCategory.FAVORITES));
        });

export const loadTrash = () =>
    handleFirstTimeLoad(
        (dispatch: Dispatch) => {
            dispatch<any>(activateSidePanelTreeItem(SidePanelTreeCategory.TRASH));
            dispatch<any>(loadTrashPanel());
            dispatch<any>(setSidePanelBreadcrumbs(SidePanelTreeCategory.TRASH));
        });

export const loadProject = (uuid: string) =>
    handleFirstTimeLoad(
        async (dispatch: Dispatch<any>, getState: () => RootState, services: ServiceRepository) => {
            const userUuid = services.authService.getUuid();
            dispatch(setIsProjectPanelTrashed(false));
            if (userUuid) {
                if (extractUuidKind(uuid) === ResourceKind.USER && userUuid!==uuid) {
                    // Load another users home projects
                    dispatch(finishLoadingProject(uuid));
                } else if (userUuid !== uuid) {
                    const match = await loadGroupContentsResource({ uuid, userUuid, services });
                    match({
                        OWNED: async project => {
                            await dispatch(activateSidePanelTreeItem(uuid));
                            dispatch<any>(setSidePanelBreadcrumbs(uuid));
                            dispatch(finishLoadingProject(project));
                        },
                        SHARED: project => {
                            dispatch<any>(setSharedWithMeBreadcrumbs(uuid));
                            dispatch(activateSidePanelTreeItem(uuid));
                            dispatch(finishLoadingProject(project));
                        },
                        TRASHED: project => {
                            dispatch<any>(setTrashBreadcrumbs(uuid));
                            dispatch(setIsProjectPanelTrashed(true));
                            dispatch(activateSidePanelTreeItem(SidePanelTreeCategory.TRASH));
                            dispatch(finishLoadingProject(project));
                        }
                    });
                } else {
                    await dispatch(activateSidePanelTreeItem(userUuid));
                    dispatch<any>(setSidePanelBreadcrumbs(userUuid));
                    dispatch(finishLoadingProject(userUuid));
                }
            }
        });

export const createProject = (data: projectCreateActions.ProjectCreateFormDialogData) =>
    async (dispatch: Dispatch) => {
        const newProject = await dispatch<any>(projectCreateActions.createProject(data));
        if (newProject) {
            dispatch(snackbarActions.OPEN_SNACKBAR({
                message: "Project has been successfully created.",
                hideDuration: 2000
            }));
            await dispatch<any>(loadSidePanelTreeProjects(newProject.ownerUuid));
            dispatch<any>(reloadProjectMatchingUuid([newProject.ownerUuid]));
        }
    };

export const moveProject = (data: MoveToFormDialogData) =>
    async (dispatch: Dispatch, getState: () => RootState, services: ServiceRepository) => {
        try {
            const oldProject = getResource(data.uuid)(getState().resources);
            const oldOwnerUuid = oldProject ? oldProject.ownerUuid : '';
            const movedProject = await dispatch<any>(projectMoveActions.moveProject(data));
            if (movedProject) {
                dispatch(snackbarActions.OPEN_SNACKBAR({ message: 'Project has been moved', hideDuration: 2000 }));
                if (oldProject) {
                    await dispatch<any>(loadSidePanelTreeProjects(oldProject.ownerUuid));
                }
                dispatch<any>(reloadProjectMatchingUuid([oldOwnerUuid, movedProject.ownerUuid, movedProject.uuid]));
            }
        } catch (e) {
            dispatch(snackbarActions.OPEN_SNACKBAR({ message: e.message, hideDuration: 2000 }));
        }
    };

export const updateProject = (data: projectUpdateActions.ProjectUpdateFormDialogData) =>
    async (dispatch: Dispatch) => {
        const updatedProject = await dispatch<any>(projectUpdateActions.updateProject(data));
        if (updatedProject) {
            dispatch(snackbarActions.OPEN_SNACKBAR({
                message: "Project has been successfully updated.",
                hideDuration: 2000
            }));
            await dispatch<any>(loadSidePanelTreeProjects(updatedProject.ownerUuid));
            dispatch<any>(reloadProjectMatchingUuid([updatedProject.ownerUuid, updatedProject.uuid]));
        }
    };

export const loadCollection = (uuid: string) =>
    handleFirstTimeLoad(
        async (dispatch: Dispatch<any>, getState: () => RootState, services: ServiceRepository) => {
            const userUuid = services.authService.getUuid();
            if (userUuid) {
                const match = await loadGroupContentsResource({ uuid, userUuid, services });
                match({
                    OWNED: async collection => {
                        dispatch(collectionPanelActions.SET_COLLECTION(collection as CollectionResource));
                        dispatch(updateResources([collection]));
                        await dispatch(activateSidePanelTreeItem(collection.ownerUuid));
                        dispatch(setSidePanelBreadcrumbs(collection.ownerUuid));
                        dispatch(loadCollectionFiles(collection.uuid));
                    },
                    SHARED: collection => {
                        dispatch(collectionPanelActions.SET_COLLECTION(collection as CollectionResource));
                        dispatch(updateResources([collection]));
                        dispatch<any>(setSharedWithMeBreadcrumbs(collection.ownerUuid));
                        dispatch(activateSidePanelTreeItem(collection.ownerUuid));
                        dispatch(loadCollectionFiles(collection.uuid));
                    },
                    TRASHED: collection => {
                        dispatch(collectionPanelActions.SET_COLLECTION(collection as CollectionResource));
                        dispatch(updateResources([collection]));
                        dispatch(setTrashBreadcrumbs(''));
                        dispatch(activateSidePanelTreeItem(SidePanelTreeCategory.TRASH));
                        dispatch(loadCollectionFiles(collection.uuid));
                    },

                });
            }
        });

export const createCollection = (data: collectionCreateActions.CollectionCreateFormDialogData) =>
    async (dispatch: Dispatch) => {
        const collection = await dispatch<any>(collectionCreateActions.createCollection(data));
        if (collection) {
            dispatch(snackbarActions.OPEN_SNACKBAR({
                message: "Collection has been successfully created.",
                hideDuration: 2000
            }));
            dispatch<any>(updateResources([collection]));
            dispatch<any>(reloadProjectMatchingUuid([collection.ownerUuid]));
        }
    };

export const updateCollection = (data: collectionUpdateActions.CollectionUpdateFormDialogData) =>
    async (dispatch: Dispatch) => {
        const collection = await dispatch<any>(collectionUpdateActions.updateCollection(data));
        if (collection) {
            dispatch(snackbarActions.OPEN_SNACKBAR({
                message: "Collection has been successfully updated.",
                hideDuration: 2000
            }));
            dispatch<any>(updateResources([collection]));
            dispatch<any>(reloadProjectMatchingUuid([collection.ownerUuid]));
        }
    };

export const copyCollection = (data: CopyFormDialogData) =>
    async (dispatch: Dispatch, getState: () => RootState, services: ServiceRepository) => {
        try {
            const copyToProject = getResource(data.ownerUuid)(getState().resources);
            const collection = await dispatch<any>(collectionCopyActions.copyCollection(data));
            if (copyToProject && collection) {
                dispatch<any>(reloadProjectMatchingUuid([copyToProject.uuid]));
                dispatch(snackbarActions.OPEN_SNACKBAR({
                    message: 'Collection has been copied.',
                    hideDuration: 3000,
                    kind: SnackbarKind.SUCCESS,
                    link: collection.ownerUuid
                }));
            }
        } catch (e) {
            dispatch(snackbarActions.OPEN_SNACKBAR({ message: e.message, hideDuration: 2000, kind: SnackbarKind.ERROR }));
        }
    };

export const moveCollection = (data: MoveToFormDialogData) =>
    async (dispatch: Dispatch, getState: () => RootState, services: ServiceRepository) => {
        try {
            const collection = await dispatch<any>(collectionMoveActions.moveCollection(data));
            dispatch<any>(updateResources([collection]));
            dispatch<any>(reloadProjectMatchingUuid([collection.ownerUuid]));
            dispatch(snackbarActions.OPEN_SNACKBAR({ message: 'Collection has been moved.', hideDuration: 2000, kind: SnackbarKind.SUCCESS }));
        } catch (e) {
            dispatch(snackbarActions.OPEN_SNACKBAR({ message: e.message, hideDuration: 2000 }));
        }
    };

export const loadProcess = (uuid: string) =>
    handleFirstTimeLoad(
        async (dispatch: Dispatch, getState: () => RootState) => {
            dispatch<any>(loadProcessPanel(uuid));
            const process = await dispatch<any>(processesActions.loadProcess(uuid));
            await dispatch<any>(activateSidePanelTreeItem(process.containerRequest.ownerUuid));
            dispatch<any>(setProcessBreadcrumbs(uuid));
            dispatch(loadDetailsPanel(uuid));
        });

export const updateProcess = (data: processUpdateActions.ProcessUpdateFormDialogData) =>
    async (dispatch: Dispatch) => {
        try {
            const process = await dispatch<any>(processUpdateActions.updateProcess(data));
            if (process) {
                dispatch(snackbarActions.OPEN_SNACKBAR({
                    message: "Process has been successfully updated.",
                    hideDuration: 2000
                }));
                dispatch<any>(updateResources([process]));
                dispatch<any>(reloadProjectMatchingUuid([process.ownerUuid]));
            }
        } catch (e) {
            dispatch(snackbarActions.OPEN_SNACKBAR({ message: e.message, hideDuration: 2000 }));
        }
    };

export const moveProcess = (data: MoveToFormDialogData) =>
    async (dispatch: Dispatch, getState: () => RootState, services: ServiceRepository) => {
        try {
            const process = await dispatch<any>(processMoveActions.moveProcess(data));
            dispatch<any>(updateResources([process]));
            dispatch<any>(reloadProjectMatchingUuid([process.ownerUuid]));
            dispatch(snackbarActions.OPEN_SNACKBAR({ message: 'Process has been moved.', hideDuration: 2000 }));
        } catch (e) {
            dispatch(snackbarActions.OPEN_SNACKBAR({ message: e.message, hideDuration: 2000 }));
        }
    };

export const copyProcess = (data: CopyFormDialogData) =>
    async (dispatch: Dispatch, getState: () => RootState, services: ServiceRepository) => {
        try {
            const process = await dispatch<any>(processCopyActions.copyProcess(data));
            dispatch<any>(updateResources([process]));
            dispatch<any>(reloadProjectMatchingUuid([process.ownerUuid]));
            dispatch(snackbarActions.OPEN_SNACKBAR({ message: 'Process has been copied.', hideDuration: 2000 }));
        } catch (e) {
            dispatch(snackbarActions.OPEN_SNACKBAR({ message: e.message, hideDuration: 2000 }));
        }
    };

export const loadProcessLog = (uuid: string) =>
    handleFirstTimeLoad(
        async (dispatch: Dispatch) => {
            const process = await dispatch<any>(processesActions.loadProcess(uuid));
            dispatch<any>(setProcessBreadcrumbs(uuid));
            dispatch<any>(initProcessLogsPanel(uuid));
            await dispatch<any>(activateSidePanelTreeItem(process.containerRequest.ownerUuid));
        });

export const resourceIsNotLoaded = (uuid: string) =>
    snackbarActions.OPEN_SNACKBAR({
        message: `Resource identified by ${uuid} is not loaded.`
    });

export const userIsNotAuthenticated = snackbarActions.OPEN_SNACKBAR({
    message: 'User is not authenticated'
});

export const couldNotLoadUser = snackbarActions.OPEN_SNACKBAR({
    message: 'Could not load user'
});

export const reloadProjectMatchingUuid = (matchingUuids: string[]) =>
    async (dispatch: Dispatch, getState: () => RootState, services: ServiceRepository) => {
        const currentProjectPanelUuid = getProjectPanelCurrentUuid(getState());
        if (currentProjectPanelUuid && matchingUuids.some(uuid => uuid === currentProjectPanelUuid)) {
            dispatch<any>(loadProject(currentProjectPanelUuid));
        }
    };

export const loadSharedWithMe = handleFirstTimeLoad(async (dispatch: Dispatch) => {
    dispatch<any>(loadSharedWithMePanel());
    await dispatch<any>(activateSidePanelTreeItem(SidePanelTreeCategory.SHARED_WITH_ME));
    await dispatch<any>(setSidePanelBreadcrumbs(SidePanelTreeCategory.SHARED_WITH_ME));
});

export const loadRunProcess = handleFirstTimeLoad(
    async (dispatch: Dispatch) => {
        await dispatch<any>(loadRunProcessPanel());
    }
);

export const loadWorkflow = handleFirstTimeLoad(async (dispatch: Dispatch<any>) => {
    dispatch(activateSidePanelTreeItem(SidePanelTreeCategory.WORKFLOWS));
    await dispatch(loadWorkflowPanel());
    dispatch(setSidePanelBreadcrumbs(SidePanelTreeCategory.WORKFLOWS));
});

export const loadSearchResults = handleFirstTimeLoad(
    async (dispatch: Dispatch<any>) => {
        await dispatch(loadSearchResultsPanel());
    });

export const loadVirtualMachines = handleFirstTimeLoad(
    async (dispatch: Dispatch<any>) => {
        await dispatch(loadVirtualMachinesPanel());
        dispatch(setBreadcrumbs([{ label: 'Virtual Machines' }]));
    });

export const loadRepositories = handleFirstTimeLoad(
    async (dispatch: Dispatch<any>) => {
        await dispatch(loadRepositoriesPanel());
        dispatch(setBreadcrumbs([{ label: 'Repositories' }]));
    });

export const loadSshKeys = handleFirstTimeLoad(
    async (dispatch: Dispatch<any>) => {
        await dispatch(loadSshKeysPanel());
    });

export const loadMyAccount = handleFirstTimeLoad(
    (dispatch: Dispatch<any>) => {
        dispatch(loadMyAccountPanel());
    });

export const loadKeepServices = handleFirstTimeLoad(
    async (dispatch: Dispatch<any>) => {
        await dispatch(loadKeepServicesPanel());
    });

<<<<<<< HEAD
export const loadUsers = handleFirstTimeLoad(
    async (dispatch: Dispatch<any>) => {
        await dispatch(loadUsersPanel());
        dispatch(setBreadcrumbs([{ label: 'Users' }]));
=======
export const loadComputeNodes = handleFirstTimeLoad(
    async (dispatch: Dispatch<any>) => {
        await dispatch(loadComputeNodesPanel());
>>>>>>> 663ddeef
    });

const finishLoadingProject = (project: GroupContentsResource | string) =>
    async (dispatch: Dispatch<any>) => {
        const uuid = typeof project === 'string' ? project : project.uuid;
        dispatch(openProjectPanel(uuid));
        dispatch(loadDetailsPanel(uuid));
        if (typeof project !== 'string') {
            dispatch(updateResources([project]));
        }
    };

const loadGroupContentsResource = async (params: {
    uuid: string,
    userUuid: string,
    services: ServiceRepository
}) => {
    const filters = new FilterBuilder()
        .addEqual('uuid', params.uuid)
        .getFilters();
    const { items } = await params.services.groupsService.contents(params.userUuid, {
        filters,
        recursive: true,
        includeTrash: true,
    });
    const resource = items.shift();
    let handler: GroupContentsHandler;
    if (resource) {
        handler = (resource.kind === ResourceKind.COLLECTION || resource.kind === ResourceKind.PROJECT) && resource.isTrashed
            ? groupContentsHandlers.TRASHED(resource)
            : groupContentsHandlers.OWNED(resource);
    } else {
        const kind = extractUuidKind(params.uuid);
        let resource: GroupContentsResource;
        if (kind === ResourceKind.COLLECTION) {
            resource = await params.services.collectionService.get(params.uuid);
        } else if (kind === ResourceKind.PROJECT) {
            resource = await params.services.projectService.get(params.uuid);
        } else {
            resource = await params.services.containerRequestService.get(params.uuid);
        }
        handler = groupContentsHandlers.SHARED(resource);
    }
    return (cases: MatchCases<typeof groupContentsHandlersRecord, GroupContentsHandler, void>) =>
        groupContentsHandlers.match(handler, cases);

};

const groupContentsHandlersRecord = {
    TRASHED: ofType<GroupContentsResource>(),
    SHARED: ofType<GroupContentsResource>(),
    OWNED: ofType<GroupContentsResource>(),
};

const groupContentsHandlers = unionize(groupContentsHandlersRecord);

type GroupContentsHandler = UnionOf<typeof groupContentsHandlers>;<|MERGE_RESOLUTION|>--- conflicted
+++ resolved
@@ -58,12 +58,9 @@
 import { loadVirtualMachinesPanel } from '~/store/virtual-machines/virtual-machines-actions';
 import { loadRepositoriesPanel } from '~/store/repositories/repositories-actions';
 import { loadKeepServicesPanel } from '~/store/keep-services/keep-services-actions';
-<<<<<<< HEAD
 import { loadUsersPanel, userBindedActions } from '~/store/users/users-actions';
 import { userPanelColumns } from '~/views/user-panel/user-panel';
-=======
 import { loadComputeNodesPanel } from '~/store/compute-nodes/compute-nodes-actions';
->>>>>>> 663ddeef
 
 export const WORKBENCH_LOADING_SCREEN = 'workbenchLoadingScreen';
 
@@ -135,7 +132,7 @@
             const userUuid = services.authService.getUuid();
             dispatch(setIsProjectPanelTrashed(false));
             if (userUuid) {
-                if (extractUuidKind(uuid) === ResourceKind.USER && userUuid!==uuid) {
+                if (extractUuidKind(uuid) === ResourceKind.USER && userUuid !== uuid) {
                     // Load another users home projects
                     dispatch(finishLoadingProject(uuid));
                 } else if (userUuid !== uuid) {
@@ -431,16 +428,15 @@
         await dispatch(loadKeepServicesPanel());
     });
 
-<<<<<<< HEAD
 export const loadUsers = handleFirstTimeLoad(
     async (dispatch: Dispatch<any>) => {
         await dispatch(loadUsersPanel());
         dispatch(setBreadcrumbs([{ label: 'Users' }]));
-=======
+    });
+
 export const loadComputeNodes = handleFirstTimeLoad(
     async (dispatch: Dispatch<any>) => {
         await dispatch(loadComputeNodesPanel());
->>>>>>> 663ddeef
     });
 
 const finishLoadingProject = (project: GroupContentsResource | string) =>
