// Copyright (C) The Arvados Authors. All rights reserved.
//
// SPDX-License-Identifier: AGPL-3.0

import { Dispatch } from 'redux';
import { RootState } from 'store/store';
import { getUserUuid } from 'common/getuser';
import { loadDetailsPanel } from 'store/details-panel/details-panel-action';
import { snackbarActions, SnackbarKind } from 'store/snackbar/snackbar-actions';
import {
    favoritePanelActions,
    loadFavoritePanel,
} from 'store/favorite-panel/favorite-panel-action';
import {
    getProjectPanelCurrentUuid,
    openProjectPanel,
    projectPanelActions,
    setIsProjectPanelTrashed,
} from 'store/project-panel/project-panel-action';
import {
    activateSidePanelTreeItem,
    initSidePanelTree,
    loadSidePanelTreeProjects,
    SidePanelTreeCategory,
} from 'store/side-panel-tree/side-panel-tree-actions';
import { updateResources } from 'store/resources/resources-actions';
import { projectPanelColumns } from 'views/project-panel/project-panel';
import { favoritePanelColumns } from 'views/favorite-panel/favorite-panel';
import { matchRootRoute } from 'routes/routes';
import {
    setBreadcrumbs,
    setGroupDetailsBreadcrumbs,
    setGroupsBreadcrumbs,
    setProcessBreadcrumbs,
    setSharedWithMeBreadcrumbs,
    setSidePanelBreadcrumbs,
    setTrashBreadcrumbs,
    setUsersBreadcrumbs,
    setMyAccountBreadcrumbs,
    setUserProfileBreadcrumbs,
} from 'store/breadcrumbs/breadcrumbs-actions';
import {
    navigateTo,
    navigateToRootProject,
} from 'store/navigation/navigation-action';
import { MoveToFormDialogData } from 'store/move-to-dialog/move-to-dialog';
import { ServiceRepository } from 'services/services';
import { getResource } from 'store/resources/resources';
import * as projectCreateActions from 'store/projects/project-create-actions';
import * as projectMoveActions from 'store/projects/project-move-actions';
import * as projectUpdateActions from 'store/projects/project-update-actions';
import * as collectionCreateActions from 'store/collections/collection-create-actions';
import * as collectionCopyActions from 'store/collections/collection-copy-actions';
import * as collectionMoveActions from 'store/collections/collection-move-actions';
import * as processesActions from 'store/processes/processes-actions';
import * as processMoveActions from 'store/processes/process-move-actions';
import * as processUpdateActions from 'store/processes/process-update-actions';
import * as processCopyActions from 'store/processes/process-copy-actions';
import { trashPanelColumns } from 'views/trash-panel/trash-panel';
import {
    loadTrashPanel,
    trashPanelActions,
} from 'store/trash-panel/trash-panel-action';
import { loadProcessPanel } from 'store/process-panel/process-panel-actions';
import {
    loadSharedWithMePanel,
    sharedWithMePanelActions,
} from 'store/shared-with-me-panel/shared-with-me-panel-actions';
import { CopyFormDialogData } from 'store/copy-dialog/copy-dialog';
import { workflowPanelActions } from 'store/workflow-panel/workflow-panel-actions';
import { loadSshKeysPanel } from 'store/auth/auth-action-ssh';
import {
    loadLinkAccountPanel,
    linkAccountPanelActions,
} from 'store/link-account-panel/link-account-panel-actions';
import { loadSiteManagerPanel } from 'store/auth/auth-action-session';
import { workflowPanelColumns } from 'views/workflow-panel/workflow-panel-view';
import { progressIndicatorActions } from 'store/progress-indicator/progress-indicator-actions';
import { getProgressIndicator } from 'store/progress-indicator/progress-indicator-reducer';
import { extractUuidKind, ResourceKind } from 'models/resource';
import { FilterBuilder } from 'services/api/filter-builder';
import { GroupContentsResource } from 'services/groups-service/groups-service';
import { MatchCases, ofType, unionize, UnionOf } from 'common/unionize';
import { loadRunProcessPanel } from 'store/run-process-panel/run-process-panel-actions';
import {
    collectionPanelActions,
    loadCollectionPanel,
} from 'store/collection-panel/collection-panel-action';
import { CollectionResource } from 'models/collection';
import {
    loadSearchResultsPanel,
    searchResultsPanelActions,
} from 'store/search-results-panel/search-results-panel-actions';
import { searchResultsPanelColumns } from 'views/search-results-panel/search-results-panel-view';
import { loadVirtualMachinesPanel } from 'store/virtual-machines/virtual-machines-actions';
import { loadRepositoriesPanel } from 'store/repositories/repositories-actions';
import { loadKeepServicesPanel } from 'store/keep-services/keep-services-actions';
import { loadUsersPanel, userBindedActions } from 'store/users/users-actions';
import * as userProfilePanelActions from 'store/user-profile/user-profile-actions';
import {
    linkPanelActions,
    loadLinkPanel,
} from 'store/link-panel/link-panel-actions';
import { linkPanelColumns } from 'views/link-panel/link-panel-root';
import { userPanelColumns } from 'views/user-panel/user-panel';
import {
    loadApiClientAuthorizationsPanel,
    apiClientAuthorizationsActions,
} from 'store/api-client-authorizations/api-client-authorizations-actions';
import { apiClientAuthorizationPanelColumns } from 'views/api-client-authorization-panel/api-client-authorization-panel-root';
import * as groupPanelActions from 'store/groups-panel/groups-panel-actions';
import { groupsPanelColumns } from 'views/groups-panel/groups-panel';
import * as groupDetailsPanelActions from 'store/group-details-panel/group-details-panel-actions';
import {
    groupDetailsMembersPanelColumns,
    groupDetailsPermissionsPanelColumns,
} from 'views/group-details-panel/group-details-panel';
import { DataTableFetchMode } from 'components/data-table/data-table';
import {
    loadPublicFavoritePanel,
    publicFavoritePanelActions,
} from 'store/public-favorites-panel/public-favorites-action';
import { publicFavoritePanelColumns } from 'views/public-favorites-panel/public-favorites-panel';
import {
    loadCollectionsContentAddressPanel,
    collectionsContentAddressActions,
} from 'store/collections-content-address-panel/collections-content-address-panel-actions';
import { collectionContentAddressPanelColumns } from 'views/collection-content-address-panel/collection-content-address-panel';
import { subprocessPanelActions } from 'store/subprocess-panel/subprocess-panel-actions';
import { subprocessPanelColumns } from 'views/subprocess-panel/subprocess-panel-root';
import {
    loadAllProcessesPanel,
    allProcessesPanelActions,
} from '../all-processes-panel/all-processes-panel-action';
import { allProcessesPanelColumns } from 'views/all-processes-panel/all-processes-panel';
import { AdminMenuIcon } from 'components/icon/icon';
import { userProfileGroupsColumns } from 'views/user-profile-panel/user-profile-panel-root';

export const WORKBENCH_LOADING_SCREEN = 'workbenchLoadingScreen';

export const isWorkbenchLoading = (state: RootState) => {
    const progress = getProgressIndicator(WORKBENCH_LOADING_SCREEN)(
        state.progressIndicator
    );
    return progress ? progress.working : false;
};

export const handleFirstTimeLoad =
    (action: any) =>
        async (dispatch: Dispatch<any>, getState: () => RootState) => {
            try {
                await dispatch(action);
            } finally {
                if (isWorkbenchLoading(getState())) {
                    dispatch(
                        progressIndicatorActions.STOP_WORKING(WORKBENCH_LOADING_SCREEN)
                    );
                }
            }
        };

export const loadWorkbench =
    () =>
        async (
            dispatch: Dispatch,
            getState: () => RootState,
            services: ServiceRepository
        ) => {
            dispatch(progressIndicatorActions.START_WORKING(WORKBENCH_LOADING_SCREEN));
            const { auth, router } = getState();
            const { user } = auth;
            if (user) {
                dispatch(
                    projectPanelActions.SET_COLUMNS({ columns: projectPanelColumns })
                );
                dispatch(
                    favoritePanelActions.SET_COLUMNS({ columns: favoritePanelColumns })
                );
                dispatch(
                    allProcessesPanelActions.SET_COLUMNS({
                        columns: allProcessesPanelColumns,
                    })
                );
                dispatch(
                    publicFavoritePanelActions.SET_COLUMNS({
                        columns: publicFavoritePanelColumns,
                    })
                );
                dispatch(trashPanelActions.SET_COLUMNS({ columns: trashPanelColumns }));
                dispatch(
                    sharedWithMePanelActions.SET_COLUMNS({ columns: projectPanelColumns })
                );
                dispatch(
                    workflowPanelActions.SET_COLUMNS({ columns: workflowPanelColumns })
                );
                dispatch(
                    searchResultsPanelActions.SET_FETCH_MODE({
                        fetchMode: DataTableFetchMode.INFINITE,
                    })
                );
                dispatch(
                    searchResultsPanelActions.SET_COLUMNS({
                        columns: searchResultsPanelColumns,
                    })
                );
                dispatch(userBindedActions.SET_COLUMNS({ columns: userPanelColumns }));
                dispatch(
                    groupPanelActions.GroupsPanelActions.SET_COLUMNS({
                        columns: groupsPanelColumns,
                    })
                );
                dispatch(
                    groupDetailsPanelActions.GroupMembersPanelActions.SET_COLUMNS({
                        columns: groupDetailsMembersPanelColumns,
                    })
                );
                dispatch(
                    groupDetailsPanelActions.GroupPermissionsPanelActions.SET_COLUMNS({
                        columns: groupDetailsPermissionsPanelColumns,
                    })
                );
                dispatch(
                    userProfilePanelActions.UserProfileGroupsActions.SET_COLUMNS({
                        columns: userProfileGroupsColumns,
                    })
                );
                dispatch(linkPanelActions.SET_COLUMNS({ columns: linkPanelColumns }));
                dispatch(
                    apiClientAuthorizationsActions.SET_COLUMNS({
                        columns: apiClientAuthorizationPanelColumns,
                    })
                );
                dispatch(
                    collectionsContentAddressActions.SET_COLUMNS({
                        columns: collectionContentAddressPanelColumns,
                    })
                );
                dispatch(
                    subprocessPanelActions.SET_COLUMNS({ columns: subprocessPanelColumns })
                );

                if (services.linkAccountService.getAccountToLink()) {
                    dispatch(linkAccountPanelActions.HAS_SESSION_DATA());
                }

                dispatch<any>(initSidePanelTree());
                if (router.location) {
                    const match = matchRootRoute(router.location.pathname);
                    if (match) {
                        dispatch<any>(navigateToRootProject);
                    }
                }
            } else {
                dispatch(userIsNotAuthenticated);
            }
        };

export const loadFavorites = () =>
    handleFirstTimeLoad((dispatch: Dispatch) => {
        dispatch<any>(activateSidePanelTreeItem(SidePanelTreeCategory.FAVORITES));
        dispatch<any>(loadFavoritePanel());
        dispatch<any>(setSidePanelBreadcrumbs(SidePanelTreeCategory.FAVORITES));
    });

export const loadCollectionContentAddress = handleFirstTimeLoad(
    async (dispatch: Dispatch<any>) => {
        await dispatch(loadCollectionsContentAddressPanel());
    }
);

export const loadTrash = () =>
    handleFirstTimeLoad((dispatch: Dispatch) => {
        dispatch<any>(activateSidePanelTreeItem(SidePanelTreeCategory.TRASH));
        dispatch<any>(loadTrashPanel());
        dispatch<any>(setSidePanelBreadcrumbs(SidePanelTreeCategory.TRASH));
    });

export const loadAllProcesses = () =>
    handleFirstTimeLoad((dispatch: Dispatch) => {
        dispatch<any>(
            activateSidePanelTreeItem(SidePanelTreeCategory.ALL_PROCESSES)
        );
        dispatch<any>(loadAllProcessesPanel());
        dispatch<any>(setSidePanelBreadcrumbs(SidePanelTreeCategory.ALL_PROCESSES));
    });

export const loadProject = (uuid: string) =>
    handleFirstTimeLoad(
        async (
            dispatch: Dispatch<any>,
            getState: () => RootState,
            services: ServiceRepository
        ) => {
            const userUuid = getUserUuid(getState());
            dispatch(setIsProjectPanelTrashed(false));
            if (!userUuid) {
                return;
            }
            if (extractUuidKind(uuid) === ResourceKind.USER && userUuid !== uuid) {
                // Load another users home projects
                dispatch(finishLoadingProject(uuid));
            } else if (userUuid !== uuid) {
                await dispatch(finishLoadingProject(uuid));
                const match = await loadGroupContentsResource({
                    uuid,
                    userUuid,
                    services,
                });
                match({
                    OWNED: async () => {
                        await dispatch(activateSidePanelTreeItem(uuid));
                        dispatch<any>(setSidePanelBreadcrumbs(uuid));
                    },
                    SHARED: async () => {
                        await dispatch(activateSidePanelTreeItem(uuid));
                        dispatch<any>(setSharedWithMeBreadcrumbs(uuid));
                    },
                    TRASHED: async () => {
                        await dispatch(
                            activateSidePanelTreeItem(SidePanelTreeCategory.TRASH)
                        );
                        dispatch<any>(setTrashBreadcrumbs(uuid));
                        dispatch(setIsProjectPanelTrashed(true));
                    },
                });
            } else {
                await dispatch(finishLoadingProject(userUuid));
                await dispatch(activateSidePanelTreeItem(userUuid));
                dispatch<any>(setSidePanelBreadcrumbs(userUuid));
            }
        }
    );

export const createProject =
    (data: projectCreateActions.ProjectCreateFormDialogData) =>
        async (dispatch: Dispatch) => {
            const newProject = await dispatch<any>(
                projectCreateActions.createProject(data)
            );
            if (newProject) {
                dispatch(
                    snackbarActions.OPEN_SNACKBAR({
                        message: 'Project has been successfully created.',
                        hideDuration: 2000,
                        kind: SnackbarKind.SUCCESS,
                    })
                );
                await dispatch<any>(loadSidePanelTreeProjects(newProject.ownerUuid));
                dispatch<any>(navigateTo(newProject.uuid));
            }
        };

export const moveProject =
    (data: MoveToFormDialogData) =>
        async (
            dispatch: Dispatch,
            getState: () => RootState,
            services: ServiceRepository
        ) => {
            try {
                const oldProject = getResource(data.uuid)(getState().resources);
                const oldOwnerUuid = oldProject ? oldProject.ownerUuid : '';
                const movedProject = await dispatch<any>(
                    projectMoveActions.moveProject(data)
                );
                if (movedProject) {
                    dispatch(
                        snackbarActions.OPEN_SNACKBAR({
                            message: 'Project has been moved',
                            hideDuration: 2000,
                            kind: SnackbarKind.SUCCESS,
                        })
                    );
                    if (oldProject) {
                        await dispatch<any>(loadSidePanelTreeProjects(oldProject.ownerUuid));
                    }
                    dispatch<any>(
                        reloadProjectMatchingUuid([
                            oldOwnerUuid,
                            movedProject.ownerUuid,
                            movedProject.uuid,
                        ])
                    );
                }
            } catch (e) {
                dispatch(
                    snackbarActions.OPEN_SNACKBAR({
                        message: e.message,
                        hideDuration: 2000,
                        kind: SnackbarKind.ERROR,
                    })
                );
            }
        };

export const updateProject =
    (data: projectUpdateActions.ProjectUpdateFormDialogData) =>
        async (dispatch: Dispatch) => {
            const updatedProject = await dispatch<any>(
                projectUpdateActions.updateProject(data)
            );
            if (updatedProject) {
                dispatch(
                    snackbarActions.OPEN_SNACKBAR({
                        message: 'Project has been successfully updated.',
                        hideDuration: 2000,
                        kind: SnackbarKind.SUCCESS,
                    })
                );
                await dispatch<any>(loadSidePanelTreeProjects(updatedProject.ownerUuid));
                dispatch<any>(
                    reloadProjectMatchingUuid([
                        updatedProject.ownerUuid,
                        updatedProject.uuid,
                    ])
                );
            }
        };

export const updateGroup =
    (data: projectUpdateActions.ProjectUpdateFormDialogData) =>
        async (dispatch: Dispatch) => {
            const updatedGroup = await dispatch<any>(
                groupPanelActions.updateGroup(data)
            );
            if (updatedGroup) {
                dispatch(
                    snackbarActions.OPEN_SNACKBAR({
                        message: 'Group has been successfully updated.',
                        hideDuration: 2000,
                        kind: SnackbarKind.SUCCESS,
                    })
                );
                await dispatch<any>(loadSidePanelTreeProjects(updatedGroup.ownerUuid));
                dispatch<any>(
                    reloadProjectMatchingUuid([updatedGroup.ownerUuid, updatedGroup.uuid])
                );
            }
        };

export const loadCollection = (uuid: string) =>
    handleFirstTimeLoad(
        async (
            dispatch: Dispatch<any>,
            getState: () => RootState,
            services: ServiceRepository
        ) => {
            const userUuid = getUserUuid(getState());
            if (userUuid) {
                const match = await loadGroupContentsResource({
                    uuid,
                    userUuid,
                    services,
                });
                match({
                    OWNED: (collection) => {
                        dispatch(
                            collectionPanelActions.SET_COLLECTION(
                                collection as CollectionResource
                            )
                        );
                        dispatch(updateResources([collection]));
                        dispatch(activateSidePanelTreeItem(collection.ownerUuid));
                        dispatch(setSidePanelBreadcrumbs(collection.ownerUuid));
                        dispatch(loadCollectionPanel(collection.uuid));
                    },
                    SHARED: (collection) => {
                        dispatch(
                            collectionPanelActions.SET_COLLECTION(
                                collection as CollectionResource
                            )
                        );
                        dispatch(updateResources([collection]));
                        dispatch<any>(setSharedWithMeBreadcrumbs(collection.ownerUuid));
                        dispatch(activateSidePanelTreeItem(collection.ownerUuid));
                        dispatch(loadCollectionPanel(collection.uuid));
                    },
                    TRASHED: (collection) => {
                        dispatch(
                            collectionPanelActions.SET_COLLECTION(
                                collection as CollectionResource
                            )
                        );
                        dispatch(updateResources([collection]));
                        dispatch(setTrashBreadcrumbs(''));
                        dispatch(activateSidePanelTreeItem(SidePanelTreeCategory.TRASH));
                        dispatch(loadCollectionPanel(collection.uuid));
                    },
                });
            }
        }
    );

export const createCollection =
    (data: collectionCreateActions.CollectionCreateFormDialogData) =>
        async (dispatch: Dispatch) => {
            const collection = await dispatch<any>(
                collectionCreateActions.createCollection(data)
            );
            if (collection) {
                dispatch(
                    snackbarActions.OPEN_SNACKBAR({
                        message: 'Collection has been successfully created.',
                        hideDuration: 2000,
                        kind: SnackbarKind.SUCCESS,
                    })
                );
                dispatch<any>(updateResources([collection]));
                dispatch<any>(navigateTo(collection.uuid));
            }
        };

export const copyCollection =
    (data: CopyFormDialogData) =>
        async (
            dispatch: Dispatch,
            getState: () => RootState,
            services: ServiceRepository
        ) => {
            try {
                const copyToProject = getResource(data.ownerUuid)(getState().resources);
                const collection = await dispatch<any>(
                    collectionCopyActions.copyCollection(data)
                );
                if (copyToProject && collection) {
                    dispatch<any>(reloadProjectMatchingUuid([copyToProject.uuid]));
                    dispatch(
                        snackbarActions.OPEN_SNACKBAR({
                            message: 'Collection has been copied.',
                            hideDuration: 3000,
                            kind: SnackbarKind.SUCCESS,
                            link: collection.ownerUuid,
                        })
                    );
                }
            } catch (e) {
                dispatch(
                    snackbarActions.OPEN_SNACKBAR({
                        message: e.message,
                        hideDuration: 2000,
                        kind: SnackbarKind.ERROR,
                    })
                );
            }
        };

export const moveCollection =
    (data: MoveToFormDialogData) =>
        async (
            dispatch: Dispatch,
            getState: () => RootState,
            services: ServiceRepository
        ) => {
            try {
                const collection = await dispatch<any>(
                    collectionMoveActions.moveCollection(data)
                );
                dispatch<any>(updateResources([collection]));
                dispatch<any>(reloadProjectMatchingUuid([collection.ownerUuid]));
                dispatch(
                    snackbarActions.OPEN_SNACKBAR({
                        message: 'Collection has been moved.',
                        hideDuration: 2000,
                        kind: SnackbarKind.SUCCESS,
                    })
                );
            } catch (e) {
                dispatch(
                    snackbarActions.OPEN_SNACKBAR({
                        message: e.message,
                        hideDuration: 2000,
                        kind: SnackbarKind.ERROR,
                    })
                );
            }
        };

export const loadProcess = (uuid: string) =>
<<<<<<< HEAD
    handleFirstTimeLoad(async (dispatch: Dispatch, getState: () => RootState) => {
        dispatch<any>(loadProcessPanel(uuid));
        const process = await dispatch<any>(processesActions.loadProcess(uuid));
        await dispatch<any>(
            activateSidePanelTreeItem(process.containerRequest.ownerUuid)
        );
        dispatch<any>(setProcessBreadcrumbs(uuid));
        dispatch<any>(loadDetailsPanel(uuid));
    });
=======
  handleFirstTimeLoad(async (dispatch: Dispatch, getState: () => RootState) => {
    dispatch<any>(loadProcessPanel(uuid));
    const process = await dispatch<any>(processesActions.loadProcess(uuid));
    if (process) {
      await dispatch<any>(
        activateSidePanelTreeItem(process.containerRequest.ownerUuid)
      );
      dispatch<any>(setProcessBreadcrumbs(uuid));
      dispatch<any>(loadDetailsPanel(uuid));
    }
  });
>>>>>>> 38db7657

export const updateProcess =
    (data: processUpdateActions.ProcessUpdateFormDialogData) =>
        async (dispatch: Dispatch) => {
            try {
                const process = await dispatch<any>(
                    processUpdateActions.updateProcess(data)
                );
                if (process) {
                    dispatch(
                        snackbarActions.OPEN_SNACKBAR({
                            message: 'Process has been successfully updated.',
                            hideDuration: 2000,
                            kind: SnackbarKind.SUCCESS,
                        })
                    );
                    dispatch<any>(updateResources([process]));
                    dispatch<any>(reloadProjectMatchingUuid([process.ownerUuid]));
                }
            } catch (e) {
                dispatch(
                    snackbarActions.OPEN_SNACKBAR({
                        message: e.message,
                        hideDuration: 2000,
                        kind: SnackbarKind.ERROR,
                    })
                );
            }
        };

export const moveProcess =
    (data: MoveToFormDialogData) =>
        async (
            dispatch: Dispatch,
            getState: () => RootState,
            services: ServiceRepository
        ) => {
            try {
                const process = await dispatch<any>(processMoveActions.moveProcess(data));
                dispatch<any>(updateResources([process]));
                dispatch<any>(reloadProjectMatchingUuid([process.ownerUuid]));
                dispatch(
                    snackbarActions.OPEN_SNACKBAR({
                        message: 'Process has been moved.',
                        hideDuration: 2000,
                        kind: SnackbarKind.SUCCESS,
                    })
                );
            } catch (e) {
                dispatch(
                    snackbarActions.OPEN_SNACKBAR({
                        message: e.message,
                        hideDuration: 2000,
                        kind: SnackbarKind.ERROR,
                    })
                );
            }
        };

export const copyProcess =
    (data: CopyFormDialogData) =>
        async (
            dispatch: Dispatch,
            getState: () => RootState,
            services: ServiceRepository
        ) => {
            try {
                const process = await dispatch<any>(processCopyActions.copyProcess(data));
                dispatch<any>(updateResources([process]));
                dispatch<any>(reloadProjectMatchingUuid([process.ownerUuid]));
                dispatch(
                    snackbarActions.OPEN_SNACKBAR({
                        message: 'Process has been copied.',
                        hideDuration: 2000,
                        kind: SnackbarKind.SUCCESS,
                    })
                );
            } catch (e) {
                dispatch(
                    snackbarActions.OPEN_SNACKBAR({
                        message: e.message,
                        hideDuration: 2000,
                        kind: SnackbarKind.ERROR,
                    })
                );
            }
        };

export const resourceIsNotLoaded = (uuid: string) =>
    snackbarActions.OPEN_SNACKBAR({
        message: `Resource identified by ${uuid} is not loaded.`,
        kind: SnackbarKind.ERROR,
    });

export const userIsNotAuthenticated = snackbarActions.OPEN_SNACKBAR({
    message: 'User is not authenticated',
    kind: SnackbarKind.ERROR,
});

export const couldNotLoadUser = snackbarActions.OPEN_SNACKBAR({
    message: 'Could not load user',
    kind: SnackbarKind.ERROR,
});

export const reloadProjectMatchingUuid =
    (matchingUuids: string[]) =>
        async (
            dispatch: Dispatch,
            getState: () => RootState,
            services: ServiceRepository
        ) => {
            const currentProjectPanelUuid = getProjectPanelCurrentUuid(getState());
            if (
                currentProjectPanelUuid &&
                matchingUuids.some((uuid) => uuid === currentProjectPanelUuid)
            ) {
                dispatch<any>(loadProject(currentProjectPanelUuid));
            }
        };

export const loadSharedWithMe = handleFirstTimeLoad(
    async (dispatch: Dispatch) => {
        dispatch<any>(loadSharedWithMePanel());
        await dispatch<any>(
            activateSidePanelTreeItem(SidePanelTreeCategory.SHARED_WITH_ME)
        );
        await dispatch<any>(
            setSidePanelBreadcrumbs(SidePanelTreeCategory.SHARED_WITH_ME)
        );
    }
);

export const loadRunProcess = handleFirstTimeLoad(
    async (dispatch: Dispatch) => {
        await dispatch<any>(loadRunProcessPanel());
    }
);

export const loadPublicFavorites = () =>
    handleFirstTimeLoad((dispatch: Dispatch) => {
        dispatch<any>(
            activateSidePanelTreeItem(SidePanelTreeCategory.PUBLIC_FAVORITES)
        );
        dispatch<any>(loadPublicFavoritePanel());
        dispatch<any>(
            setSidePanelBreadcrumbs(SidePanelTreeCategory.PUBLIC_FAVORITES)
        );
    });

export const loadSearchResults = handleFirstTimeLoad(
    async (dispatch: Dispatch<any>) => {
        await dispatch(loadSearchResultsPanel());
    }
);

export const loadLinks = handleFirstTimeLoad(
    async (dispatch: Dispatch<any>) => {
        await dispatch(loadLinkPanel());
    }
);

export const loadVirtualMachines = handleFirstTimeLoad(
    async (dispatch: Dispatch<any>) => {
        await dispatch(loadVirtualMachinesPanel());
        dispatch(setBreadcrumbs([{ label: 'Virtual Machines' }]));
    }
);

export const loadVirtualMachinesAdmin = handleFirstTimeLoad(
    async (dispatch: Dispatch<any>) => {
        await dispatch(loadVirtualMachinesPanel());
        dispatch(
            setBreadcrumbs([{ label: 'Virtual Machines Admin', icon: AdminMenuIcon }])
        );
    }
);

export const loadRepositories = handleFirstTimeLoad(
    async (dispatch: Dispatch<any>) => {
        await dispatch(loadRepositoriesPanel());
        dispatch(setBreadcrumbs([{ label: 'Repositories' }]));
    }
);

export const loadSshKeys = handleFirstTimeLoad(
    async (dispatch: Dispatch<any>) => {
        await dispatch(loadSshKeysPanel());
    }
);

export const loadSiteManager = handleFirstTimeLoad(
    async (dispatch: Dispatch<any>) => {
        await dispatch(loadSiteManagerPanel());
    }
);

export const loadUserProfile = (userUuid?: string) =>
    handleFirstTimeLoad((dispatch: Dispatch<any>) => {
        if (userUuid) {
            dispatch(setUserProfileBreadcrumbs(userUuid));
            dispatch(userProfilePanelActions.loadUserProfilePanel(userUuid));
        } else {
            dispatch(setMyAccountBreadcrumbs());
            dispatch(userProfilePanelActions.loadUserProfilePanel());
        }
    });

export const loadLinkAccount = handleFirstTimeLoad(
    (dispatch: Dispatch<any>) => {
        dispatch(loadLinkAccountPanel());
    }
);

export const loadKeepServices = handleFirstTimeLoad(
    async (dispatch: Dispatch<any>) => {
        await dispatch(loadKeepServicesPanel());
    }
);

export const loadUsers = handleFirstTimeLoad(
    async (dispatch: Dispatch<any>) => {
        await dispatch(loadUsersPanel());
        dispatch(setUsersBreadcrumbs());
    }
);

export const loadApiClientAuthorizations = handleFirstTimeLoad(
    async (dispatch: Dispatch<any>) => {
        await dispatch(loadApiClientAuthorizationsPanel());
    }
);

export const loadGroupsPanel = handleFirstTimeLoad(
    (dispatch: Dispatch<any>) => {
        dispatch(setGroupsBreadcrumbs());
        dispatch(groupPanelActions.loadGroupsPanel());
    }
);

export const loadGroupDetailsPanel = (groupUuid: string) =>
    handleFirstTimeLoad((dispatch: Dispatch<any>) => {
        dispatch(setGroupDetailsBreadcrumbs(groupUuid));
        dispatch(groupDetailsPanelActions.loadGroupDetailsPanel(groupUuid));
    });

const finishLoadingProject =
    (project: GroupContentsResource | string) =>
        async (dispatch: Dispatch<any>) => {
            const uuid = typeof project === 'string' ? project : project.uuid;
            dispatch(openProjectPanel(uuid));
            dispatch(loadDetailsPanel(uuid));
            if (typeof project !== 'string') {
                dispatch(updateResources([project]));
            }
        };

const loadGroupContentsResource = async (params: {
    uuid: string;
    userUuid: string;
    services: ServiceRepository;
}) => {
    const filters = new FilterBuilder()
        .addEqual('uuid', params.uuid)
        .getFilters();
    const { items } = await params.services.groupsService.contents(
        params.userUuid,
        {
            filters,
            recursive: true,
            includeTrash: true,
        }
    );
    const resource = items.shift();
    let handler: GroupContentsHandler;
    if (resource) {
        handler =
            (resource.kind === ResourceKind.COLLECTION ||
                resource.kind === ResourceKind.PROJECT) &&
                resource.isTrashed
                ? groupContentsHandlers.TRASHED(resource)
                : groupContentsHandlers.OWNED(resource);
    } else {
        const kind = extractUuidKind(params.uuid);
        let resource: GroupContentsResource;
        if (kind === ResourceKind.COLLECTION) {
            resource = await params.services.collectionService.get(params.uuid);
        } else if (kind === ResourceKind.PROJECT) {
            resource = await params.services.projectService.get(params.uuid);
        } else {
            resource = await params.services.containerRequestService.get(params.uuid);
        }
        handler = groupContentsHandlers.SHARED(resource);
    }
    return (
        cases: MatchCases<
            typeof groupContentsHandlersRecord,
            GroupContentsHandler,
            void
        >
    ) => groupContentsHandlers.match(handler, cases);
};

const groupContentsHandlersRecord = {
    TRASHED: ofType<GroupContentsResource>(),
    SHARED: ofType<GroupContentsResource>(),
    OWNED: ofType<GroupContentsResource>(),
};

const groupContentsHandlers = unionize(groupContentsHandlersRecord);

type GroupContentsHandler = UnionOf<typeof groupContentsHandlers>;<|MERGE_RESOLUTION|>--- conflicted
+++ resolved
@@ -576,29 +576,17 @@
         };
 
 export const loadProcess = (uuid: string) =>
-<<<<<<< HEAD
     handleFirstTimeLoad(async (dispatch: Dispatch, getState: () => RootState) => {
         dispatch<any>(loadProcessPanel(uuid));
         const process = await dispatch<any>(processesActions.loadProcess(uuid));
-        await dispatch<any>(
-            activateSidePanelTreeItem(process.containerRequest.ownerUuid)
-        );
-        dispatch<any>(setProcessBreadcrumbs(uuid));
-        dispatch<any>(loadDetailsPanel(uuid));
+        if (process) {
+            await dispatch<any>(
+                activateSidePanelTreeItem(process.containerRequest.ownerUuid)
+            );
+            dispatch<any>(setProcessBreadcrumbs(uuid));
+            dispatch<any>(loadDetailsPanel(uuid));
+        }
     });
-=======
-  handleFirstTimeLoad(async (dispatch: Dispatch, getState: () => RootState) => {
-    dispatch<any>(loadProcessPanel(uuid));
-    const process = await dispatch<any>(processesActions.loadProcess(uuid));
-    if (process) {
-      await dispatch<any>(
-        activateSidePanelTreeItem(process.containerRequest.ownerUuid)
-      );
-      dispatch<any>(setProcessBreadcrumbs(uuid));
-      dispatch<any>(loadDetailsPanel(uuid));
-    }
-  });
->>>>>>> 38db7657
 
 export const updateProcess =
     (data: processUpdateActions.ProcessUpdateFormDialogData) =>
