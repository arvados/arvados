--- conflicted
+++ resolved
@@ -14,13 +14,8 @@
 import { projectPanelColumns } from '~/views/project-panel/project-panel';
 import { favoritePanelColumns } from '~/views/favorite-panel/favorite-panel';
 import { matchRootRoute } from '~/routes/routes';
-<<<<<<< HEAD
-import { setSidePanelBreadcrumbs, setProcessBreadcrumbs, setSharedWithMeBreadcrumbs, setTrashBreadcrumbs, setBreadcrumbs } from '../breadcrumbs/breadcrumbs-actions';
-import { navigateToProject } from '../navigation/navigation-action';
-=======
 import { setSidePanelBreadcrumbs, setProcessBreadcrumbs, setSharedWithMeBreadcrumbs, setTrashBreadcrumbs, setBreadcrumbs } from '~/store/breadcrumbs/breadcrumbs-actions';
 import { navigateToProject } from '~/store/navigation/navigation-action';
->>>>>>> da61c0b6
 import { MoveToFormDialogData } from '~/store/move-to-dialog/move-to-dialog';
 import { ServiceRepository } from '~/services/services';
 import { getResource } from '~/store/resources/resources';
@@ -59,11 +54,8 @@
 import { CollectionResource } from "~/models/collection";
 import { searchResultsPanelActions, loadSearchResultsPanel } from '~/store/search-results-panel/search-results-panel-actions';
 import { searchResultsPanelColumns } from '~/views/search-results-panel/search-results-panel-view';
-<<<<<<< HEAD
 import { loadVirtualMachinesPanel } from '~/store/virtual-machines/virtual-machines-actions';
-=======
 import { loadRepositoriesPanel } from '~/store/repositories/repositories-actions';
->>>>>>> da61c0b6
 
 export const WORKBENCH_LOADING_SCREEN = 'workbenchLoadingScreen';
 
@@ -401,12 +393,12 @@
         await dispatch(loadSearchResultsPanel());
     });
 
-<<<<<<< HEAD
 export const loadVirtualMachines = handleFirstTimeLoad(
     async (dispatch: Dispatch<any>) => {
         await dispatch(loadVirtualMachinesPanel());
         dispatch(setBreadcrumbs([{ label: 'Virtual Machines' }]));
-=======
+    });
+    
 export const loadRepositories = handleFirstTimeLoad(
     async (dispatch: Dispatch<any>) => {
         await dispatch(loadRepositoriesPanel());
@@ -416,7 +408,6 @@
 export const loadSshKeys = handleFirstTimeLoad(
     async (dispatch: Dispatch<any>) => {
         await dispatch(loadSshKeysPanel());
->>>>>>> da61c0b6
     });
 
 const finishLoadingProject = (project: GroupContentsResource | string) =>
