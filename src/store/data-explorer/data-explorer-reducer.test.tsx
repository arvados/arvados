// Copyright (C) The Arvados Authors. All rights reserved.
//
// SPDX-License-Identifier: AGPL-3.0

import { dataExplorerReducer, initialDataExplorer } from "./data-explorer-reducer";
import { dataExplorerActions } from "./data-explorer-action";
import { DataTableFilterItem } from "../../components/data-table-filters/data-table-filters";
import { DataColumns } from "../../components/data-table/data-table";
import { SortDirection } from "../../components/data-table/data-column";

describe('data-explorer-reducer', () => {
    it('should set columns', () => {
        const columns: DataColumns<any> = [{
            name: "Column 1",
            render: jest.fn(),
            selected: true,
<<<<<<< HEAD
            configurable: false
=======
            configurable: true
>>>>>>> c956bd95
        }];
        const state = dataExplorerReducer(undefined,
            dataExplorerActions.SET_COLUMNS({ id: "Data explorer", columns }));
        expect(state["Data explorer"].columns).toEqual(columns);
    });

    it('should toggle sorting', () => {
        const columns: DataColumns<any> = [{
            name: "Column 1",
            render: jest.fn(),
            selected: true,
<<<<<<< HEAD
            sortDirection: SortDirection.ASC,
            configurable: false
=======
            configurable: true,
            sortDirection: SortDirection.ASC
>>>>>>> c956bd95
        }, {
            name: "Column 2",
            render: jest.fn(),
            selected: true,
            configurable: true,
            sortDirection: SortDirection.NONE,
            configurable: false
        }];
        const state = dataExplorerReducer({ "Data explorer": { ...initialDataExplorer, columns } },
            dataExplorerActions.TOGGLE_SORT({ id: "Data explorer", columnName: "Column 2" }));
        expect(state["Data explorer"].columns[0].sortDirection).toEqual("none");
        expect(state["Data explorer"].columns[1].sortDirection).toEqual("asc");
    });

    it('should set filters', () => {
        const columns: DataColumns<any> = [{
            name: "Column 1",
            render: jest.fn(),
            selected: true,
<<<<<<< HEAD
            configurable: false
=======
            configurable: true
>>>>>>> c956bd95
        }];

        const filters: DataTableFilterItem[] = [{
            name: "Filter 1",
            selected: true
        }];
        const state = dataExplorerReducer({ "Data explorer": { ...initialDataExplorer, columns } },
            dataExplorerActions.SET_FILTERS({ id: "Data explorer", columnName: "Column 1", filters }));
        expect(state["Data explorer"].columns[0].filters).toEqual(filters);
    });

    it('should set items', () => {
        const state = dataExplorerReducer({},
            dataExplorerActions.SET_ITEMS({
                id: "Data explorer",
                items: ["Item 1", "Item 2"],
                page: 0,
                rowsPerPage: 10,
                itemsAvailable: 100
            }));
        expect(state["Data explorer"].items).toEqual(["Item 1", "Item 2"]);
    });

    it('should set page', () => {
        const state = dataExplorerReducer({},
            dataExplorerActions.SET_PAGE({ id: "Data explorer", page: 2 }));
        expect(state["Data explorer"].page).toEqual(2);
    });

    it('should set rows per page', () => {
        const state = dataExplorerReducer({},
            dataExplorerActions.SET_ROWS_PER_PAGE({ id: "Data explorer", rowsPerPage: 5 }));
        expect(state["Data explorer"].rowsPerPage).toEqual(5);
    });
});<|MERGE_RESOLUTION|>--- conflicted
+++ resolved
@@ -14,11 +14,9 @@
             name: "Column 1",
             render: jest.fn(),
             selected: true,
-<<<<<<< HEAD
-            configurable: false
-=======
+            sortDirection: SortDirection.ASC,
+            filters: [],
             configurable: true
->>>>>>> c956bd95
         }];
         const state = dataExplorerReducer(undefined,
             dataExplorerActions.SET_COLUMNS({ id: "Data explorer", columns }));
@@ -30,20 +28,16 @@
             name: "Column 1",
             render: jest.fn(),
             selected: true,
-<<<<<<< HEAD
             sortDirection: SortDirection.ASC,
-            configurable: false
-=======
-            configurable: true,
-            sortDirection: SortDirection.ASC
->>>>>>> c956bd95
+            filters: [],
+            configurable: true
         }, {
             name: "Column 2",
             render: jest.fn(),
             selected: true,
             configurable: true,
             sortDirection: SortDirection.NONE,
-            configurable: false
+            filters: [],
         }];
         const state = dataExplorerReducer({ "Data explorer": { ...initialDataExplorer, columns } },
             dataExplorerActions.TOGGLE_SORT({ id: "Data explorer", columnName: "Column 2" }));
@@ -56,11 +50,9 @@
             name: "Column 1",
             render: jest.fn(),
             selected: true,
-<<<<<<< HEAD
-            configurable: false
-=======
-            configurable: true
->>>>>>> c956bd95
+            configurable: true,
+            sortDirection: SortDirection.NONE,
+            filters: [],
         }];
 
         const filters: DataTableFilterItem[] = [{
