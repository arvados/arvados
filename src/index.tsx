--- conflicted
+++ resolved
@@ -31,13 +31,10 @@
 import { addRouteChangeHandlers } from './routes/routes';
 import { loadWorkbench } from './store/workbench/workbench-actions';
 import { Routes } from '~/routes/routes';
-<<<<<<< HEAD
+import { trashActionSet } from "~/views-components/context-menu/action-sets/trash-action-set";
 import { ServiceRepository } from '~/services/services';
 import { initWebSocket } from '~/websocket/websocket';
 import { Config } from '~/common/config';
-=======
-import { trashActionSet } from "~/views-components/context-menu/action-sets/trash-action-set";
->>>>>>> e53e6f1e
 
 const getBuildNumber = () => "BN-" + (process.env.REACT_APP_BUILD_NUMBER || "dev");
 const getGitCommit = () => "GIT-" + (process.env.REACT_APP_GIT_COMMIT || "latest").substr(0, 7);
