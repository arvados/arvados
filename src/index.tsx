--- conflicted
+++ resolved
@@ -43,10 +43,7 @@
 
         store.dispatch(initAuth());
         store.dispatch(getProjectList(services.authService.getUuid()));
-<<<<<<< HEAD
-=======
         
->>>>>>> d5a3a1f9
         const TokenComponent = (props: any) => <ApiToken authService={services.authService} {...props}/>;
         const WorkbenchComponent = (props: any) => <Workbench authService={services.authService} {...props}/>;
 
