--- conflicted
+++ resolved
@@ -31,11 +31,8 @@
     const sshKeysMatch = Routes.matchSshKeysRoute(pathname);
     const keepServicesMatch = Routes.matchKeepServicesRoute(pathname);
     const computeNodesMatch = Routes.matchComputeNodesRoute(pathname);
-<<<<<<< HEAD
     const apiClientAuthorizationsMatch = Routes.matchApiClientAuthorizationsRoute(pathname);
-=======
     const myAccountMatch = Routes.matchMyAccountRoute(pathname);
->>>>>>> 663ddeef
 
     if (projectMatch) {
         store.dispatch(WorkbenchActions.loadProject(projectMatch.params.id));
@@ -69,12 +66,9 @@
         store.dispatch(WorkbenchActions.loadKeepServices);
     } else if (computeNodesMatch) {
         store.dispatch(WorkbenchActions.loadComputeNodes);
-<<<<<<< HEAD
     } else if (apiClientAuthorizationsMatch) {
         store.dispatch(WorkbenchActions.loadApiClientAuthorizations);
-=======
     } else if (myAccountMatch) {
         store.dispatch(WorkbenchActions.loadMyAccount);
->>>>>>> 663ddeef
     }
 };