--- conflicted
+++ resolved
@@ -79,10 +79,8 @@
 export const matchSearchResultsRoute = (route: string) =>
     matchPath<ResourceRouteParams>(route, { path: Routes.SEARCH_RESULTS });
 
-<<<<<<< HEAD
 export const matchRepositoriesRoute = (route: string) =>
     matchPath<ResourceRouteParams>(route, { path: Routes.REPOSITORIES });
-=======
+    
 export const matchSshKeysRoute = (route: string) =>
-    matchPath(route, { path: Routes.SSH_KEYS });
->>>>>>> b56fac76
+    matchPath(route, { path: Routes.SSH_KEYS });