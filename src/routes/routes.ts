// Copyright (C) The Arvados Authors. All rights reserved.
//
// SPDX-License-Identifier: AGPL-3.0

import { matchPath } from 'react-router';
import { ResourceKind, RESOURCE_UUID_PATTERN, extractUuidKind } from '~/models/resource';
import { getProjectUrl } from '~/models/project';
import { getCollectionUrl } from '~/models/collection';

export const Routes = {
    ROOT: '/',
    TOKEN: '/token',
    PROJECTS: `/projects/:id(${RESOURCE_UUID_PATTERN})`,
    COLLECTIONS: `/collections/:id(${RESOURCE_UUID_PATTERN})`,
    PROCESSES: `/processes/:id(${RESOURCE_UUID_PATTERN})`,
    FAVORITES: '/favorites',
    TRASH: '/trash',
    PROCESS_LOGS: `/process-logs/:id(${RESOURCE_UUID_PATTERN})`,
    REPOSITORIES: '/repositories',
    SHARED_WITH_ME: '/shared-with-me',
    RUN_PROCESS: '/run-process',
    VIRTUAL_MACHINES: '/virtual-machines',
    WORKFLOWS: '/workflows',
    SEARCH_RESULTS: '/search-results',
    SSH_KEYS: `/ssh-keys`,
    MY_ACCOUNT: '/my-account',
    KEEP_SERVICES: `/keep-services`,
    COMPUTE_NODES: `/nodes`,
<<<<<<< HEAD
    USERS: '/users'
=======
    API_CLIENT_AUTHORIZATIONS: `/api_client_authorizations`
>>>>>>> 282b04b7
};

export const getResourceUrl = (uuid: string) => {
    const kind = extractUuidKind(uuid);
    switch (kind) {
        case ResourceKind.PROJECT:
            return getProjectUrl(uuid);
        case ResourceKind.COLLECTION:
            return getCollectionUrl(uuid);
        case ResourceKind.PROCESS:
            return getProcessUrl(uuid);
        default:
            return undefined;
    }
};

export const getProcessUrl = (uuid: string) => `/processes/${uuid}`;

export const getProcessLogUrl = (uuid: string) => `/process-logs/${uuid}`;

export interface ResourceRouteParams {
    id: string;
}

export const matchRootRoute = (route: string) =>
    matchPath(route, { path: Routes.ROOT, exact: true });

export const matchFavoritesRoute = (route: string) =>
    matchPath(route, { path: Routes.FAVORITES });

export const matchTrashRoute = (route: string) =>
    matchPath(route, { path: Routes.TRASH });

export const matchProjectRoute = (route: string) =>
    matchPath<ResourceRouteParams>(route, { path: Routes.PROJECTS });

export const matchCollectionRoute = (route: string) =>
    matchPath<ResourceRouteParams>(route, { path: Routes.COLLECTIONS });

export const matchProcessRoute = (route: string) =>
    matchPath<ResourceRouteParams>(route, { path: Routes.PROCESSES });

export const matchProcessLogRoute = (route: string) =>
    matchPath<ResourceRouteParams>(route, { path: Routes.PROCESS_LOGS });

export const matchSharedWithMeRoute = (route: string) =>
    matchPath(route, { path: Routes.SHARED_WITH_ME });

export const matchRunProcessRoute = (route: string) =>
    matchPath(route, { path: Routes.RUN_PROCESS });

export const matchWorkflowRoute = (route: string) =>
    matchPath<ResourceRouteParams>(route, { path: Routes.WORKFLOWS });

export const matchSearchResultsRoute = (route: string) =>
    matchPath<ResourceRouteParams>(route, { path: Routes.SEARCH_RESULTS });

export const matchVirtualMachineRoute = (route: string) =>
    matchPath<ResourceRouteParams>(route, { path: Routes.VIRTUAL_MACHINES });

export const matchRepositoriesRoute = (route: string) =>
    matchPath<ResourceRouteParams>(route, { path: Routes.REPOSITORIES });

export const matchSshKeysRoute = (route: string) =>
    matchPath(route, { path: Routes.SSH_KEYS });

export const matchMyAccountRoute = (route: string) =>
    matchPath(route, { path: Routes.MY_ACCOUNT });

export const matchKeepServicesRoute = (route: string) =>
    matchPath(route, { path: Routes.KEEP_SERVICES });

export const matchUsersRoute = (route: string) =>
    matchPath(route, { path: Routes.USERS });

export const matchComputeNodesRoute = (route: string) =>
    matchPath(route, { path: Routes.COMPUTE_NODES });

export const matchApiClientAuthorizationsRoute = (route: string) =>
    matchPath(route, { path: Routes.API_CLIENT_AUTHORIZATIONS });<|MERGE_RESOLUTION|>--- conflicted
+++ resolved
@@ -26,11 +26,8 @@
     MY_ACCOUNT: '/my-account',
     KEEP_SERVICES: `/keep-services`,
     COMPUTE_NODES: `/nodes`,
-<<<<<<< HEAD
-    USERS: '/users'
-=======
+    USERS: '/users',
     API_CLIENT_AUTHORIZATIONS: `/api_client_authorizations`
->>>>>>> 282b04b7
 };
 
 export const getResourceUrl = (uuid: string) => {
