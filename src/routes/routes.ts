// Copyright (C) The Arvados Authors. All rights reserved.
//
// SPDX-License-Identifier: AGPL-3.0

import { matchPath } from 'react-router';
import { ResourceKind, RESOURCE_UUID_PATTERN, extractUuidKind } from '~/models/resource';
import { getProjectUrl } from '~/models/project';
import { getCollectionUrl } from '~/models/collection';

export const Routes = {
    ROOT: '/',
    TOKEN: '/token',
    PROJECTS: `/projects/:id(${RESOURCE_UUID_PATTERN})`,
    COLLECTIONS: `/collections/:id(${RESOURCE_UUID_PATTERN})`,
    PROCESSES: `/processes/:id(${RESOURCE_UUID_PATTERN})`,
    FAVORITES: '/favorites',
    TRASH: '/trash',
    PROCESS_LOGS: `/process-logs/:id(${RESOURCE_UUID_PATTERN})`,
    REPOSITORIES: '/repositories',
    SHARED_WITH_ME: '/shared-with-me',
    RUN_PROCESS: '/run-process',
    VIRTUAL_MACHINES: '/virtual-machines',
    WORKFLOWS: '/workflows',
    SEARCH_RESULTS: '/search-results',
    SSH_KEYS: `/ssh-keys`
};

export const getResourceUrl = (uuid: string) => {
    const kind = extractUuidKind(uuid);
    switch (kind) {
        case ResourceKind.PROJECT:
            return getProjectUrl(uuid);
        case ResourceKind.COLLECTION:
            return getCollectionUrl(uuid);
        case ResourceKind.PROCESS:
            return getProcessUrl(uuid);
        default:
            return undefined;
    }
};

export const getProcessUrl = (uuid: string) => `/processes/${uuid}`;

export const getProcessLogUrl = (uuid: string) => `/process-logs/${uuid}`;

export interface ResourceRouteParams {
    id: string;
}

export const matchRootRoute = (route: string) =>
    matchPath(route, { path: Routes.ROOT, exact: true });

export const matchFavoritesRoute = (route: string) =>
    matchPath(route, { path: Routes.FAVORITES });

export const matchTrashRoute = (route: string) =>
    matchPath(route, { path: Routes.TRASH });

export const matchProjectRoute = (route: string) =>
    matchPath<ResourceRouteParams>(route, { path: Routes.PROJECTS });

export const matchCollectionRoute = (route: string) =>
    matchPath<ResourceRouteParams>(route, { path: Routes.COLLECTIONS });

export const matchProcessRoute = (route: string) =>
    matchPath<ResourceRouteParams>(route, { path: Routes.PROCESSES });

export const matchProcessLogRoute = (route: string) =>
    matchPath<ResourceRouteParams>(route, { path: Routes.PROCESS_LOGS });

export const matchSharedWithMeRoute = (route: string) =>
    matchPath(route, { path: Routes.SHARED_WITH_ME });

export const matchRunProcessRoute = (route: string) =>
    matchPath(route, { path: Routes.RUN_PROCESS });

export const matchWorkflowRoute = (route: string) =>
    matchPath<ResourceRouteParams>(route, { path: Routes.WORKFLOWS });

export const matchSearchResultsRoute = (route: string) =>
    matchPath<ResourceRouteParams>(route, { path: Routes.SEARCH_RESULTS });

<<<<<<< HEAD
export const matchVirtualMachineRoute = (route: string) =>
    matchPath<ResourceRouteParams>(route, { path: Routes.VIRTUAL_MACHINES });
=======
export const matchRepositoriesRoute = (route: string) =>
    matchPath<ResourceRouteParams>(route, { path: Routes.REPOSITORIES });
    
export const matchSshKeysRoute = (route: string) =>
    matchPath(route, { path: Routes.SSH_KEYS });
>>>>>>> da61c0b6
<|MERGE_RESOLUTION|>--- conflicted
+++ resolved
@@ -80,13 +80,11 @@
 export const matchSearchResultsRoute = (route: string) =>
     matchPath<ResourceRouteParams>(route, { path: Routes.SEARCH_RESULTS });
 
-<<<<<<< HEAD
 export const matchVirtualMachineRoute = (route: string) =>
     matchPath<ResourceRouteParams>(route, { path: Routes.VIRTUAL_MACHINES });
-=======
+    
 export const matchRepositoriesRoute = (route: string) =>
     matchPath<ResourceRouteParams>(route, { path: Routes.REPOSITORIES });
     
 export const matchSshKeysRoute = (route: string) =>
-    matchPath(route, { path: Routes.SSH_KEYS });
->>>>>>> da61c0b6
+    matchPath(route, { path: Routes.SSH_KEYS });