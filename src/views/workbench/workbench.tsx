// Copyright (C) The Arvados Authors. All rights reserved.
//
// SPDX-License-Identifier: AGPL-3.0

import * as React from 'react';

import { StyleRulesCallback, Theme, WithStyles, withStyles } from '@material-ui/core/styles';
import Drawer from '@material-ui/core/Drawer';
import { connect, DispatchProp } from "react-redux";
import { Route, Switch } from "react-router";
import authActions from "../../store/auth/auth-action";
import { User } from "../../models/user";
import { RootState } from "../../store/store";
import MainAppBar, { MainAppBarActionProps, MainAppBarMenuItem } from '../../components/main-app-bar/main-app-bar';
import { Breadcrumb } from '../../components/breadcrumbs/breadcrumbs';
import { push } from 'react-router-redux';
import projectActions from "../../store/project/project-action";
import ProjectTree from '../../components/project-tree/project-tree';
import { TreeItem, TreeItemStatus } from "../../components/tree/tree";
import { Project } from "../../models/project";
import { projectService } from '../../services/services';
<<<<<<< HEAD
import { findTreeBranch } from '../../store/project/project-reducer';
=======
import DataExplorer from '../data-explorer/data-explorer';
>>>>>>> 0dbd1841

const drawerWidth = 240;

type CssRules = 'root' | 'appBar' | 'drawerPaper' | 'content' | 'toolbar';

const styles: StyleRulesCallback<CssRules> = (theme: Theme) => ({
    root: {
        flexGrow: 1,
        zIndex: 1,
        overflow: 'hidden',
        position: 'relative',
        display: 'flex',
        width: '100vw',
        height: '100vh'
    },
    appBar: {
        zIndex: theme.zIndex.drawer + 1,
        backgroundColor: '#692498',
        position: "absolute",
        width: "100%"
    },
    drawerPaper: {
        position: 'relative',
        width: drawerWidth,
    },
    content: {
        flexGrow: 1,
        backgroundColor: theme.palette.background.default,
        padding: theme.spacing.unit * 3,
        height: '100%',
        minWidth: 0,
    },
    toolbar: theme.mixins.toolbar
});

interface WorkbenchDataProps {
    projects: Array<TreeItem<Project>>;
    user?: User;
}

interface WorkbenchActionProps {
}

type WorkbenchProps = WorkbenchDataProps & WorkbenchActionProps & DispatchProp & WithStyles<CssRules>;

interface NavBreadcrumb extends Breadcrumb {
    itemId: string;
}

interface NavMenuItem extends MainAppBarMenuItem {
    action: () => void;
}

interface WorkbenchState {
    anchorEl: any;
    breadcrumbs: NavBreadcrumb[];
    searchText: string;
    menuItems: {
        accountMenu: NavMenuItem[],
        helpMenu: NavMenuItem[],
        anonymousMenu: NavMenuItem[]
    };
}

class Workbench extends React.Component<WorkbenchProps, WorkbenchState> {
    state = {
        anchorEl: null,
        searchText: "",
        breadcrumbs: [],
        menuItems: {
            accountMenu: [
                {
                    label: "Logout",
                    action: () => this.props.dispatch(authActions.LOGOUT())
                },
                {
                    label: "My account",
                    action: () => this.props.dispatch(push("/my-account"))
                }
            ],
            helpMenu: [
                {
                    label: "Help",
                    action: () => this.props.dispatch(push("/help"))
                }
            ],
            anonymousMenu: [
                {
                    label: "Sign in",
                    action: () => this.props.dispatch(authActions.LOGIN())
                }
            ]
        }
    };


    mainAppBarActions: MainAppBarActionProps = {
        onBreadcrumbClick: ({ itemId }: NavBreadcrumb) => {
            this.toggleProjectTreeItem(itemId);
        },
        onSearch: searchText => {
            this.setState({ searchText });
            this.props.dispatch(push(`/search?q=${searchText}`));
        },
        onMenuItemClick: (menuItem: NavMenuItem) => menuItem.action()
    };

<<<<<<< HEAD
    toggleProjectTreeItem = (itemId: string) => {
        const branch = findTreeBranch(this.props.projects, itemId);
        this.setState({
            breadcrumbs: branch.map(item => ({
                label: item.data.name,
                itemId: item.data.uuid
            }))
        });
        this.props.dispatch<any>(projectService.getProjectList(itemId)).then(() => {
            this.props.dispatch(projectActions.TOGGLE_PROJECT_TREE_ITEM(itemId));
        });
=======
    toggleProjectTreeItem = (itemId: string, status: TreeItemStatus) => {
        if (status === TreeItemStatus.Loaded) {
            this.openProjectItem(itemId);
        } else {
            this.props.dispatch<any>(projectService.getProjectList(itemId)).then(() => this.openProjectItem(itemId));
        }
    }

    openProjectItem = (itemId: string) => {
        this.props.dispatch(projectActions.TOGGLE_PROJECT_TREE_ITEM(itemId));
        this.props.dispatch(push(`/project/${itemId}`));
>>>>>>> 0dbd1841
    }

    render() {
        const { classes, user } = this.props;
        return (
            <div className={classes.root}>
                <div className={classes.appBar}>
                    <MainAppBar
                        breadcrumbs={this.state.breadcrumbs}
                        searchText={this.state.searchText}
                        user={this.props.user}
                        menuItems={this.state.menuItems}
                        {...this.mainAppBarActions}
                    />
                </div>
                {user &&
                    <Drawer
                        variant="permanent"
                        classes={{
                            paper: classes.drawerPaper,
                        }}>
                        <div className={classes.toolbar} />
                        <ProjectTree
                            projects={this.props.projects}
                            toggleProjectTreeItem={this.toggleProjectTreeItem} />
                    </Drawer>}
                <main className={classes.content}>
                    <div className={classes.toolbar} />
                    <div className={classes.toolbar} />
                    <Switch>
                        <Route path="/project/:name" component={DataExplorer} />
                    </Switch>
                </main>
            </div>
        );
    }
}

export default connect<WorkbenchDataProps>(
    (state: RootState) => ({
        projects: state.projects,
        user: state.auth.user
    })
)(
    withStyles(styles)(Workbench)
);<|MERGE_RESOLUTION|>--- conflicted
+++ resolved
@@ -19,11 +19,8 @@
 import { TreeItem, TreeItemStatus } from "../../components/tree/tree";
 import { Project } from "../../models/project";
 import { projectService } from '../../services/services';
-<<<<<<< HEAD
 import { findTreeBranch } from '../../store/project/project-reducer';
-=======
 import DataExplorer from '../data-explorer/data-explorer';
->>>>>>> 0dbd1841
 
 const drawerWidth = 240;
 
@@ -71,6 +68,7 @@
 
 interface NavBreadcrumb extends Breadcrumb {
     itemId: string;
+    status: TreeItemStatus;
 }
 
 interface NavMenuItem extends MainAppBarMenuItem {
@@ -121,8 +119,8 @@
 
 
     mainAppBarActions: MainAppBarActionProps = {
-        onBreadcrumbClick: ({ itemId }: NavBreadcrumb) => {
-            this.toggleProjectTreeItem(itemId);
+        onBreadcrumbClick: ({ itemId, status }: NavBreadcrumb) => {
+            this.toggleProjectTreeItem(itemId, status);
         },
         onSearch: searchText => {
             this.setState({ searchText });
@@ -131,19 +129,6 @@
         onMenuItemClick: (menuItem: NavMenuItem) => menuItem.action()
     };
 
-<<<<<<< HEAD
-    toggleProjectTreeItem = (itemId: string) => {
-        const branch = findTreeBranch(this.props.projects, itemId);
-        this.setState({
-            breadcrumbs: branch.map(item => ({
-                label: item.data.name,
-                itemId: item.data.uuid
-            }))
-        });
-        this.props.dispatch<any>(projectService.getProjectList(itemId)).then(() => {
-            this.props.dispatch(projectActions.TOGGLE_PROJECT_TREE_ITEM(itemId));
-        });
-=======
     toggleProjectTreeItem = (itemId: string, status: TreeItemStatus) => {
         if (status === TreeItemStatus.Loaded) {
             this.openProjectItem(itemId);
@@ -153,9 +138,16 @@
     }
 
     openProjectItem = (itemId: string) => {
+        const branch = findTreeBranch(this.props.projects, itemId);
+        this.setState({
+            breadcrumbs: branch.map(item => ({
+                label: item.data.name,
+                itemId: item.data.uuid,
+                status: item.status
+            }))
+        });
         this.props.dispatch(projectActions.TOGGLE_PROJECT_TREE_ITEM(itemId));
         this.props.dispatch(push(`/project/${itemId}`));
->>>>>>> 0dbd1841
     }
 
     render() {
