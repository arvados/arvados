// Copyright (C) The Arvados Authors. All rights reserved.
//
// SPDX-License-Identifier: AGPL-3.0

import * as React from 'react';
import { StyleRulesCallback, WithStyles, withStyles } from '@material-ui/core/styles';
import { Route, Switch } from "react-router";
import { ProjectPanel } from "~/views/project-panel/project-panel";
import { DetailsPanel } from '~/views-components/details-panel/details-panel';
import { ArvadosTheme } from '~/common/custom-theme';
import { ContextMenu } from "~/views-components/context-menu/context-menu";
import { FavoritePanel } from "../favorite-panel/favorite-panel";
import { CurrentTokenDialog } from '~/views-components/current-token-dialog/current-token-dialog';
import { RichTextEditorDialog } from '~/views-components/rich-text-editor-dialog/rich-text-editor-dialog';
import { Snackbar } from '~/views-components/snackbar/snackbar';
import { CollectionPanel } from '../collection-panel/collection-panel';
import { RenameFileDialog } from '~/views-components/rename-file-dialog/rename-file-dialog';
import { FileRemoveDialog } from '~/views-components/file-remove-dialog/file-remove-dialog';
import { MultipleFilesRemoveDialog } from '~/views-components/file-remove-dialog/multiple-files-remove-dialog';
import { Routes } from '~/routes/routes';
import { SidePanel } from '~/views-components/side-panel/side-panel';
import { ProcessPanel } from '~/views/process-panel/process-panel';
import { ProcessLogPanel } from '~/views/process-log-panel/process-log-panel';
import { ChangeWorkflowDialog } from '~/views-components/run-process-dialog/change-workflow-dialog';
import { CreateProjectDialog } from '~/views-components/dialog-forms/create-project-dialog';
import { CreateCollectionDialog } from '~/views-components/dialog-forms/create-collection-dialog';
import { CopyCollectionDialog } from '~/views-components/dialog-forms/copy-collection-dialog';
import { CopyProcessDialog } from '~/views-components/dialog-forms/copy-process-dialog';
import { UpdateCollectionDialog } from '~/views-components/dialog-forms/update-collection-dialog';
import { UpdateProcessDialog } from '~/views-components/dialog-forms/update-process-dialog';
import { UpdateProjectDialog } from '~/views-components/dialog-forms/update-project-dialog';
import { MoveProcessDialog } from '~/views-components/dialog-forms/move-process-dialog';
import { MoveProjectDialog } from '~/views-components/dialog-forms/move-project-dialog';
import { MoveCollectionDialog } from '~/views-components/dialog-forms/move-collection-dialog';
import { FilesUploadCollectionDialog } from '~/views-components/dialog-forms/files-upload-collection-dialog';
import { PartialCopyCollectionDialog } from '~/views-components/dialog-forms/partial-copy-collection-dialog';
import { ProcessCommandDialog } from '~/views-components/process-command-dialog/process-command-dialog';
import { RemoveProcessDialog } from '~/views-components/process-remove-dialog/process-remove-dialog';
import { MainContentBar } from '~/views-components/main-content-bar/main-content-bar';
import { Grid } from '@material-ui/core';
import { TrashPanel } from "~/views/trash-panel/trash-panel";
import { SharedWithMePanel } from '~/views/shared-with-me-panel/shared-with-me-panel';
import { RunProcessPanel } from '~/views/run-process-panel/run-process-panel';
import SplitterLayout from 'react-splitter-layout';
import { WorkflowPanel } from '~/views/workflow-panel/workflow-panel';
import { SearchResultsPanel } from '~/views/search-results-panel/search-results-panel';
import { SshKeyPanel } from '~/views/ssh-key-panel/ssh-key-panel';
import { MyAccountPanel } from '~/views/my-account-panel/my-account-panel';
import { SharingDialog } from '~/views-components/sharing-dialog/sharing-dialog';
import { AdvancedTabDialog } from '~/views-components/advanced-tab-dialog/advanced-tab-dialog';
import { ProcessInputDialog } from '~/views-components/process-input-dialog/process-input-dialog';
import { VirtualMachinePanel } from '~/views/virtual-machine-panel/virtual-machine-panel';
import { ProjectPropertiesDialog } from '~/views-components/project-properties-dialog/project-properties-dialog';
import { RepositoriesPanel } from '~/views/repositories-panel/repositories-panel';
import { KeepServicePanel } from '~/views/keep-service-panel/keep-service-panel';
import { ComputeNodePanel } from '~/views/compute-node-panel/compute-node-panel';
import { RepositoriesSampleGitDialog } from '~/views-components/repositories-sample-git-dialog/repositories-sample-git-dialog';
import { RepositoryAttributesDialog } from '~/views-components/repository-attributes-dialog/repository-attributes-dialog';
import { CreateRepositoryDialog } from '~/views-components/dialog-forms/create-repository-dialog';
import { RemoveRepositoryDialog } from '~/views-components/repository-remove-dialog/repository-remove-dialog';
import { CreateSshKeyDialog } from '~/views-components/dialog-forms/create-ssh-key-dialog';
import { PublicKeyDialog } from '~/views-components/ssh-keys-dialog/public-key-dialog';
import { RemoveComputeNodeDialog } from '~/views-components/compute-nodes-dialog/remove-dialog';
import { RemoveKeepServiceDialog } from '~/views-components/keep-services-dialog/remove-dialog';
import { RemoveSshKeyDialog } from '~/views-components/ssh-keys-dialog/remove-dialog';
import { RemoveVirtualMachineDialog } from '~/views-components/virtual-machines-dialog/remove-dialog';
import { AttributesComputeNodeDialog } from '~/views-components/compute-nodes-dialog/attributes-dialog';
import { AttributesKeepServiceDialog } from '~/views-components/keep-services-dialog/attributes-dialog';
import { AttributesSshKeyDialog } from '~/views-components/ssh-keys-dialog/attributes-dialog';
import { VirtualMachineAttributesDialog } from '~/views-components/virtual-machines-dialog/attributes-dialog';
<<<<<<< HEAD
import { RemoveVirtualMachineDialog } from '~/views-components/virtual-machines-dialog/remove-dialog';
import { UserPanel } from '~/views/user-panel/user-panel';
import { UserAttributesDialog } from '~/views-components/user-dialog/attributes-dialog';
import { CreateUserDialog } from '~/views-components/dialog-forms/create-user-dialog';
=======
>>>>>>> 663ddeef

type CssRules = 'root' | 'container' | 'splitter' | 'asidePanel' | 'contentWrapper' | 'content';

const styles: StyleRulesCallback<CssRules> = (theme: ArvadosTheme) => ({
    root: {
        paddingTop: theme.spacing.unit * 7,
        background: theme.palette.background.default
    },
    container: {
        position: 'relative'
    },
    splitter: {
        '& > .layout-splitter': {
            width: '2px'
        }
    },
    asidePanel: {
        paddingTop: theme.spacing.unit,
        height: '100%'
    },
    contentWrapper: {
        paddingTop: theme.spacing.unit,
        minWidth: 0
    },
    content: {
        minWidth: 0,
        paddingLeft: theme.spacing.unit * 3,
        paddingRight: theme.spacing.unit * 3,
    }
});

type WorkbenchPanelProps = WithStyles<CssRules>;

const defaultSplitterSize = 90;

const getSplitterInitialSize = () => {
    const splitterSize = localStorage.getItem('splitterSize');
    return splitterSize ? Number(splitterSize) : defaultSplitterSize;
};

const saveSplitterSize = (size: number) => localStorage.setItem('splitterSize', size.toString());

export const WorkbenchPanel =
    withStyles(styles)(({ classes }: WorkbenchPanelProps) =>
        <Grid container item xs className={classes.root}>
            <Grid container item xs className={classes.container}>
                <SplitterLayout customClassName={classes.splitter} percentage={true}
                                primaryIndex={0} primaryMinSize={10}
                                secondaryInitialSize={getSplitterInitialSize()} secondaryMinSize={40}
                                onSecondaryPaneSizeChange={saveSplitterSize}>
                    <Grid container item xs component='aside' direction='column' className={classes.asidePanel}>
                        <SidePanel />
                    </Grid>
                    <Grid container item xs component="main" direction="column" className={classes.contentWrapper}>
                        <Grid item>
                            <MainContentBar />
                        </Grid>
                        <Grid item xs className={classes.content}>
                            <Switch>
                                <Route path={Routes.PROJECTS} component={ProjectPanel} />
                                <Route path={Routes.COLLECTIONS} component={CollectionPanel} />
                                <Route path={Routes.FAVORITES} component={FavoritePanel} />
                                <Route path={Routes.PROCESSES} component={ProcessPanel} />
                                <Route path={Routes.TRASH} component={TrashPanel} />
                                <Route path={Routes.PROCESS_LOGS} component={ProcessLogPanel} />
                                <Route path={Routes.SHARED_WITH_ME} component={SharedWithMePanel} />
                                <Route path={Routes.RUN_PROCESS} component={RunProcessPanel} />
                                <Route path={Routes.WORKFLOWS} component={WorkflowPanel} />
                                <Route path={Routes.SEARCH_RESULTS} component={SearchResultsPanel} />
                                <Route path={Routes.VIRTUAL_MACHINES} component={VirtualMachinePanel} />
                                <Route path={Routes.REPOSITORIES} component={RepositoriesPanel} />
                                <Route path={Routes.SSH_KEYS} component={SshKeyPanel} />
                                <Route path={Routes.KEEP_SERVICES} component={KeepServicePanel} />
<<<<<<< HEAD
                                <Route path={Routes.USERS} component={UserPanel} />
=======
                                <Route path={Routes.COMPUTE_NODES} component={ComputeNodePanel} />
                                <Route path={Routes.MY_ACCOUNT} component={MyAccountPanel} />
>>>>>>> 663ddeef
                            </Switch>
                        </Grid>
                    </Grid>
                </SplitterLayout>
            </Grid>
            <Grid item>
                <DetailsPanel />
            </Grid>
            <AdvancedTabDialog />
            <AttributesComputeNodeDialog />
            <AttributesKeepServiceDialog />
            <AttributesSshKeyDialog />
            <ChangeWorkflowDialog />
            <ContextMenu />
            <CopyCollectionDialog />
            <CopyProcessDialog />
            <CreateCollectionDialog />
            <CreateProjectDialog />
            <CreateRepositoryDialog />
            <CreateSshKeyDialog />
            <CreateUserDialog />
            <CurrentTokenDialog />
            <FileRemoveDialog />
            <FilesUploadCollectionDialog />
            <MoveCollectionDialog />
            <MoveProcessDialog />
            <MoveProjectDialog />
            <MultipleFilesRemoveDialog />
            <PublicKeyDialog />
            <PartialCopyCollectionDialog />
            <ProcessCommandDialog />
            <ProcessInputDialog />
            <ProjectPropertiesDialog />
            <RemoveComputeNodeDialog />
            <RemoveKeepServiceDialog />
            <RemoveProcessDialog />
            <RemoveRepositoryDialog />
            <RemoveSshKeyDialog />
            <RemoveVirtualMachineDialog />
            <RenameFileDialog />
            <RepositoryAttributesDialog />
            <RepositoriesSampleGitDialog />
            <RichTextEditorDialog />
            <SharingDialog />
            <Snackbar />
            <UpdateCollectionDialog />
            <UpdateProcessDialog />
            <UpdateProjectDialog />
            <UserAttributesDialog />
            <VirtualMachineAttributesDialog />
        </Grid>
    );<|MERGE_RESOLUTION|>--- conflicted
+++ resolved
@@ -68,13 +68,9 @@
 import { AttributesKeepServiceDialog } from '~/views-components/keep-services-dialog/attributes-dialog';
 import { AttributesSshKeyDialog } from '~/views-components/ssh-keys-dialog/attributes-dialog';
 import { VirtualMachineAttributesDialog } from '~/views-components/virtual-machines-dialog/attributes-dialog';
-<<<<<<< HEAD
-import { RemoveVirtualMachineDialog } from '~/views-components/virtual-machines-dialog/remove-dialog';
 import { UserPanel } from '~/views/user-panel/user-panel';
 import { UserAttributesDialog } from '~/views-components/user-dialog/attributes-dialog';
 import { CreateUserDialog } from '~/views-components/dialog-forms/create-user-dialog';
-=======
->>>>>>> 663ddeef
 
 type CssRules = 'root' | 'container' | 'splitter' | 'asidePanel' | 'contentWrapper' | 'content';
 
@@ -148,12 +144,9 @@
                                 <Route path={Routes.REPOSITORIES} component={RepositoriesPanel} />
                                 <Route path={Routes.SSH_KEYS} component={SshKeyPanel} />
                                 <Route path={Routes.KEEP_SERVICES} component={KeepServicePanel} />
-<<<<<<< HEAD
                                 <Route path={Routes.USERS} component={UserPanel} />
-=======
                                 <Route path={Routes.COMPUTE_NODES} component={ComputeNodePanel} />
                                 <Route path={Routes.MY_ACCOUNT} component={MyAccountPanel} />
->>>>>>> 663ddeef
                             </Switch>
                         </Grid>
                     </Grid>
