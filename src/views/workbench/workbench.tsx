--- conflicted
+++ resolved
@@ -107,64 +107,6 @@
         }
     };
 
-<<<<<<< HEAD
-=======
-    mainAppBarActions: MainAppBarActionProps = {
-        onBreadcrumbClick: ({ itemId }: NavBreadcrumb) => {
-            this.props.dispatch<any>(setProjectItem(itemId, ItemMode.BOTH));
-            this.props.dispatch<any>(loadDetails(itemId, ResourceKind.Project));
-        },
-        onSearch: searchText => {
-            this.setState({ searchText });
-            this.props.dispatch(push(`/search?q=${searchText}`));
-        },
-        onMenuItemClick: (menuItem: NavMenuItem) => menuItem.action(),
-        onDetailsPanelToggle: () => {
-            this.props.dispatch(detailsPanelActions.TOGGLE_DETAILS_PANEL());
-        },
-        onContextMenu: (event: React.MouseEvent<HTMLElement>, breadcrumb: NavBreadcrumb) => {
-            this.openContextMenu(event, breadcrumb.itemId);
-        }
-    };
-
-    toggleSidePanelOpen = (itemId: string) => {
-        this.props.dispatch(sidePanelActions.TOGGLE_SIDE_PANEL_ITEM_OPEN(itemId));
-    }
-
-    toggleSidePanelActive = (itemId: string) => {
-        this.props.dispatch(sidePanelActions.TOGGLE_SIDE_PANEL_ITEM_ACTIVE(itemId));
-        this.props.dispatch(projectActions.RESET_PROJECT_TREE_ACTIVITY(itemId));
-        this.props.dispatch(push("/"));
-    }
-
-    handleCreationDialogOpen = (itemUuid: string) => {
-        this.closeContextMenu();
-        this.props.dispatch(projectActions.OPEN_PROJECT_CREATOR({ ownerUuid: itemUuid }));
-    }
-
-
-    openContextMenu = (event: React.MouseEvent<HTMLElement>, itemUuid: string) => {
-        event.preventDefault();
-        this.setState({
-            contextMenu: {
-                anchorEl: mockAnchorFromMouseEvent(event),
-                itemUuid
-            }
-        });
-    }
-
-    closeContextMenu = () => {
-        this.setState({ contextMenu: {} });
-    }
-
-    openCreateDialog = (item: ContextMenuAction) => {
-        const { itemUuid } = this.state.contextMenu;
-        if (item.openCreateDialog && itemUuid) {
-            this.handleCreationDialogOpen(itemUuid);
-        }
-    }
-
->>>>>>> 31e4c184
     render() {
         const path = getTreePath(this.props.projects, this.props.currentProjectId);
         const breadcrumbs = path.map(item => ({
@@ -238,59 +180,60 @@
         }}
         {...props} />
 
-        mainAppBarActions: MainAppBarActionProps = {
-            onBreadcrumbClick: ({ itemId }: NavBreadcrumb) => {
-                this.props.dispatch<any>(setProjectItem(itemId, ItemMode.BOTH));
-                this.props.dispatch<any>(loadDetails(itemId, ResourceKind.Project));
-            },
-            onSearch: searchText => {
-                this.setState({ searchText });
-                this.props.dispatch(push(`/search?q=${searchText}`));
-            },
-            onMenuItemClick: (menuItem: NavMenuItem) => menuItem.action(),
-            onDetailsPanelToggle: () => {
-                this.props.dispatch(detailsPanelActions.TOGGLE_DETAILS_PANEL());
-            },
-            onContextMenu: (event: React.MouseEvent<HTMLElement>, breadcrumb: NavBreadcrumb) => {
-                this.openContextMenu(event, breadcrumb.itemId);
+    mainAppBarActions: MainAppBarActionProps = {
+        onBreadcrumbClick: ({ itemId }: NavBreadcrumb) => {
+            this.props.dispatch<any>(setProjectItem(itemId, ItemMode.BOTH));
+            this.props.dispatch<any>(loadDetails(itemId, ResourceKind.Project));
+        },
+        onSearch: searchText => {
+            this.setState({ searchText });
+            this.props.dispatch(push(`/search?q=${searchText}`));
+        },
+        onMenuItemClick: (menuItem: NavMenuItem) => menuItem.action(),
+        onDetailsPanelToggle: () => {
+            this.props.dispatch(detailsPanelActions.TOGGLE_DETAILS_PANEL());
+        },
+        onContextMenu: (event: React.MouseEvent<HTMLElement>, breadcrumb: NavBreadcrumb) => {
+            this.openContextMenu(event, breadcrumb.itemId);
+        }
+    };
+
+    toggleSidePanelOpen = (itemId: string) => {
+        this.props.dispatch(sidePanelActions.TOGGLE_SIDE_PANEL_ITEM_OPEN(itemId));
+    }
+
+    toggleSidePanelActive = (itemId: string) => {
+        this.props.dispatch(sidePanelActions.TOGGLE_SIDE_PANEL_ITEM_ACTIVE(itemId));
+        this.props.dispatch(projectActions.RESET_PROJECT_TREE_ACTIVITY(itemId));
+        this.props.dispatch(push("/"));
+    }
+
+    handleCreationDialogOpen = (itemUuid: string) => {
+        this.closeContextMenu();
+        this.props.dispatch(projectActions.OPEN_PROJECT_CREATOR({ ownerUuid: itemUuid }));
+    }
+
+
+    openContextMenu = (event: React.MouseEvent<HTMLElement>, itemUuid: string) => {
+        event.preventDefault();
+        this.setState({
+            contextMenu: {
+                anchorEl: mockAnchorFromMouseEvent(event),
+                itemUuid
             }
-        };
-    
-        toggleSidePanelOpen = (itemId: string) => {
-            this.props.dispatch(sidePanelActions.TOGGLE_SIDE_PANEL_ITEM_OPEN(itemId));
+        });
+    }
+
+    closeContextMenu = () => {
+        this.setState({ contextMenu: {} });
+    }
+
+    openCreateDialog = (item: ContextMenuAction) => {
+        const { itemUuid } = this.state.contextMenu;
+        if (item.openCreateDialog && itemUuid) {
+            this.handleCreationDialogOpen(itemUuid);
         }
-    
-        toggleSidePanelActive = (itemId: string) => {
-            this.props.dispatch(sidePanelActions.TOGGLE_SIDE_PANEL_ITEM_ACTIVE(itemId));
-            this.props.dispatch(projectActions.RESET_PROJECT_TREE_ACTIVITY(itemId));
-        }
-    
-        handleCreationDialogOpen = (itemUuid: string) => {
-            this.closeContextMenu();
-            this.props.dispatch(projectActions.OPEN_PROJECT_CREATOR({ ownerUuid: itemUuid }));
-        }
-    
-    
-        openContextMenu = (event: React.MouseEvent<HTMLElement>, itemUuid: string) => {
-            event.preventDefault();
-            this.setState({
-                contextMenu: {
-                    anchorEl: mockAnchorFromMouseEvent(event),
-                    itemUuid
-                }
-            });
-        }
-    
-        closeContextMenu = () => {
-            this.setState({ contextMenu: {} });
-        }
-    
-        openCreateDialog = (item: ContextMenuAction) => {
-            const { itemUuid } = this.state.contextMenu;
-            if (item.openCreateDialog && itemUuid) {
-                this.handleCreationDialogOpen(itemUuid);
-            }
-        }
+    }
 }
 
 const contextMenuActions = [[{
