--- conflicted
+++ resolved
@@ -14,18 +14,8 @@
 import { ProjectPanel } from "~/views/project-panel/project-panel";
 import { DetailsPanel } from '~/views-components/details-panel/details-panel';
 import { ArvadosTheme } from '~/common/custom-theme';
-<<<<<<< HEAD
-
-import { detailsPanelActions, loadDetails } from "~/store/details-panel/details-panel-action";
-import { contextMenuActions } from "~/store/context-menu/context-menu-actions";
-import { ProjectResource } from '~/models/project';
-import { ResourceKind } from '~/models/resource';
-import { ProcessPanel } from '~/views/process-panel/process-panel';
-import { ContextMenu, ContextMenuKind } from "~/views-components/context-menu/context-menu";
-=======
 import { detailsPanelActions } from "~/store/details-panel/details-panel-action";
 import { ContextMenu } from "~/views-components/context-menu/context-menu";
->>>>>>> cc493b89
 import { FavoritePanel } from "../favorite-panel/favorite-panel";
 import { CurrentTokenDialog } from '~/views-components/current-token-dialog/current-token-dialog';
 import { Snackbar } from '~/views-components/snackbar/snackbar';
@@ -46,7 +36,7 @@
 import { UpdateProjectDialog } from '~/views-components/dialog-forms/update-project-dialog';
 import { MoveProjectDialog } from '~/views-components/dialog-forms/move-project-dialog';
 import { MoveCollectionDialog } from '~/views-components/dialog-forms/move-collection-dialog';
-
+import { ProcessPanel } from '~/views/process-panel/process-panel';
 
 const APP_BAR_HEIGHT = 100;
 
@@ -172,17 +162,10 @@
                         <main className={classes.contentWrapper}>
                             <div className={classes.content}>
                                 <Switch>
-<<<<<<< HEAD
-                                    <Route path='/' exact render={() => <Redirect to={`/projects/${this.props.authService.getUuid()}`} />} />
-                                    <Route path="/projects/:id" render={this.renderProjectPanel} />
-                                    <Route path="/favorites" render={this.renderFavoritePanel} />
-                                    <Route path="/collections/:id" render={this.renderCollectionPanel} />
-                                    <Route path="/process/:id" render={this.renderProcessPanel} />
-=======
                                     <Route path={Routes.PROJECTS} component={ProjectPanel} />
                                     <Route path={Routes.COLLECTIONS} component={CollectionPanel} />
                                     <Route path={Routes.FAVORITES} component={FavoritePanel} />
->>>>>>> cc493b89
+                                    <Route path={Routes.PROCESS} component={ProcessPanel} />
                                 </Switch>
                             </div>
                             {user && <DetailsPanel />}
@@ -209,100 +192,6 @@
                 );
             }
 
-<<<<<<< HEAD
-            renderProcessPanel = (props: RouteComponentProps<{ id: string }>) => <ProcessPanel
-                onContextMenu={(event, item) => {
-                    this.openContextMenu(event, {
-                        uuid: 'item.uuid',
-                        name: 'item.name',
-                        description: 'item.description',
-                        kind: ContextMenuKind.PROCESS
-                    });
-                }}
-                {...props} />
-
-            renderCollectionPanel = (props: RouteComponentProps<{ id: string }>) => <CollectionPanel
-                onItemRouteChange={(collectionId) => {
-                    this.props.dispatch<any>(loadCollection(collectionId));
-                    this.props.dispatch<any>(loadCollectionTags(collectionId));
-                }}
-                onContextMenu={(event, item) => {
-                    this.openContextMenu(event, {
-                        uuid: item.uuid,
-                        name: item.name,
-                        description: item.description,
-                        kind: ContextMenuKind.COLLECTION
-                    });
-                }}
-                {...props} />
-
-            renderProjectPanel = (props: RouteComponentProps<{ id: string }>) => <ProjectPanel
-                onItemRouteChange={itemId => this.props.dispatch(setProjectItem(itemId, ItemMode.ACTIVE))}
-                onContextMenu={(event, item) => {
-                    let kind: ContextMenuKind;
-
-                    if (item.kind === ResourceKind.PROJECT) {
-                        kind = ContextMenuKind.PROJECT;
-                    } else if (item.kind === ResourceKind.COLLECTION) {
-                        kind = ContextMenuKind.COLLECTION_RESOURCE;
-                    } else {
-                        kind = ContextMenuKind.RESOURCE;
-                    }
-
-                    this.openContextMenu(event, {
-                        uuid: item.uuid,
-                        name: item.name,
-                        description: item.description,
-                        kind
-                    });
-                }}
-                onProjectCreationDialogOpen={this.handleProjectCreationDialogOpen}
-                onCollectionCreationDialogOpen={this.handleCollectionCreationDialogOpen}
-                onItemClick={item => {
-                    this.props.dispatch(loadDetails(item.uuid, item.kind as ResourceKind));
-                }}
-                onItemDoubleClick={item => {
-                    switch (item.kind) {
-                        case ResourceKind.COLLECTION:
-                            this.props.dispatch(loadCollection(item.uuid));
-                            this.props.dispatch(push(getCollectionUrl(item.uuid)));
-                        default:
-                            this.props.dispatch(setProjectItem(item.uuid, ItemMode.ACTIVE));
-                            this.props.dispatch(loadDetails(item.uuid, item.kind as ResourceKind));
-                    }
-
-                }}
-                {...props} />
-
-            renderFavoritePanel = (props: RouteComponentProps<{ id: string }>) => <FavoritePanel
-                onItemRouteChange={() => this.props.dispatch(favoritePanelActions.REQUEST_ITEMS())}
-                onContextMenu={(event, item) => {
-                    const kind = item.kind === ResourceKind.PROJECT ? ContextMenuKind.PROJECT : ContextMenuKind.RESOURCE;
-                    this.openContextMenu(event, {
-                        uuid: item.uuid,
-                        name: item.name,
-                        kind,
-                    });
-                }}
-                onDialogOpen={this.handleProjectCreationDialogOpen}
-                onItemClick={item => {
-                    this.props.dispatch(loadDetails(item.uuid, item.kind as ResourceKind));
-                }}
-                onItemDoubleClick={item => {
-                    switch (item.kind) {
-                        case ResourceKind.COLLECTION:
-                            this.props.dispatch(loadCollection(item.uuid));
-                            this.props.dispatch(push(getCollectionUrl(item.uuid)));
-                        default:
-                            this.props.dispatch(loadDetails(item.uuid, ResourceKind.PROJECT));
-                            this.props.dispatch(setProjectItem(item.uuid, ItemMode.ACTIVE));
-                    }
-
-                }}
-                {...props} />
-
-=======
->>>>>>> cc493b89
             mainAppBarActions: MainAppBarActionProps = {
                 onSearch: searchText => {
                     this.setState({ searchText });
