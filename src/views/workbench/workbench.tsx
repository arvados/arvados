--- conflicted
+++ resolved
@@ -93,12 +93,9 @@
 import { AddGroupMembersDialog } from '~/views-components/dialog-forms/add-group-member-dialog';
 import { PartialCopyToCollectionDialog } from '~/views-components/dialog-forms/partial-copy-to-collection-dialog';
 import { PublicFavoritePanel } from '~/views/public-favorites-panel/public-favorites-panel';
-<<<<<<< HEAD
 import { LinkAccountPanel } from '~/views/link-account-panel/link-account-panel';
-=======
 import { FedLogin } from './fed-login';
 import { CollectionsContentAddressPanel } from '~/views/collection-content-address-panel/collection-content-address-panel';
->>>>>>> 53a66ff4
 
 type CssRules = 'root' | 'container' | 'splitter' | 'asidePanel' | 'contentWrapper' | 'content';
 
@@ -188,11 +185,8 @@
                                 <Route path={Routes.GROUP_DETAILS} component={GroupDetailsPanel} />
                                 <Route path={Routes.LINKS} component={LinkPanel} />
                                 <Route path={Routes.PUBLIC_FAVORITES} component={PublicFavoritePanel} />
-<<<<<<< HEAD
                                 <Route path={Routes.LINK_ACCOUNT} component={LinkAccountPanel} />
-=======
                                 <Route path={Routes.COLLECTIONS_CONTENT_ADDRESS} component={CollectionsContentAddressPanel} />
->>>>>>> 53a66ff4
                             </Switch>
                         </Grid>
                     </Grid>
