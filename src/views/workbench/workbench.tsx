--- conflicted
+++ resolved
@@ -10,7 +10,6 @@
 import { ArvadosTheme } from "common/custom-theme";
 import { ContextMenu } from "views-components/context-menu/context-menu";
 import { FavoritePanel } from "../favorite-panel/favorite-panel";
-<<<<<<< HEAD
 import { TokenDialog } from "views-components/token-dialog/token-dialog";
 import { RichTextEditorDialog } from "views-components/rich-text-editor-dialog/rich-text-editor-dialog";
 import { Snackbar } from "views-components/snackbar/snackbar";
@@ -33,43 +32,15 @@
 import { MoveProjectDialog } from "views-components/dialog-forms/move-project-dialog";
 import { MoveCollectionDialog } from "views-components/dialog-forms/move-collection-dialog";
 import { FilesUploadCollectionDialog } from "views-components/dialog-forms/files-upload-collection-dialog";
-import { PartialCopyCollectionDialog } from "views-components/dialog-forms/partial-copy-collection-dialog";
+import { PartialCopyToNewCollectionDialog } from "views-components/dialog-forms/partial-copy-to-new-collection-dialog";
+import { PartialCopyToExistingCollectionDialog } from "views-components/dialog-forms/partial-copy-to-existing-collection-dialog";
+import { PartialCopyToSeparateCollectionsDialog } from "views-components/dialog-forms/partial-copy-to-separate-collections-dialog";
+import { PartialMoveToNewCollectionDialog } from "views-components/dialog-forms/partial-move-to-new-collection-dialog";
+import { PartialMoveToExistingCollectionDialog } from "views-components/dialog-forms/partial-move-to-existing-collection-dialog";
+import { PartialMoveToSeparateCollectionsDialog } from "views-components/dialog-forms/partial-move-to-separate-collections-dialog";
 import { RemoveProcessDialog } from "views-components/process-remove-dialog/process-remove-dialog";
 import { MainContentBar } from "views-components/main-content-bar/main-content-bar";
 import { Grid } from "@material-ui/core";
-=======
-import { TokenDialog } from 'views-components/token-dialog/token-dialog';
-import { RichTextEditorDialog } from 'views-components/rich-text-editor-dialog/rich-text-editor-dialog';
-import { Snackbar } from 'views-components/snackbar/snackbar';
-import { CollectionPanel } from '../collection-panel/collection-panel';
-import { RenameFileDialog } from 'views-components/rename-file-dialog/rename-file-dialog';
-import { FileRemoveDialog } from 'views-components/file-remove-dialog/file-remove-dialog';
-import { MultipleFilesRemoveDialog } from 'views-components/file-remove-dialog/multiple-files-remove-dialog';
-import { Routes } from 'routes/routes';
-import { SidePanel } from 'views-components/side-panel/side-panel';
-import { ProcessPanel } from 'views/process-panel/process-panel';
-import { ChangeWorkflowDialog } from 'views-components/run-process-dialog/change-workflow-dialog';
-import { CreateProjectDialog } from 'views-components/dialog-forms/create-project-dialog';
-import { CreateCollectionDialog } from 'views-components/dialog-forms/create-collection-dialog';
-import { CopyCollectionDialog } from 'views-components/dialog-forms/copy-collection-dialog';
-import { CopyProcessDialog } from 'views-components/dialog-forms/copy-process-dialog';
-import { UpdateCollectionDialog } from 'views-components/dialog-forms/update-collection-dialog';
-import { UpdateProcessDialog } from 'views-components/dialog-forms/update-process-dialog';
-import { UpdateProjectDialog } from 'views-components/dialog-forms/update-project-dialog';
-import { MoveProcessDialog } from 'views-components/dialog-forms/move-process-dialog';
-import { MoveProjectDialog } from 'views-components/dialog-forms/move-project-dialog';
-import { MoveCollectionDialog } from 'views-components/dialog-forms/move-collection-dialog';
-import { FilesUploadCollectionDialog } from 'views-components/dialog-forms/files-upload-collection-dialog';
-import { PartialCopyToNewCollectionDialog } from 'views-components/dialog-forms/partial-copy-to-new-collection-dialog';
-import { PartialCopyToExistingCollectionDialog } from 'views-components/dialog-forms/partial-copy-to-existing-collection-dialog';
-import { PartialCopyToSeparateCollectionsDialog } from 'views-components/dialog-forms/partial-copy-to-separate-collections-dialog';
-import { PartialMoveToNewCollectionDialog } from 'views-components/dialog-forms/partial-move-to-new-collection-dialog';
-import { PartialMoveToExistingCollectionDialog } from 'views-components/dialog-forms/partial-move-to-existing-collection-dialog';
-import { PartialMoveToSeparateCollectionsDialog } from 'views-components/dialog-forms/partial-move-to-separate-collections-dialog';
-import { RemoveProcessDialog } from 'views-components/process-remove-dialog/process-remove-dialog';
-import { MainContentBar } from 'views-components/main-content-bar/main-content-bar';
-import { Grid } from '@material-ui/core';
->>>>>>> c30fc0c7
 import { TrashPanel } from "views/trash-panel/trash-panel";
 import { SharedWithMePanel } from "views/shared-with-me-panel/shared-with-me-panel";
 import { RunProcessPanel } from "views/run-process-panel/run-process-panel";
@@ -80,7 +51,6 @@
 import { SshKeyPanel } from "views/ssh-key-panel/ssh-key-panel";
 import { SshKeyAdminPanel } from "views/ssh-key-panel/ssh-key-admin-panel";
 import { SiteManagerPanel } from "views/site-manager-panel/site-manager-panel";
-<<<<<<< HEAD
 import { UserProfilePanel } from "views/user-profile-panel/user-profile-panel";
 import { SharingDialog } from "views-components/sharing-dialog/sharing-dialog";
 import { NotFoundDialog } from "views-components/not-found-dialog/not-found-dialog";
@@ -123,7 +93,6 @@
 import { GroupDetailsPanel } from "views/group-details-panel/group-details-panel";
 import { RemoveGroupMemberDialog } from "views-components/groups-dialog/member-remove-dialog";
 import { GroupMemberAttributesDialog } from "views-components/groups-dialog/member-attributes-dialog";
-import { PartialCopyToCollectionDialog } from "views-components/dialog-forms/partial-copy-to-collection-dialog";
 import { PublicFavoritePanel } from "views/public-favorites-panel/public-favorites-panel";
 import { LinkAccountPanel } from "views/link-account-panel/link-account-panel";
 import { FedLogin } from "./fed-login";
@@ -137,63 +106,6 @@
 import { ElementListReducer } from "common/plugintypes";
 import { COLLAPSE_ICON_SIZE } from "views-components/side-panel-toggle/side-panel-toggle";
 import { Banner } from "views-components/baner/banner";
-=======
-import { UserProfilePanel } from 'views/user-profile-panel/user-profile-panel';
-import { SharingDialog } from 'views-components/sharing-dialog/sharing-dialog';
-import { NotFoundDialog } from 'views-components/not-found-dialog/not-found-dialog';
-import { AdvancedTabDialog } from 'views-components/advanced-tab-dialog/advanced-tab-dialog';
-import { ProcessInputDialog } from 'views-components/process-input-dialog/process-input-dialog';
-import { VirtualMachineUserPanel } from 'views/virtual-machine-panel/virtual-machine-user-panel';
-import { VirtualMachineAdminPanel } from 'views/virtual-machine-panel/virtual-machine-admin-panel';
-import { RepositoriesPanel } from 'views/repositories-panel/repositories-panel';
-import { KeepServicePanel } from 'views/keep-service-panel/keep-service-panel';
-import { ApiClientAuthorizationPanel } from 'views/api-client-authorization-panel/api-client-authorization-panel';
-import { LinkPanel } from 'views/link-panel/link-panel';
-import { RepositoriesSampleGitDialog } from 'views-components/repositories-sample-git-dialog/repositories-sample-git-dialog';
-import { RepositoryAttributesDialog } from 'views-components/repository-attributes-dialog/repository-attributes-dialog';
-import { CreateRepositoryDialog } from 'views-components/dialog-forms/create-repository-dialog';
-import { RemoveRepositoryDialog } from 'views-components/repository-remove-dialog/repository-remove-dialog';
-import { CreateSshKeyDialog } from 'views-components/dialog-forms/create-ssh-key-dialog';
-import { PublicKeyDialog } from 'views-components/ssh-keys-dialog/public-key-dialog';
-import { RemoveApiClientAuthorizationDialog } from 'views-components/api-client-authorizations-dialog/remove-dialog';
-import { RemoveKeepServiceDialog } from 'views-components/keep-services-dialog/remove-dialog';
-import { RemoveLinkDialog } from 'views-components/links-dialog/remove-dialog';
-import { RemoveSshKeyDialog } from 'views-components/ssh-keys-dialog/remove-dialog';
-import { VirtualMachineAttributesDialog } from 'views-components/virtual-machines-dialog/attributes-dialog';
-import { RemoveVirtualMachineDialog } from 'views-components/virtual-machines-dialog/remove-dialog';
-import { RemoveVirtualMachineLoginDialog } from 'views-components/virtual-machines-dialog/remove-login-dialog';
-import { VirtualMachineAddLoginDialog } from 'views-components/virtual-machines-dialog/add-login-dialog';
-import { AttributesApiClientAuthorizationDialog } from 'views-components/api-client-authorizations-dialog/attributes-dialog';
-import { AttributesKeepServiceDialog } from 'views-components/keep-services-dialog/attributes-dialog';
-import { AttributesLinkDialog } from 'views-components/links-dialog/attributes-dialog';
-import { AttributesSshKeyDialog } from 'views-components/ssh-keys-dialog/attributes-dialog';
-import { UserPanel } from 'views/user-panel/user-panel';
-import { UserAttributesDialog } from 'views-components/user-dialog/attributes-dialog';
-import { CreateUserDialog } from 'views-components/dialog-forms/create-user-dialog';
-import { HelpApiClientAuthorizationDialog } from 'views-components/api-client-authorizations-dialog/help-dialog';
-import { DeactivateDialog } from 'views-components/user-dialog/deactivate-dialog';
-import { ActivateDialog } from 'views-components/user-dialog/activate-dialog';
-import { SetupDialog } from 'views-components/user-dialog/setup-dialog';
-import { GroupsPanel } from 'views/groups-panel/groups-panel';
-import { RemoveGroupDialog } from 'views-components/groups-dialog/remove-dialog';
-import { GroupAttributesDialog } from 'views-components/groups-dialog/attributes-dialog';
-import { GroupDetailsPanel } from 'views/group-details-panel/group-details-panel';
-import { RemoveGroupMemberDialog } from 'views-components/groups-dialog/member-remove-dialog';
-import { GroupMemberAttributesDialog } from 'views-components/groups-dialog/member-attributes-dialog';
-import { PublicFavoritePanel } from 'views/public-favorites-panel/public-favorites-panel';
-import { LinkAccountPanel } from 'views/link-account-panel/link-account-panel';
-import { FedLogin } from './fed-login';
-import { CollectionsContentAddressPanel } from 'views/collection-content-address-panel/collection-content-address-panel';
-import { AllProcessesPanel } from '../all-processes-panel/all-processes-panel';
-import { NotFoundPanel } from '../not-found-panel/not-found-panel';
-import { AutoLogout } from 'views-components/auto-logout/auto-logout';
-import { RestoreCollectionVersionDialog } from 'views-components/collections-dialog/restore-version-dialog';
-import { WebDavS3InfoDialog } from 'views-components/webdav-s3-dialog/webdav-s3-dialog';
-import { pluginConfig } from 'plugins';
-import { ElementListReducer } from 'common/plugintypes';
-import { COLLAPSE_ICON_SIZE } from 'views-components/side-panel-toggle/side-panel-toggle'
-import { Banner } from 'views-components/baner/banner';
->>>>>>> c30fc0c7
 
 type CssRules = "root" | "container" | "splitter" | "asidePanel" | "contentWrapper" | "content";
 
@@ -396,13 +308,15 @@
             container
             item
             xs
-            className={props.classes.root}>
+            className={props.classes.root}
+        >
             {props.sessionIdleTimeout > 0 && <AutoLogout />}
             <Grid
                 container
                 item
                 xs
-                className={props.classes.container}>
+                className={props.classes.container}
+            >
                 <SplitterLayout
                     customClassName={props.classes.splitter}
                     percentage={true}
@@ -410,7 +324,8 @@
                     primaryMinSize={10}
                     secondaryInitialSize={getSplitterInitialSize()}
                     secondaryMinSize={40}
-                    onSecondaryPaneSizeChange={saveSplitterSize}>
+                    onSecondaryPaneSizeChange={saveSplitterSize}
+                >
                     {props.isUserActive && props.isNotLinking && (
                         <Grid
                             container
@@ -418,7 +333,8 @@
                             xs
                             component="aside"
                             direction="column"
-                            className={props.classes.asidePanel}>
+                            className={props.classes.asidePanel}
+                        >
                             <SidePanel />
                         </Grid>
                     )}
@@ -428,16 +344,19 @@
                         xs
                         component="main"
                         direction="column"
-                        className={props.classes.contentWrapper}>
+                        className={props.classes.contentWrapper}
+                    >
                         <Grid
                             item
-                            xs>
+                            xs
+                        >
                             {props.isNotLinking && <MainContentBar />}
                         </Grid>
                         <Grid
                             item
                             xs
-                            className={props.classes.content}>
+                            className={props.classes.content}
+                        >
                             <Switch>
                                 {routes.props.children}
                                 <Route
