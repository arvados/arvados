// Copyright (C) The Arvados Authors. All rights reserved.
//
// SPDX-License-Identifier: AGPL-3.0

import * as React from 'react';
import { StyleRulesCallback, WithStyles, withStyles } from '@material-ui/core/styles';
import { connect, DispatchProp } from "react-redux";
import { Route, Switch } from "react-router";
import { login, logout } from "~/store/auth/auth-action";
import { User } from "~/models/user";
import { RootState } from "~/store/store";
import { MainAppBar, MainAppBarActionProps, MainAppBarMenuItem } from '~/views-components/main-app-bar/main-app-bar';
import { push } from 'react-router-redux';
import { ProjectPanel } from "~/views/project-panel/project-panel";
import { DetailsPanel } from '~/views-components/details-panel/details-panel';
import { ArvadosTheme } from '~/common/custom-theme';
import { detailsPanelActions } from "~/store/details-panel/details-panel-action";
import { ContextMenu } from "~/views-components/context-menu/context-menu";
import { FavoritePanel } from "../favorite-panel/favorite-panel";
import { CurrentTokenDialog } from '~/views-components/current-token-dialog/current-token-dialog';
import { Snackbar } from '~/views-components/snackbar/snackbar';
import { CollectionPanel } from '../collection-panel/collection-panel';
import { AuthService } from "~/services/auth-service/auth-service";
import { RenameFileDialog } from '~/views-components/rename-file-dialog/rename-file-dialog';
import { FileRemoveDialog } from '~/views-components/file-remove-dialog/file-remove-dialog';
import { MultipleFilesRemoveDialog } from '~/views-components/file-remove-dialog/multiple-files-remove-dialog';
<<<<<<< HEAD
import { UploadCollectionFilesDialog } from '~/views-components/upload-collection-files-dialog/upload-collection-files-dialog';
import { CopyCollectionPartialDialog } from '~/views-components/dialog-forms/copy-collection-partial-dialog';
=======
>>>>>>> d911869b
import { SidePanel } from '~/views-components/side-panel/side-panel';
import { Routes } from '~/routes/routes';
import { Breadcrumbs } from '~/views-components/breadcrumbs/breadcrumbs';
import { CreateProjectDialog } from '~/views-components/dialog-forms/create-project-dialog';
import { CreateCollectionDialog } from '~/views-components/dialog-forms/create-collection-dialog';
import { CopyCollectionDialog } from '~/views-components/dialog-forms/copy-collection-dialog';
import { UpdateCollectionDialog } from '~/views-components/dialog-forms/update-collection-dialog';
import { UpdateProjectDialog } from '~/views-components/dialog-forms/update-project-dialog';
import { MoveProjectDialog } from '~/views-components/dialog-forms/move-project-dialog';
import { MoveCollectionDialog } from '~/views-components/dialog-forms/move-collection-dialog';
import { ProcessPanel } from '~/views/process-panel/process-panel';
import { UploadCollectionFilesDialog } from '~/views-components/dialog-forms/upload-collection-files-dialog';
import { PartialCopyCollectionDialog } from '~/views-components/dialog-forms/partial-copy-collection-dialog';


const APP_BAR_HEIGHT = 100;

type CssRules = 'root' | 'appBar' | 'content' | 'contentWrapper';

const styles: StyleRulesCallback<CssRules> = (theme: ArvadosTheme) => ({
    root: {
        flexGrow: 1,
        zIndex: 1,
        overflow: 'hidden',
        position: 'relative',
        display: 'flex',
        width: '100vw',
        height: '100vh'
    },
    appBar: {
        zIndex: theme.zIndex.drawer + 1,
        position: "absolute",
        width: "100%"
    },
    contentWrapper: {
        backgroundColor: theme.palette.background.default,
        display: "flex",
        flexGrow: 1,
        minWidth: 0,
        paddingTop: APP_BAR_HEIGHT
    },
    content: {
        padding: `${theme.spacing.unit}px ${theme.spacing.unit * 3}px`,
        overflowY: "auto",
        flexGrow: 1,
        position: 'relative'
    },
});

interface WorkbenchDataProps {
    user?: User;
    currentToken?: string;
}

interface WorkbenchGeneralProps {
    authService: AuthService;
    buildInfo: string;
}

interface WorkbenchActionProps {
}

type WorkbenchProps = WorkbenchDataProps & WorkbenchGeneralProps & WorkbenchActionProps & DispatchProp<any> & WithStyles<CssRules>;

interface NavMenuItem extends MainAppBarMenuItem {
    action: () => void;
}

interface WorkbenchState {
    isCurrentTokenDialogOpen: boolean;
    anchorEl: any;
    searchText: string;
    menuItems: {
        accountMenu: NavMenuItem[],
        helpMenu: NavMenuItem[],
        anonymousMenu: NavMenuItem[]
    };
}

export const Workbench = withStyles(styles)(
    connect<WorkbenchDataProps>(
        (state: RootState) => ({
            user: state.auth.user,
            currentToken: state.auth.apiToken,
        })
    )(
        class extends React.Component<WorkbenchProps, WorkbenchState> {
            state = {
                isCurrentTokenDialogOpen: false,
                anchorEl: null,
                searchText: "",
                breadcrumbs: [],
                menuItems: {
                    accountMenu: [
                        {
                            label: 'Current token',
                            action: () => this.toggleCurrentTokenModal()
                        },
                        {
                            label: "Logout",
                            action: () => this.props.dispatch(logout())
                        },
                        {
                            label: "My account",
                            action: () => this.props.dispatch(push("/my-account"))
                        }
                    ],
                    helpMenu: [
                        {
                            label: "Help",
                            action: () => this.props.dispatch(push("/help"))
                        }
                    ],
                    anonymousMenu: [
                        {
                            label: "Sign in",
                            action: () => this.props.dispatch(login())
                        }
                    ]
                }
            };

            render() {
                const { classes, user } = this.props;
                return (
                    <div className={classes.root}>
                        <div className={classes.appBar}>
                            <MainAppBar
                                breadcrumbs={Breadcrumbs}
                                searchText={this.state.searchText}
                                user={this.props.user}
                                menuItems={this.state.menuItems}
                                buildInfo={this.props.buildInfo}
                                {...this.mainAppBarActions} />
                        </div>
                        {user && <SidePanel />}
                        <main className={classes.contentWrapper}>
                            <div className={classes.content}>
                                <Switch>
                                    <Route path={Routes.PROJECTS} component={ProjectPanel} />
                                    <Route path={Routes.COLLECTIONS} component={CollectionPanel} />
                                    <Route path={Routes.FAVORITES} component={FavoritePanel} />
                                    <Route path={Routes.PROCESS} component={ProcessPanel} />
                                </Switch>
                            </div>
                            {user && <DetailsPanel />}
                        </main>
                        <ContextMenu />
                        <Snackbar />
                        <CreateProjectDialog />
                        <CreateCollectionDialog />
                        <RenameFileDialog />
<<<<<<< HEAD
=======
                        <PartialCopyCollectionDialog />
                        <FileRemoveDialog />
>>>>>>> d911869b
                        <CopyCollectionDialog />
                        <CopyCollectionPartialDialog />
                        <FileRemoveDialog />
                        <MultipleFilesRemoveDialog />
                        <UpdateCollectionDialog />
                        <UploadCollectionFilesDialog />
                        <UpdateProjectDialog />
                        <MoveCollectionDialog />
                        <MoveProjectDialog />
                        <CurrentTokenDialog
                            currentToken={this.props.currentToken}
                            open={this.state.isCurrentTokenDialogOpen}
                            handleClose={this.toggleCurrentTokenModal} />
                    </div>
                );
            }

            mainAppBarActions: MainAppBarActionProps = {
                onSearch: searchText => {
                    this.setState({ searchText });
                    this.props.dispatch(push(`/search?q=${searchText}`));
                },
                onMenuItemClick: (menuItem: NavMenuItem) => menuItem.action(),
                onDetailsPanelToggle: () => {
                    this.props.dispatch(detailsPanelActions.TOGGLE_DETAILS_PANEL());
                },
            };

            toggleCurrentTokenModal = () => {
                this.setState({ isCurrentTokenDialogOpen: !this.state.isCurrentTokenDialogOpen });
            }
        }
    )
);<|MERGE_RESOLUTION|>--- conflicted
+++ resolved
@@ -24,13 +24,9 @@
 import { RenameFileDialog } from '~/views-components/rename-file-dialog/rename-file-dialog';
 import { FileRemoveDialog } from '~/views-components/file-remove-dialog/file-remove-dialog';
 import { MultipleFilesRemoveDialog } from '~/views-components/file-remove-dialog/multiple-files-remove-dialog';
-<<<<<<< HEAD
-import { UploadCollectionFilesDialog } from '~/views-components/upload-collection-files-dialog/upload-collection-files-dialog';
-import { CopyCollectionPartialDialog } from '~/views-components/dialog-forms/copy-collection-partial-dialog';
-=======
->>>>>>> d911869b
+import { Routes } from '~/routes/routes';
 import { SidePanel } from '~/views-components/side-panel/side-panel';
-import { Routes } from '~/routes/routes';
+import { ProcessPanel } from '~/views/process-panel/process-panel';
 import { Breadcrumbs } from '~/views-components/breadcrumbs/breadcrumbs';
 import { CreateProjectDialog } from '~/views-components/dialog-forms/create-project-dialog';
 import { CreateCollectionDialog } from '~/views-components/dialog-forms/create-collection-dialog';
@@ -39,10 +35,9 @@
 import { UpdateProjectDialog } from '~/views-components/dialog-forms/update-project-dialog';
 import { MoveProjectDialog } from '~/views-components/dialog-forms/move-project-dialog';
 import { MoveCollectionDialog } from '~/views-components/dialog-forms/move-collection-dialog';
-import { ProcessPanel } from '~/views/process-panel/process-panel';
-import { UploadCollectionFilesDialog } from '~/views-components/dialog-forms/upload-collection-files-dialog';
+
+import { FilesUploadCollectionDialog } from '~/views-components/dialog-forms/files-upload-collection-dialog';
 import { PartialCopyCollectionDialog } from '~/views-components/dialog-forms/partial-copy-collection-dialog';
-
 
 const APP_BAR_HEIGHT = 100;
 
@@ -181,17 +176,13 @@
                         <CreateProjectDialog />
                         <CreateCollectionDialog />
                         <RenameFileDialog />
-<<<<<<< HEAD
-=======
                         <PartialCopyCollectionDialog />
                         <FileRemoveDialog />
->>>>>>> d911869b
                         <CopyCollectionDialog />
-                        <CopyCollectionPartialDialog />
                         <FileRemoveDialog />
                         <MultipleFilesRemoveDialog />
                         <UpdateCollectionDialog />
-                        <UploadCollectionFilesDialog />
+                        <FilesUploadCollectionDialog />
                         <UpdateProjectDialog />
                         <MoveCollectionDialog />
                         <MoveProjectDialog />
