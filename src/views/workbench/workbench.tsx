// Copyright (C) The Arvados Authors. All rights reserved.
//
// SPDX-License-Identifier: AGPL-3.0

import React from 'react';
import { StyleRulesCallback, WithStyles, withStyles } from '@material-ui/core/styles';
import { Route, Switch } from "react-router";
import { ProjectPanel } from "views/project-panel/project-panel";
import { DetailsPanel } from 'views-components/details-panel/details-panel';
import { ArvadosTheme } from 'common/custom-theme';
import { ContextMenu } from "views-components/context-menu/context-menu";
import { FavoritePanel } from "../favorite-panel/favorite-panel";
import { TokenDialog } from 'views-components/token-dialog/token-dialog';
import { RichTextEditorDialog } from 'views-components/rich-text-editor-dialog/rich-text-editor-dialog';
import { Snackbar } from 'views-components/snackbar/snackbar';
import { CollectionPanel } from '../collection-panel/collection-panel';
import { RenameFileDialog } from 'views-components/rename-file-dialog/rename-file-dialog';
import { FileRemoveDialog } from 'views-components/file-remove-dialog/file-remove-dialog';
import { MultipleFilesRemoveDialog } from 'views-components/file-remove-dialog/multiple-files-remove-dialog';
import { Routes } from 'routes/routes';
import { SidePanel } from 'views-components/side-panel/side-panel';
import { ProcessPanel } from 'views/process-panel/process-panel';
import { ChangeWorkflowDialog } from 'views-components/run-process-dialog/change-workflow-dialog';
import { CreateProjectDialog } from 'views-components/dialog-forms/create-project-dialog';
import { CreateCollectionDialog } from 'views-components/dialog-forms/create-collection-dialog';
import { CopyCollectionDialog } from 'views-components/dialog-forms/copy-collection-dialog';
import { CopyProcessDialog } from 'views-components/dialog-forms/copy-process-dialog';
import { UpdateCollectionDialog } from 'views-components/dialog-forms/update-collection-dialog';
import { UpdateProcessDialog } from 'views-components/dialog-forms/update-process-dialog';
import { UpdateProjectDialog } from 'views-components/dialog-forms/update-project-dialog';
import { MoveProcessDialog } from 'views-components/dialog-forms/move-process-dialog';
import { MoveProjectDialog } from 'views-components/dialog-forms/move-project-dialog';
import { MoveCollectionDialog } from 'views-components/dialog-forms/move-collection-dialog';
import { FilesUploadCollectionDialog } from 'views-components/dialog-forms/files-upload-collection-dialog';
import { PartialCopyCollectionDialog } from 'views-components/dialog-forms/partial-copy-collection-dialog';
import { RemoveProcessDialog } from 'views-components/process-remove-dialog/process-remove-dialog';
import { MainContentBar } from 'views-components/main-content-bar/main-content-bar';
import { Grid } from '@material-ui/core';
import { TrashPanel } from "views/trash-panel/trash-panel";
import { SharedWithMePanel } from 'views/shared-with-me-panel/shared-with-me-panel';
import { RunProcessPanel } from 'views/run-process-panel/run-process-panel';
import SplitterLayout from 'react-splitter-layout';
import { WorkflowPanel } from 'views/workflow-panel/workflow-panel';
import { SearchResultsPanel } from 'views/search-results-panel/search-results-panel';
import { SshKeyPanel } from 'views/ssh-key-panel/ssh-key-panel';
import { SshKeyAdminPanel } from 'views/ssh-key-panel/ssh-key-admin-panel';
import { SiteManagerPanel } from "views/site-manager-panel/site-manager-panel";
import { UserProfilePanel } from 'views/user-profile-panel/user-profile-panel';
import { SharingDialog } from 'views-components/sharing-dialog/sharing-dialog';
import { NotFoundDialog } from 'views-components/not-found-dialog/not-found-dialog';
import { AdvancedTabDialog } from 'views-components/advanced-tab-dialog/advanced-tab-dialog';
import { ProcessInputDialog } from 'views-components/process-input-dialog/process-input-dialog';
import { VirtualMachineUserPanel } from 'views/virtual-machine-panel/virtual-machine-user-panel';
import { VirtualMachineAdminPanel } from 'views/virtual-machine-panel/virtual-machine-admin-panel';
import { RepositoriesPanel } from 'views/repositories-panel/repositories-panel';
import { KeepServicePanel } from 'views/keep-service-panel/keep-service-panel';
import { ApiClientAuthorizationPanel } from 'views/api-client-authorization-panel/api-client-authorization-panel';
import { LinkPanel } from 'views/link-panel/link-panel';
import { RepositoriesSampleGitDialog } from 'views-components/repositories-sample-git-dialog/repositories-sample-git-dialog';
import { RepositoryAttributesDialog } from 'views-components/repository-attributes-dialog/repository-attributes-dialog';
import { CreateRepositoryDialog } from 'views-components/dialog-forms/create-repository-dialog';
import { RemoveRepositoryDialog } from 'views-components/repository-remove-dialog/repository-remove-dialog';
import { CreateSshKeyDialog } from 'views-components/dialog-forms/create-ssh-key-dialog';
import { PublicKeyDialog } from 'views-components/ssh-keys-dialog/public-key-dialog';
import { RemoveApiClientAuthorizationDialog } from 'views-components/api-client-authorizations-dialog/remove-dialog';
import { RemoveKeepServiceDialog } from 'views-components/keep-services-dialog/remove-dialog';
import { RemoveLinkDialog } from 'views-components/links-dialog/remove-dialog';
import { RemoveSshKeyDialog } from 'views-components/ssh-keys-dialog/remove-dialog';
import { VirtualMachineAttributesDialog } from 'views-components/virtual-machines-dialog/attributes-dialog';
import { RemoveVirtualMachineDialog } from 'views-components/virtual-machines-dialog/remove-dialog';
import { RemoveVirtualMachineLoginDialog } from 'views-components/virtual-machines-dialog/remove-login-dialog';
import { VirtualMachineAddLoginDialog } from 'views-components/virtual-machines-dialog/add-login-dialog';
import { AttributesApiClientAuthorizationDialog } from 'views-components/api-client-authorizations-dialog/attributes-dialog';
import { AttributesKeepServiceDialog } from 'views-components/keep-services-dialog/attributes-dialog';
import { AttributesLinkDialog } from 'views-components/links-dialog/attributes-dialog';
import { AttributesSshKeyDialog } from 'views-components/ssh-keys-dialog/attributes-dialog';
import { UserPanel } from 'views/user-panel/user-panel';
import { UserAttributesDialog } from 'views-components/user-dialog/attributes-dialog';
import { CreateUserDialog } from 'views-components/dialog-forms/create-user-dialog';
import { HelpApiClientAuthorizationDialog } from 'views-components/api-client-authorizations-dialog/help-dialog';
import { DeactivateDialog } from 'views-components/user-dialog/deactivate-dialog';
import { ActivateDialog } from 'views-components/user-dialog/activate-dialog';
import { SetupDialog } from 'views-components/user-dialog/setup-dialog';
import { GroupsPanel } from 'views/groups-panel/groups-panel';
import { RemoveGroupDialog } from 'views-components/groups-dialog/remove-dialog';
import { GroupAttributesDialog } from 'views-components/groups-dialog/attributes-dialog';
import { GroupDetailsPanel } from 'views/group-details-panel/group-details-panel';
import { RemoveGroupMemberDialog } from 'views-components/groups-dialog/member-remove-dialog';
import { GroupMemberAttributesDialog } from 'views-components/groups-dialog/member-attributes-dialog';
import { PartialCopyToCollectionDialog } from 'views-components/dialog-forms/partial-copy-to-collection-dialog';
import { PublicFavoritePanel } from 'views/public-favorites-panel/public-favorites-panel';
import { LinkAccountPanel } from 'views/link-account-panel/link-account-panel';
import { FedLogin } from './fed-login';
import { CollectionsContentAddressPanel } from 'views/collection-content-address-panel/collection-content-address-panel';
import { AllProcessesPanel } from '../all-processes-panel/all-processes-panel';
import { NotFoundPanel } from '../not-found-panel/not-found-panel';
import { AutoLogout } from 'views-components/auto-logout/auto-logout';
import { RestoreCollectionVersionDialog } from 'views-components/collections-dialog/restore-version-dialog';
import { WebDavS3InfoDialog } from 'views-components/webdav-s3-dialog/webdav-s3-dialog';
import { pluginConfig } from 'plugins';
import { ElementListReducer } from 'common/plugintypes';
<<<<<<< HEAD
import { COLLAPSE_ICON_SIZE } from 'views-components/side-panel-toggle/side-panel-toggle'
=======
import { Banner } from 'views-components/baner/banner';
>>>>>>> 2cec626e

type CssRules = 'root' | 'container' | 'splitter' | 'asidePanel' | 'contentWrapper' | 'content';

const styles: StyleRulesCallback<CssRules> = (theme: ArvadosTheme) => ({
    root: {
        paddingTop: theme.spacing.unit * 7,
        background: theme.palette.background.default
    },
    container: {
        position: 'relative'
    },
    splitter: {
        '& > .layout-splitter': {
            width: '2px',
        },
        '& > .layout-splitter-disabled': {
            pointerEvents: 'none',
            cursor: 'pointer'
        }
    },
    asidePanel: {
        paddingTop: theme.spacing.unit,
        height: '100%'
    },
    contentWrapper: {
        paddingTop: theme.spacing.unit,
        minWidth: 0
    },
    content: {
        minWidth: 0,
        paddingLeft: theme.spacing.unit * 3,
        paddingRight: theme.spacing.unit * 3,
        // Reserve vertical space for app bar + MainContentBar
        minHeight: `calc(100vh - ${theme.spacing.unit * 16}px)`,
        display: 'flex',
    }
});

interface WorkbenchDataProps {
    isUserActive: boolean;
    isNotLinking: boolean;
    sessionIdleTimeout: number;
    sidePanelIsCollapsed: boolean;
}

type WorkbenchPanelProps = WithStyles<CssRules> & WorkbenchDataProps;

const defaultSplitterSize = 90;

const getSplitterInitialSize = () => {
    const splitterSize = localStorage.getItem('splitterSize');
    return splitterSize ? Number(splitterSize) : defaultSplitterSize;
};

const saveSplitterSize = (size: number) => localStorage.setItem('splitterSize', size.toString());

let routes = <>
    <Route path={Routes.PROJECTS} component={ProjectPanel} />
    <Route path={Routes.COLLECTIONS} component={CollectionPanel} />
    <Route path={Routes.FAVORITES} component={FavoritePanel} />
    <Route path={Routes.ALL_PROCESSES} component={AllProcessesPanel} />
    <Route path={Routes.PROCESSES} component={ProcessPanel} />
    <Route path={Routes.TRASH} component={TrashPanel} />
    <Route path={Routes.SHARED_WITH_ME} component={SharedWithMePanel} />
    <Route path={Routes.RUN_PROCESS} component={RunProcessPanel} />
    <Route path={Routes.WORKFLOWS} component={WorkflowPanel} />
    <Route path={Routes.SEARCH_RESULTS} component={SearchResultsPanel} />
    <Route path={Routes.VIRTUAL_MACHINES_USER} component={VirtualMachineUserPanel} />
    <Route path={Routes.VIRTUAL_MACHINES_ADMIN} component={VirtualMachineAdminPanel} />
    <Route path={Routes.REPOSITORIES} component={RepositoriesPanel} />
    <Route path={Routes.SSH_KEYS_USER} component={SshKeyPanel} />
    <Route path={Routes.SSH_KEYS_ADMIN} component={SshKeyAdminPanel} />
    <Route path={Routes.SITE_MANAGER} component={SiteManagerPanel} />
    <Route path={Routes.KEEP_SERVICES} component={KeepServicePanel} />
    <Route path={Routes.USERS} component={UserPanel} />
    <Route path={Routes.API_CLIENT_AUTHORIZATIONS} component={ApiClientAuthorizationPanel} />
    <Route path={Routes.MY_ACCOUNT} component={UserProfilePanel} />
    <Route path={Routes.USER_PROFILE} component={UserProfilePanel} />
    <Route path={Routes.GROUPS} component={GroupsPanel} />
    <Route path={Routes.GROUP_DETAILS} component={GroupDetailsPanel} />
    <Route path={Routes.LINKS} component={LinkPanel} />
    <Route path={Routes.PUBLIC_FAVORITES} component={PublicFavoritePanel} />
    <Route path={Routes.LINK_ACCOUNT} component={LinkAccountPanel} />
    <Route path={Routes.COLLECTIONS_CONTENT_ADDRESS} component={CollectionsContentAddressPanel} />
</>;

const reduceRoutesFn: (a: React.ReactElement[],
    b: ElementListReducer) => React.ReactElement[] = (a, b) => b(a);

routes = React.createElement(React.Fragment, null, pluginConfig.centerPanelList.reduce(reduceRoutesFn, React.Children.toArray(routes.props.children)));

const applyCollapsedState = (isCollapsed) => {
    const rightPanel: Element = document.getElementsByClassName('layout-pane')[1]
    const totalWidth: number = document.getElementsByClassName('splitter-layout')[0]?.clientWidth
    const rightPanelExpandedWidth = ((totalWidth-COLLAPSE_ICON_SIZE)) / (totalWidth/100) 
    if(rightPanel) {
        rightPanel.setAttribute('style', `width: ${isCollapsed ? rightPanelExpandedWidth : getSplitterInitialSize()}%`)
    }
    const splitter = document.getElementsByClassName('layout-splitter')[0]
    isCollapsed ? splitter?.classList.add('layout-splitter-disabled') : splitter?.classList.remove('layout-splitter-disabled')
    
}

export const WorkbenchPanel =
    withStyles(styles)((props: WorkbenchPanelProps) =>{

        //panel size will not scale automatically on window resize, so we do it manually
        window.addEventListener('resize', ()=>applyCollapsedState(props.sidePanelIsCollapsed))
        applyCollapsedState(props.sidePanelIsCollapsed)
        
        return <Grid container item xs className={props.classes.root}>
            {props.sessionIdleTimeout > 0 && <AutoLogout />}
            <Grid container item xs className={props.classes.container}>
                <SplitterLayout customClassName={props.classes.splitter} percentage={true}
                    primaryIndex={0} primaryMinSize={10}
                    secondaryInitialSize={getSplitterInitialSize()} secondaryMinSize={40}
                    onSecondaryPaneSizeChange={saveSplitterSize}>
                    {props.isUserActive && props.isNotLinking && <Grid container item xs component='aside' direction='column' className={props.classes.asidePanel}>
                        <SidePanel />
                    </Grid>}
                    <Grid container item xs component="main" direction="column" className={props.classes.contentWrapper}>
                        <Grid item xs>
                            {props.isNotLinking && <MainContentBar />}
                        </Grid>
                        <Grid item xs className={props.classes.content}>
                            <Switch>
                                {routes.props.children}
                                <Route path={Routes.NO_MATCH} component={NotFoundPanel} />
                            </Switch>
                        </Grid>
                    </Grid>
                </SplitterLayout>
            </Grid>
            <Grid item>
                <DetailsPanel />
            </Grid>
            <AdvancedTabDialog />
            <AttributesApiClientAuthorizationDialog />
            <AttributesKeepServiceDialog />
            <AttributesLinkDialog />
            <AttributesSshKeyDialog />
            <ChangeWorkflowDialog />
            <ContextMenu />
            <CopyCollectionDialog />
            <CopyProcessDialog />
            <CreateCollectionDialog />
            <CreateProjectDialog />
            <CreateRepositoryDialog />
            <CreateSshKeyDialog />
            <CreateUserDialog />
            <TokenDialog />
            <FileRemoveDialog />
            <FilesUploadCollectionDialog />
            <GroupAttributesDialog />
            <GroupMemberAttributesDialog />
            <HelpApiClientAuthorizationDialog />
            <MoveCollectionDialog />
            <MoveProcessDialog />
            <MoveProjectDialog />
            <MultipleFilesRemoveDialog />
            <PublicKeyDialog />
            <PartialCopyCollectionDialog />
            <PartialCopyToCollectionDialog />
            <ProcessInputDialog />
            <RestoreCollectionVersionDialog />
            <RemoveApiClientAuthorizationDialog />
            <RemoveGroupDialog />
            <RemoveGroupMemberDialog />
            <RemoveKeepServiceDialog />
            <RemoveLinkDialog />
            <RemoveProcessDialog />
            <RemoveRepositoryDialog />
            <RemoveSshKeyDialog />
            <RemoveVirtualMachineDialog />
            <RemoveVirtualMachineLoginDialog />
            <VirtualMachineAddLoginDialog />
            <RenameFileDialog />
            <RepositoryAttributesDialog />
            <RepositoriesSampleGitDialog />
            <RichTextEditorDialog />
            <SharingDialog />
            <NotFoundDialog />
            <Snackbar />
            <UpdateCollectionDialog />
            <UpdateProcessDialog />
            <UpdateProjectDialog />
            <UserAttributesDialog />
            <DeactivateDialog />
            <ActivateDialog />
            <SetupDialog />
            <VirtualMachineAttributesDialog />
            <FedLogin />
            <WebDavS3InfoDialog />
            <Banner />
            {React.createElement(React.Fragment, null, pluginConfig.dialogs)}
        </Grid>}
    );<|MERGE_RESOLUTION|>--- conflicted
+++ resolved
@@ -99,11 +99,8 @@
 import { WebDavS3InfoDialog } from 'views-components/webdav-s3-dialog/webdav-s3-dialog';
 import { pluginConfig } from 'plugins';
 import { ElementListReducer } from 'common/plugintypes';
-<<<<<<< HEAD
 import { COLLAPSE_ICON_SIZE } from 'views-components/side-panel-toggle/side-panel-toggle'
-=======
 import { Banner } from 'views-components/baner/banner';
->>>>>>> 2cec626e
 
 type CssRules = 'root' | 'container' | 'splitter' | 'asidePanel' | 'contentWrapper' | 'content';
 
