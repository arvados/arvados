// Copyright (C) The Arvados Authors. All rights reserved.
//
// SPDX-License-Identifier: AGPL-3.0

import * as React from 'react';
import { StyleRulesCallback, WithStyles, withStyles } from '@material-ui/core/styles';
import { Route, Switch } from "react-router";
import { ProjectPanel } from "~/views/project-panel/project-panel";
import { DetailsPanel } from '~/views-components/details-panel/details-panel';
import { ArvadosTheme } from '~/common/custom-theme';
import { ContextMenu } from "~/views-components/context-menu/context-menu";
import { FavoritePanel } from "../favorite-panel/favorite-panel";
import { CurrentTokenDialog } from '~/views-components/current-token-dialog/current-token-dialog';
import { RichTextEditorDialog } from '~/views-components/rich-text-editor-dialog/rich-text-editor-dialog';
import { Snackbar } from '~/views-components/snackbar/snackbar';
import { CollectionPanel } from '../collection-panel/collection-panel';
import { RenameFileDialog } from '~/views-components/rename-file-dialog/rename-file-dialog';
import { FileRemoveDialog } from '~/views-components/file-remove-dialog/file-remove-dialog';
import { MultipleFilesRemoveDialog } from '~/views-components/file-remove-dialog/multiple-files-remove-dialog';
import { Routes } from '~/routes/routes';
import { SidePanel } from '~/views-components/side-panel/side-panel';
import { ProcessPanel } from '~/views/process-panel/process-panel';
import { ProcessLogPanel } from '~/views/process-log-panel/process-log-panel';
import { ChangeWorkflowDialog } from '~/views-components/run-process-dialog/change-workflow-dialog';
import { CreateProjectDialog } from '~/views-components/dialog-forms/create-project-dialog';
import { CreateCollectionDialog } from '~/views-components/dialog-forms/create-collection-dialog';
import { CopyCollectionDialog } from '~/views-components/dialog-forms/copy-collection-dialog';
import { CopyProcessDialog } from '~/views-components/dialog-forms/copy-process-dialog';
import { UpdateCollectionDialog } from '~/views-components/dialog-forms/update-collection-dialog';
import { UpdateProcessDialog } from '~/views-components/dialog-forms/update-process-dialog';
import { UpdateProjectDialog } from '~/views-components/dialog-forms/update-project-dialog';
import { MoveProcessDialog } from '~/views-components/dialog-forms/move-process-dialog';
import { MoveProjectDialog } from '~/views-components/dialog-forms/move-project-dialog';
import { MoveCollectionDialog } from '~/views-components/dialog-forms/move-collection-dialog';
import { FilesUploadCollectionDialog } from '~/views-components/dialog-forms/files-upload-collection-dialog';
import { PartialCopyCollectionDialog } from '~/views-components/dialog-forms/partial-copy-collection-dialog';
import { ProcessCommandDialog } from '~/views-components/process-command-dialog/process-command-dialog';
import { RemoveProcessDialog } from '~/views-components/process-remove-dialog/process-remove-dialog';
import { MainContentBar } from '~/views-components/main-content-bar/main-content-bar';
import { Grid } from '@material-ui/core';
import { TrashPanel } from "~/views/trash-panel/trash-panel";
import { SharedWithMePanel } from '~/views/shared-with-me-panel/shared-with-me-panel';
import { RunProcessPanel } from '~/views/run-process-panel/run-process-panel';
import SplitterLayout from 'react-splitter-layout';
import { WorkflowPanel } from '~/views/workflow-panel/workflow-panel';
import { SearchResultsPanel } from '~/views/search-results-panel/search-results-panel';
import { SshKeyPanel } from '~/views/ssh-key-panel/ssh-key-panel';
<<<<<<< HEAD
import { SiteManagerPanel } from "~/views/site-manager-panel/site-manager-panel";
=======
import { MyAccountPanel } from '~/views/my-account-panel/my-account-panel';
>>>>>>> b6f9b49e
import { SharingDialog } from '~/views-components/sharing-dialog/sharing-dialog';
import { AdvancedTabDialog } from '~/views-components/advanced-tab-dialog/advanced-tab-dialog';
import { ProcessInputDialog } from '~/views-components/process-input-dialog/process-input-dialog';
import { VirtualMachineUserPanel } from '~/views/virtual-machine-panel/virtual-machine-user-panel';
import { VirtualMachineAdminPanel } from '~/views/virtual-machine-panel/virtual-machine-admin-panel';
import { ProjectPropertiesDialog } from '~/views-components/project-properties-dialog/project-properties-dialog';
import { RepositoriesPanel } from '~/views/repositories-panel/repositories-panel';
import { KeepServicePanel } from '~/views/keep-service-panel/keep-service-panel';
import { ComputeNodePanel } from '~/views/compute-node-panel/compute-node-panel';
import { ApiClientAuthorizationPanel } from '~/views/api-client-authorization-panel/api-client-authorization-panel';
import { LinkPanel } from '~/views/link-panel/link-panel';
import { RepositoriesSampleGitDialog } from '~/views-components/repositories-sample-git-dialog/repositories-sample-git-dialog';
import { RepositoryAttributesDialog } from '~/views-components/repository-attributes-dialog/repository-attributes-dialog';
import { CreateRepositoryDialog } from '~/views-components/dialog-forms/create-repository-dialog';
import { RemoveRepositoryDialog } from '~/views-components/repository-remove-dialog/repository-remove-dialog';
import { CreateSshKeyDialog } from '~/views-components/dialog-forms/create-ssh-key-dialog';
import { PublicKeyDialog } from '~/views-components/ssh-keys-dialog/public-key-dialog';
import { RemoveApiClientAuthorizationDialog } from '~/views-components/api-client-authorizations-dialog/remove-dialog';
import { RemoveComputeNodeDialog } from '~/views-components/compute-nodes-dialog/remove-dialog';
import { RemoveKeepServiceDialog } from '~/views-components/keep-services-dialog/remove-dialog';
import { RemoveLinkDialog } from '~/views-components/links-dialog/remove-dialog';
import { RemoveSshKeyDialog } from '~/views-components/ssh-keys-dialog/remove-dialog';
import { RemoveVirtualMachineDialog } from '~/views-components/virtual-machines-dialog/remove-dialog';
import { AttributesApiClientAuthorizationDialog } from '~/views-components/api-client-authorizations-dialog/attributes-dialog';
import { AttributesComputeNodeDialog } from '~/views-components/compute-nodes-dialog/attributes-dialog';
import { AttributesKeepServiceDialog } from '~/views-components/keep-services-dialog/attributes-dialog';
import { AttributesLinkDialog } from '~/views-components/links-dialog/attributes-dialog';
import { AttributesSshKeyDialog } from '~/views-components/ssh-keys-dialog/attributes-dialog';
import { VirtualMachineAttributesDialog } from '~/views-components/virtual-machines-dialog/attributes-dialog';
import { UserPanel } from '~/views/user-panel/user-panel';
import { UserAttributesDialog } from '~/views-components/user-dialog/attributes-dialog';
import { CreateUserDialog } from '~/views-components/dialog-forms/create-user-dialog';
import { HelpApiClientAuthorizationDialog } from '~/views-components/api-client-authorizations-dialog/help-dialog';
import { GroupsPanel } from '~/views/groups-panel/groups-panel';
import { CreateGroupDialog } from '~/views-components/dialog-forms/create-group-dialog';
import { RemoveGroupDialog } from '~/views-components/groups-dialog/remove-dialog';
import { GroupAttributesDialog } from '~/views-components/groups-dialog/attributes-dialog';
import { GroupDetailsPanel } from '~/views/group-details-panel/group-details-panel';
import { RemoveGroupMemberDialog } from '~/views-components/groups-dialog/member-remove-dialog';
import { GroupMemberAttributesDialog } from '~/views-components/groups-dialog/member-attributes-dialog';
import { AddGroupMembersDialog } from '~/views-components/dialog-forms/add-group-member-dialog';

type CssRules = 'root' | 'container' | 'splitter' | 'asidePanel' | 'contentWrapper' | 'content';

const styles: StyleRulesCallback<CssRules> = (theme: ArvadosTheme) => ({
    root: {
        paddingTop: theme.spacing.unit * 7,
        background: theme.palette.background.default
    },
    container: {
        position: 'relative'
    },
    splitter: {
        '& > .layout-splitter': {
            width: '2px'
        }
    },
    asidePanel: {
        paddingTop: theme.spacing.unit,
        height: '100%'
    },
    contentWrapper: {
        paddingTop: theme.spacing.unit,
        minWidth: 0
    },
    content: {
        minWidth: 0,
        paddingLeft: theme.spacing.unit * 3,
        paddingRight: theme.spacing.unit * 3,
    }
});

type WorkbenchPanelProps = WithStyles<CssRules>;

const defaultSplitterSize = 90;

const getSplitterInitialSize = () => {
    const splitterSize = localStorage.getItem('splitterSize');
    return splitterSize ? Number(splitterSize) : defaultSplitterSize;
};

const saveSplitterSize = (size: number) => localStorage.setItem('splitterSize', size.toString());

export const WorkbenchPanel =
    withStyles(styles)(({ classes }: WorkbenchPanelProps) =>
        <Grid container item xs className={classes.root}>
            <Grid container item xs className={classes.container}>
                <SplitterLayout customClassName={classes.splitter} percentage={true}
                                primaryIndex={0} primaryMinSize={10}
                                secondaryInitialSize={getSplitterInitialSize()} secondaryMinSize={40}
                                onSecondaryPaneSizeChange={saveSplitterSize}>
                    <Grid container item xs component='aside' direction='column' className={classes.asidePanel}>
                        <SidePanel />
                    </Grid>
                    <Grid container item xs component="main" direction="column" className={classes.contentWrapper}>
                        <Grid item>
                            <MainContentBar />
                        </Grid>
                        <Grid item xs className={classes.content}>
                            <Switch>
                                <Route path={Routes.PROJECTS} component={ProjectPanel} />
                                <Route path={Routes.COLLECTIONS} component={CollectionPanel} />
                                <Route path={Routes.FAVORITES} component={FavoritePanel} />
                                <Route path={Routes.PROCESSES} component={ProcessPanel} />
                                <Route path={Routes.TRASH} component={TrashPanel} />
                                <Route path={Routes.PROCESS_LOGS} component={ProcessLogPanel} />
                                <Route path={Routes.SHARED_WITH_ME} component={SharedWithMePanel} />
                                <Route path={Routes.RUN_PROCESS} component={RunProcessPanel} />
                                <Route path={Routes.WORKFLOWS} component={WorkflowPanel} />
                                <Route path={Routes.SEARCH_RESULTS} component={SearchResultsPanel} />
                                <Route path={Routes.VIRTUAL_MACHINES_USER} component={VirtualMachineUserPanel} />
                                <Route path={Routes.VIRTUAL_MACHINES_ADMIN} component={VirtualMachineAdminPanel} />
                                <Route path={Routes.REPOSITORIES} component={RepositoriesPanel} />
<<<<<<< HEAD
                                <Route path={Routes.SSH_KEYS} component={SshKeyPanel} />
                                <Route path={Routes.SITE_MANAGER} component={SiteManagerPanel} />
=======
                                <Route path={Routes.SSH_KEYS_USER} component={SshKeyPanel} />
                                <Route path={Routes.SSH_KEYS_ADMIN} component={SshKeyPanel} />
>>>>>>> b6f9b49e
                                <Route path={Routes.KEEP_SERVICES} component={KeepServicePanel} />
                                <Route path={Routes.USERS} component={UserPanel} />
                                <Route path={Routes.COMPUTE_NODES} component={ComputeNodePanel} />
                                <Route path={Routes.API_CLIENT_AUTHORIZATIONS} component={ApiClientAuthorizationPanel} />
                                <Route path={Routes.MY_ACCOUNT} component={MyAccountPanel} />
                                <Route path={Routes.GROUPS} component={GroupsPanel} />
                                <Route path={Routes.GROUP_DETAILS} component={GroupDetailsPanel} />
                                <Route path={Routes.LINKS} component={LinkPanel} />
                            </Switch>
                        </Grid>
                    </Grid>
                </SplitterLayout>
            </Grid>
            <Grid item>
                <DetailsPanel />
            </Grid>
            <AddGroupMembersDialog />
            <AdvancedTabDialog />
            <AttributesApiClientAuthorizationDialog />
            <AttributesComputeNodeDialog />
            <AttributesKeepServiceDialog />
            <AttributesLinkDialog />
            <AttributesSshKeyDialog />
            <ChangeWorkflowDialog />
            <ContextMenu />
            <CopyCollectionDialog />
            <CopyProcessDialog />
            <CreateCollectionDialog />
            <CreateGroupDialog />
            <CreateProjectDialog />
            <CreateRepositoryDialog />
            <CreateSshKeyDialog />
            <CreateUserDialog />
            <CurrentTokenDialog />
            <FileRemoveDialog />
            <FilesUploadCollectionDialog />
            <GroupAttributesDialog />
            <GroupMemberAttributesDialog />
            <HelpApiClientAuthorizationDialog />
            <MoveCollectionDialog />
            <MoveProcessDialog />
            <MoveProjectDialog />
            <MultipleFilesRemoveDialog />
            <PublicKeyDialog />
            <PartialCopyCollectionDialog />
            <ProcessCommandDialog />
            <ProcessInputDialog />
            <ProjectPropertiesDialog />
            <RemoveApiClientAuthorizationDialog />
            <RemoveComputeNodeDialog />
            <RemoveGroupDialog />
            <RemoveGroupMemberDialog />
            <RemoveKeepServiceDialog />
            <RemoveLinkDialog />
            <RemoveProcessDialog />
            <RemoveRepositoryDialog />
            <RemoveSshKeyDialog />
            <RemoveVirtualMachineDialog />
            <RenameFileDialog />
            <RepositoryAttributesDialog />
            <RepositoriesSampleGitDialog />
            <RichTextEditorDialog />
            <SharingDialog />
            <Snackbar />
            <UpdateCollectionDialog />
            <UpdateProcessDialog />
            <UpdateProjectDialog />
            <UserAttributesDialog />
            <VirtualMachineAttributesDialog />
        </Grid>
    );<|MERGE_RESOLUTION|>--- conflicted
+++ resolved
@@ -45,11 +45,8 @@
 import { WorkflowPanel } from '~/views/workflow-panel/workflow-panel';
 import { SearchResultsPanel } from '~/views/search-results-panel/search-results-panel';
 import { SshKeyPanel } from '~/views/ssh-key-panel/ssh-key-panel';
-<<<<<<< HEAD
 import { SiteManagerPanel } from "~/views/site-manager-panel/site-manager-panel";
-=======
 import { MyAccountPanel } from '~/views/my-account-panel/my-account-panel';
->>>>>>> b6f9b49e
 import { SharingDialog } from '~/views-components/sharing-dialog/sharing-dialog';
 import { AdvancedTabDialog } from '~/views-components/advanced-tab-dialog/advanced-tab-dialog';
 import { ProcessInputDialog } from '~/views-components/process-input-dialog/process-input-dialog';
@@ -163,13 +160,9 @@
                                 <Route path={Routes.VIRTUAL_MACHINES_USER} component={VirtualMachineUserPanel} />
                                 <Route path={Routes.VIRTUAL_MACHINES_ADMIN} component={VirtualMachineAdminPanel} />
                                 <Route path={Routes.REPOSITORIES} component={RepositoriesPanel} />
-<<<<<<< HEAD
-                                <Route path={Routes.SSH_KEYS} component={SshKeyPanel} />
-                                <Route path={Routes.SITE_MANAGER} component={SiteManagerPanel} />
-=======
                                 <Route path={Routes.SSH_KEYS_USER} component={SshKeyPanel} />
                                 <Route path={Routes.SSH_KEYS_ADMIN} component={SshKeyPanel} />
->>>>>>> b6f9b49e
+                                <Route path={Routes.SITE_MANAGER} component={SiteManagerPanel} />
                                 <Route path={Routes.KEEP_SERVICES} component={KeepServicePanel} />
                                 <Route path={Routes.USERS} component={UserPanel} />
                                 <Route path={Routes.COMPUTE_NODES} component={ComputeNodePanel} />
