--- conflicted
+++ resolved
@@ -166,12 +166,9 @@
                                 <Route path={Routes.COMPUTE_NODES} component={ComputeNodePanel} />
                                 <Route path={Routes.API_CLIENT_AUTHORIZATIONS} component={ApiClientAuthorizationPanel} />
                                 <Route path={Routes.MY_ACCOUNT} component={MyAccountPanel} />
-<<<<<<< HEAD
                                 <Route path={Routes.GROUPS} component={GroupsPanel} />
                                 <Route path={Routes.GROUP_DETAILS} component={GroupDetailsPanel} />
-=======
                                 <Route path={Routes.LINKS} component={LinkPanel} />
->>>>>>> 6e92c390
                             </Switch>
                         </Grid>
                     </Grid>
