// Copyright (C) The Arvados Authors. All rights reserved.
//
// SPDX-License-Identifier: AGPL-3.0

import * as React from 'react';
import { StyleRulesCallback, WithStyles, withStyles } from '@material-ui/core/styles';
import { connect, DispatchProp } from "react-redux";
import { Route, Switch } from "react-router";
import { User } from "~/models/user";
import { RootState } from "~/store/store";
import { MainAppBar } from '~/views-components/main-app-bar/main-app-bar';
import { push } from 'react-router-redux';
import { ProjectPanel } from "~/views/project-panel/project-panel";
import { DetailsPanel } from '~/views-components/details-panel/details-panel';
import { ArvadosTheme } from '~/common/custom-theme';
import { detailsPanelActions } from "~/store/details-panel/details-panel-action";
import { ContextMenu } from "~/views-components/context-menu/context-menu";
import { FavoritePanel } from "../favorite-panel/favorite-panel";
import { CurrentTokenDialog } from '~/views-components/current-token-dialog/current-token-dialog';
import { Snackbar } from '~/views-components/snackbar/snackbar';
import { CollectionPanel } from '../collection-panel/collection-panel';
import { AuthService } from "~/services/auth-service/auth-service";
import { RenameFileDialog } from '~/views-components/rename-file-dialog/rename-file-dialog';
import { FileRemoveDialog } from '~/views-components/file-remove-dialog/file-remove-dialog';
import { MultipleFilesRemoveDialog } from '~/views-components/file-remove-dialog/multiple-files-remove-dialog';
import { Routes } from '~/routes/routes';
import { SidePanel } from '~/views-components/side-panel/side-panel';
import { ProcessPanel } from '~/views/process-panel/process-panel';
import { ProcessLogPanel } from '~/views/process-log-panel/process-log-panel';
import { CreateProjectDialog } from '~/views-components/dialog-forms/create-project-dialog';
import { CreateCollectionDialog } from '~/views-components/dialog-forms/create-collection-dialog';
import { CopyCollectionDialog } from '~/views-components/dialog-forms/copy-collection-dialog';
import { UpdateCollectionDialog } from '~/views-components/dialog-forms/update-collection-dialog';
import { UpdateProjectDialog } from '~/views-components/dialog-forms/update-project-dialog';
import { MoveProcessDialog } from '~/views-components/dialog-forms/move-process-dialog';
import { MoveProjectDialog } from '~/views-components/dialog-forms/move-project-dialog';
import { MoveCollectionDialog } from '~/views-components/dialog-forms/move-collection-dialog';
import { FilesUploadCollectionDialog } from '~/views-components/dialog-forms/files-upload-collection-dialog';
import { PartialCopyCollectionDialog } from '~/views-components/dialog-forms/partial-copy-collection-dialog';
import { TrashPanel } from "~/views/trash-panel/trash-panel";
import { MainContentBar } from '../../views-components/main-content-bar/main-content-bar';
import { Grid } from '@material-ui/core';

type CssRules = 'root' | 'contentWrapper' | 'content' | 'appBar';

const styles: StyleRulesCallback<CssRules> = (theme: ArvadosTheme) => ({
    root: {
        overflow: 'hidden',
        width: '100vw',
        height: '100vh'
    },
    contentWrapper: {
        background: theme.palette.background.default,
        minWidth: 0,
    },
    content: {
        minWidth: 0,
        overflow: 'auto',
        paddingLeft: theme.spacing.unit * 3,
        paddingRight: theme.spacing.unit * 3,
    },
    appBar: {
        zIndex: 1,
    }
});

interface WorkbenchDataProps {
    user?: User;
    currentToken?: string;
}

interface WorkbenchGeneralProps {
    authService: AuthService;
    buildInfo: string;
}

type WorkbenchProps = WorkbenchDataProps & WorkbenchGeneralProps & DispatchProp<any> & WithStyles<CssRules>;

interface WorkbenchState {
    searchText: string;
}

export const Workbench = withStyles(styles)(
    connect<WorkbenchDataProps>(
        (state: RootState) => ({
            user: state.auth.user,
            currentToken: state.auth.apiToken,
        })
    )(
        class extends React.Component<WorkbenchProps, WorkbenchState> {
            state = {
                searchText: "",
            };

            render() {
                return <>
                    <Grid
                        container
                        direction="column"
                        className={this.props.classes.root}>
                        <Grid className={this.props.classes.appBar}>
                            <MainAppBar
                                searchText={this.state.searchText}
                                user={this.props.user}
<<<<<<< HEAD
                                onSearch={this.onSearch}
                                buildInfo={this.props.buildInfo} />
                        </Grid>
                        {this.props.user &&
                            <Grid
                                container
                                item
                                xs
                                alignItems="stretch"
                                wrap="nowrap">
                                <Grid item>
                                    <SidePanel />
                                </Grid>
                                <Grid
                                    container
                                    item
                                    xs
                                    component="main"
                                    direction="column"
                                    className={this.props.classes.contentWrapper}>
                                    <Grid item>
                                        <MainContentBar />
                                    </Grid>
                                    <Grid item xs className={this.props.classes.content}>
                                        <Switch>
                                            <Route path={Routes.PROJECTS} component={ProjectPanel} />
                                            <Route path={Routes.COLLECTIONS} component={CollectionPanel} />
                                            <Route path={Routes.FAVORITES} component={FavoritePanel} />
                                            <Route path={Routes.PROCESSES} component={ProcessPanel} />
                                            <Route path={Routes.TRASH} component={TrashPanel} />
                                            <Route path={Routes.PROCESS_LOGS} component={ProcessLogPanel} />
                                        </Switch>
                                    </Grid>
                                </Grid>
                                <Grid item>
                                    <DetailsPanel />
                                </Grid>
                            </Grid>}
                    </Grid>
                    <ContextMenu />
                    <Snackbar />
                    <CreateProjectDialog />
                    <CreateCollectionDialog />
                    <RenameFileDialog />
                    <PartialCopyCollectionDialog />
                    <FileRemoveDialog />
                    <CopyCollectionDialog />
                    <FileRemoveDialog />
                    <MultipleFilesRemoveDialog />
                    <UpdateCollectionDialog />
                    <FilesUploadCollectionDialog />
                    <UpdateProjectDialog />
                    <MoveCollectionDialog />
                    <MoveProjectDialog />
                    <CurrentTokenDialog />
                </>;
=======
                                menuItems={this.state.menuItems}
                                buildInfo={this.props.buildInfo}
                                {...this.mainAppBarActions} />
                        </div>
                        {user && <SidePanel />}
                        <main className={classes.contentWrapper}>
                            <div className={classes.content}>
                                <Switch>
                                    <Route path={Routes.PROJECTS} component={ProjectPanel} />
                                    <Route path={Routes.COLLECTIONS} component={CollectionPanel} />
                                    <Route path={Routes.FAVORITES} component={FavoritePanel} />
                                    <Route path={Routes.PROCESSES} component={ProcessPanel} />
                                    <Route path={Routes.TRASH} component={TrashPanel} />
                                    <Route path={Routes.PROCESS_LOGS} component={ProcessLogPanel} />
                                </Switch>
                            </div>
                            {user && <DetailsPanel />}
                        </main>
                        <ContextMenu />
                        <Snackbar />
                        <CreateProjectDialog />
                        <CreateCollectionDialog />
                        <RenameFileDialog />
                        <PartialCopyCollectionDialog />
                        <FileRemoveDialog />
                        <CopyCollectionDialog />
                        <FileRemoveDialog />
                        <MultipleFilesRemoveDialog />
                        <UpdateCollectionDialog />
                        <FilesUploadCollectionDialog />
                        <UpdateProjectDialog />
                        <MoveCollectionDialog />
                        <MoveProcessDialog />
                        <MoveProjectDialog />
                        <CurrentTokenDialog
                            currentToken={this.props.currentToken}
                            open={this.state.isCurrentTokenDialogOpen}
                            handleClose={this.toggleCurrentTokenModal} />
                    </div>
                );
>>>>>>> a9500968
            }

            onSearch = (searchText: string) => {
                this.setState({ searchText });
                this.props.dispatch(push(`/search?q=${searchText}`));
            }

            toggleDetailsPanel = () => {
                this.props.dispatch(detailsPanelActions.TOGGLE_DETAILS_PANEL());
            }

        }
    )
);<|MERGE_RESOLUTION|>--- conflicted
+++ resolved
@@ -102,7 +102,6 @@
                             <MainAppBar
                                 searchText={this.state.searchText}
                                 user={this.props.user}
-<<<<<<< HEAD
                                 onSearch={this.onSearch}
                                 buildInfo={this.props.buildInfo} />
                         </Grid>
@@ -156,51 +155,10 @@
                     <FilesUploadCollectionDialog />
                     <UpdateProjectDialog />
                     <MoveCollectionDialog />
+                    <MoveProcessDialog />
                     <MoveProjectDialog />
                     <CurrentTokenDialog />
                 </>;
-=======
-                                menuItems={this.state.menuItems}
-                                buildInfo={this.props.buildInfo}
-                                {...this.mainAppBarActions} />
-                        </div>
-                        {user && <SidePanel />}
-                        <main className={classes.contentWrapper}>
-                            <div className={classes.content}>
-                                <Switch>
-                                    <Route path={Routes.PROJECTS} component={ProjectPanel} />
-                                    <Route path={Routes.COLLECTIONS} component={CollectionPanel} />
-                                    <Route path={Routes.FAVORITES} component={FavoritePanel} />
-                                    <Route path={Routes.PROCESSES} component={ProcessPanel} />
-                                    <Route path={Routes.TRASH} component={TrashPanel} />
-                                    <Route path={Routes.PROCESS_LOGS} component={ProcessLogPanel} />
-                                </Switch>
-                            </div>
-                            {user && <DetailsPanel />}
-                        </main>
-                        <ContextMenu />
-                        <Snackbar />
-                        <CreateProjectDialog />
-                        <CreateCollectionDialog />
-                        <RenameFileDialog />
-                        <PartialCopyCollectionDialog />
-                        <FileRemoveDialog />
-                        <CopyCollectionDialog />
-                        <FileRemoveDialog />
-                        <MultipleFilesRemoveDialog />
-                        <UpdateCollectionDialog />
-                        <FilesUploadCollectionDialog />
-                        <UpdateProjectDialog />
-                        <MoveCollectionDialog />
-                        <MoveProcessDialog />
-                        <MoveProjectDialog />
-                        <CurrentTokenDialog
-                            currentToken={this.props.currentToken}
-                            open={this.state.isCurrentTokenDialogOpen}
-                            handleClose={this.toggleCurrentTokenModal} />
-                    </div>
-                );
->>>>>>> a9500968
             }
 
             onSearch = (searchText: string) => {
