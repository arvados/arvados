--- conflicted
+++ resolved
@@ -99,51 +99,6 @@
         }
     };
 
-<<<<<<< HEAD
-    mainAppBarActions: MainAppBarActionProps = {
-        onBreadcrumbClick: ({ itemId }: NavBreadcrumb) => {
-            this.props.dispatch<any>(setProjectItem(itemId, ItemMode.BOTH));
-            this.props.dispatch<any>(loadDetails(itemId, ResourceKind.Project));
-        },
-        onSearch: searchText => {
-            this.setState({ searchText });
-            this.props.dispatch(push(`/search?q=${searchText}`));
-        },
-        onMenuItemClick: (menuItem: NavMenuItem) => menuItem.action(),
-        onDetailsPanelToggle: () => {
-            this.props.dispatch(detailsPanelActions.TOGGLE_DETAILS_PANEL());
-        },
-        onContextMenu: (event: React.MouseEvent<HTMLElement>, breadcrumb: NavBreadcrumb) => {
-            this.openContextMenu(event, breadcrumb.itemId, ContextMenuKind.Project);
-        }
-    };
-
-    toggleSidePanelOpen = (itemId: string) => {
-        this.props.dispatch(sidePanelActions.TOGGLE_SIDE_PANEL_ITEM_OPEN(itemId));
-    }
-
-    toggleSidePanelActive = (itemId: string) => {
-        this.props.dispatch(sidePanelActions.TOGGLE_SIDE_PANEL_ITEM_ACTIVE(itemId));
-        this.props.dispatch(projectActions.RESET_PROJECT_TREE_ACTIVITY(itemId));
-        this.props.dispatch(push("/"));
-    }
-
-    handleCreationDialogOpen = (itemUuid: string) => {
-        this.props.dispatch(projectActions.OPEN_PROJECT_CREATOR({ ownerUuid: itemUuid }));
-    }
-
-    openContextMenu = (event: React.MouseEvent<HTMLElement>, itemUuid: string, kind: ContextMenuKind) => {
-        event.preventDefault();
-        this.props.dispatch(
-            contextMenuActions.OPEN_CONTEXT_MENU({
-                position: { x: event.clientX, y: event.clientY },
-                resource: { uuid: itemUuid, kind }
-            })
-        );
-    }
-
-=======
->>>>>>> e046567a
     render() {
         const path = getTreePath(this.props.projects, this.props.currentProjectId);
         const breadcrumbs = path.map(item => ({
@@ -227,7 +182,7 @@
             this.props.dispatch(detailsPanelActions.TOGGLE_DETAILS_PANEL());
         },
         onContextMenu: (event: React.MouseEvent<HTMLElement>, breadcrumb: NavBreadcrumb) => {
-            this.openContextMenu(event, breadcrumb.itemId);
+            this.openContextMenu(event, breadcrumb.itemId, ContextMenuKind.Project);
         }
     };
 
@@ -242,62 +197,21 @@
     }
 
     handleCreationDialogOpen = (itemUuid: string) => {
-        this.closeContextMenu();
         this.props.dispatch(projectActions.OPEN_PROJECT_CREATOR({ ownerUuid: itemUuid }));
     }
 
-
-    openContextMenu = (event: React.MouseEvent<HTMLElement>, itemUuid: string) => {
+    openContextMenu = (event: React.MouseEvent<HTMLElement>, itemUuid: string, kind: ContextMenuKind) => {
         event.preventDefault();
-        this.setState({
-            contextMenu: {
-                anchorEl: mockAnchorFromMouseEvent(event),
-                itemUuid
-            }
-        });
-    }
-
-    closeContextMenu = () => {
-        this.setState({ contextMenu: {} });
-    }
-
-    openCreateDialog = (item: ContextMenuAction) => {
-        const { itemUuid } = this.state.contextMenu;
-        if (item.openCreateDialog && itemUuid) {
-            this.handleCreationDialogOpen(itemUuid);
-        }
-    }
-}
-
-<<<<<<< HEAD
-=======
-const contextMenuActions = [[{
-    icon: "fas fa-plus fa-fw",
-    name: "New project",
-    openCreateDialog: true
-}, {
-    icon: "fas fa-users fa-fw",
-    name: "Share"
-}, {
-    icon: "fas fa-sign-out-alt fa-fw",
-    name: "Move to"
-}, {
-    icon: "fas fa-star fa-fw",
-    name: "Add to favourite"
-}, {
-    icon: "fas fa-edit fa-fw",
-    name: "Rename"
-}, {
-    icon: "fas fa-copy fa-fw",
-    name: "Make a copy"
-}, {
-    icon: "fas fa-download fa-fw",
-    name: "Download"
-}], [{
-    icon: "fas fa-trash-alt fa-fw",
-    name: "Remove"
-}
-]];
+        this.props.dispatch(
+            contextMenuActions.OPEN_CONTEXT_MENU({
+                position: { x: event.clientX, y: event.clientY },
+                resource: { uuid: itemUuid, kind }
+            })
+        );
+    }
+
+
+}
 
 const drawerWidth = 240;
 const appBarHeight = 100;
@@ -340,7 +254,6 @@
     toolbar: theme.mixins.toolbar
 });
 
->>>>>>> e046567a
 export default connect<WorkbenchDataProps>(
     (state: RootState) => ({
         projects: state.projects.items,
