--- conflicted
+++ resolved
@@ -149,7 +149,6 @@
     }))(
         class extends React.Component<ProjectPanelProps> {
             render() {
-<<<<<<< HEAD
                 const { classes, dataExplorerItems } = this.props;
                 let loading = false;
 
@@ -160,11 +159,7 @@
                     data = dataExplorerItems;
                 }
 
-                return <div className={classes.root}>
-=======
-                const { classes } = this.props;
                 return <div data-cy='project-panel' className={classes.root}>
->>>>>>> 58db72fe
                     <DataExplorer
                         working={loading}
                         id={PROJECT_PANEL_ID}
