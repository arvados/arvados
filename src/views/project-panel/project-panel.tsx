// Copyright (C) The Arvados Authors. All rights reserved.
//
// SPDX-License-Identifier: AGPL-3.0

import * as React from 'react';
import { ProjectPanelItem } from './project-panel-item';
import { Grid, Typography, Button, StyleRulesCallback, WithStyles, withStyles } from '@material-ui/core';
import { formatDate, formatFileSize } from '../../common/formatters';
import { DataExplorer } from "../../views-components/data-explorer/data-explorer";
import { DispatchProp, connect } from 'react-redux';
import { DataColumns } from '../../components/data-table/data-table';
import { RouteComponentProps } from 'react-router';
import { RootState } from '../../store/store';
import { DataTableFilterItem } from '../../components/data-table-filters/data-table-filters';
import { ContainerRequestState } from '../../models/container-request';
import { SortDirection } from '../../components/data-table/data-column';
import { ResourceKind } from '../../models/resource';
import { resourceLabel } from '../../common/labels';
import { ProjectIcon, CollectionIcon, ProcessIcon, DefaultIcon } from '../../components/icon/icon';
import { ArvadosTheme } from '../../common/custom-theme';

<<<<<<< HEAD
export const PROJECT_PANEL_ID = "projectPanel";

export interface ProjectPanelFilter extends DataTableFilterItem {
    type: ResourceKind | ContainerRequestState;
}

interface ProjectPanelDataProps {
    currentItemId: string;
}

interface ProjectPanelActionProps {
    onItemClick: (item: ProjectPanelItem) => void;
    onContextMenu: (event: React.MouseEvent<HTMLElement>, item: ProjectPanelItem) => void;
    onDialogOpen: (ownerUuid: string) => void;
    onItemDoubleClick: (item: ProjectPanelItem) => void;
    onItemRouteChange: (itemId: string) => void;
}

type ProjectPanelProps = ProjectPanelDataProps & ProjectPanelActionProps & DispatchProp
                        & WithStyles<CssRules> & RouteComponentProps<{ id: string }>;

class ProjectPanel extends React.Component<ProjectPanelProps> {
    render() {
        const { classes } = this.props;
        return <div>
            <div className={classes.toolbar}>
                <Button color="primary" variant="raised" className={classes.button}>
                    Create a collection
                </Button>
                <Button color="primary" variant="raised" className={classes.button}>
                    Run a process
                </Button>
                <Button color="primary" onClick={this.handleNewProjectClick} variant="raised" className={classes.button}>
                    New project
                </Button>
            </div>
            <DataExplorer
                id={PROJECT_PANEL_ID}
                onRowClick={this.props.onItemClick}
                onRowDoubleClick={this.props.onItemDoubleClick}
                onContextMenu={this.props.onContextMenu}
                extractKey={(item: ProjectPanelItem) => item.uuid} />
        </div>;
    }
    
    handleNewProjectClick = () => {
        this.props.onDialogOpen(this.props.currentItemId);
    }
    componentWillReceiveProps({ match, currentItemId, onItemRouteChange }: ProjectPanelProps) {
        if (match.params.id !== currentItemId) {
            onItemRouteChange(match.params.id);
        }
    }
}

=======
>>>>>>> b6a5b173
type CssRules = "toolbar" | "button";

const styles: StyleRulesCallback<CssRules> = (theme: ArvadosTheme) => ({
    toolbar: {
        paddingBottom: theme.spacing.unit * 3,
        textAlign: "right"
    },
    button: {
        marginLeft: theme.spacing.unit
    },
});

const renderName = (item: ProjectPanelItem) =>
    <Grid container alignItems="center" wrap="nowrap" spacing={16}>
        <Grid item>
            {renderIcon(item)}
        </Grid>
        <Grid item>
            <Typography color="primary">
                {item.name}
            </Typography>
        </Grid>
    </Grid>;


const renderIcon = (item: ProjectPanelItem) => {
    switch (item.kind) {
        case ResourceKind.Project:
            return <ProjectIcon />;
        case ResourceKind.Collection:
            return <CollectionIcon />;
        case ResourceKind.Process:
            return <ProcessIcon />;
        default:
            return <DefaultIcon />;
    }
};

const renderDate = (date: string) => {
    return <Typography noWrap>{formatDate(date)}</Typography>;
};

const renderFileSize = (fileSize?: number) =>
    <Typography noWrap>
        {formatFileSize(fileSize)}
    </Typography>;

const renderOwner = (owner: string) =>
    <Typography noWrap color="primary" >
        {owner}
    </Typography>;

const renderType = (type: string) =>
    <Typography noWrap>
        {resourceLabel(type)}
    </Typography>;

const renderStatus = (item: ProjectPanelItem) =>
    <Typography noWrap align="center" >
        {item.status || "-"}
    </Typography>;

export enum ProjectPanelColumnNames {
<<<<<<< HEAD
    NAME = "Name",
    STATUS = "Status",
    TYPE = "Type",
    OWNER = "Owner",
    FILE_SIZE = "File size",
    LAST_MODIFIED = "Last modified"
=======
    Name = "Name",
    Status = "Status",
    Type = "Type",
    Owner = "Owner",
    FileSize = "File size",
    LastModified = "Last modified"
}
>>>>>>> b6a5b173

export interface ProjectPanelFilter extends DataTableFilterItem {
    type: ResourceKind | ContainerRequestState;
}

export const columns: DataColumns<ProjectPanelItem, ProjectPanelFilter> = [
    {
        name: ProjectPanelColumnNames.NAME,
        selected: true,
        sortDirection: SortDirection.Asc,
        render: renderName,
        width: "450px"
    },
    {
        name: "Status",
        selected: true,
        filters: [
            {
                name: ContainerRequestState.Committed,
                selected: true,
                type: ContainerRequestState.Committed
            },
            {
                name: ContainerRequestState.Final,
                selected: true,
                type: ContainerRequestState.Final
            },
            {
                name: ContainerRequestState.Uncommitted,
                selected: true,
                type: ContainerRequestState.Uncommitted
            }
        ],
        render: renderStatus,
        width: "75px"
    },
    {
        name: ProjectPanelColumnNames.TYPE,
        selected: true,
        filters: [
            {
                name: resourceLabel(ResourceKind.Collection),
                selected: true,
                type: ResourceKind.Collection
            },
            {
                name: resourceLabel(ResourceKind.Process),
                selected: true,
                type: ResourceKind.Process
            },
            {
                name: resourceLabel(ResourceKind.Project),
                selected: true,
                type: ResourceKind.Project
            }
        ],
        render: item => renderType(item.kind),
        width: "125px"
    },
    {
        name: ProjectPanelColumnNames.OWNER,
        selected: true,
        render: item => renderOwner(item.owner),
        width: "200px"
    },
    {
        name: ProjectPanelColumnNames.FILE_SIZE,
        selected: true,
        render: item => renderFileSize(item.fileSize),
        width: "50px"
    },
    {
        name: ProjectPanelColumnNames.LAST_MODIFIED,
        selected: true,
<<<<<<< HEAD
        sortDirection: SortDirection.None,
        render: item => renderDate(item.lastModified),
        width: "150px"
    }
];

export default withStyles(styles)(
    connect((state: RootState) => ({ currentItemId: state.projects.currentItemId }))(ProjectPanel));
=======
        type: ResourceKind.Project
    }],
    render: item => renderType(item.kind),
    width: "125px"
}, {
    name: ProjectPanelColumnNames.Owner,
    selected: true,
    render: item => renderOwner(item.owner),
    width: "200px"
}, {
    name: ProjectPanelColumnNames.FileSize,
    selected: true,
    render: item => renderFileSize(item.fileSize),
    width: "50px"
}, {
    name: ProjectPanelColumnNames.LastModified,
    selected: true,
    sortDirection: SortDirection.None,
    render: item => renderDate(item.lastModified),
    width: "150px"
}];

export const PROJECT_PANEL_ID = "projectPanel";

type ProjectPanelProps = {
    currentItemId: string,
    onItemClick: (item: ProjectPanelItem) => void,
    onContextMenu: (event: React.MouseEvent<HTMLElement>, item: ProjectPanelItem) => void;
    onDialogOpen: (ownerUuid: string) => void;
    onItemDoubleClick: (item: ProjectPanelItem) => void,
    onItemRouteChange: (itemId: string) => void
}
    & DispatchProp
    & WithStyles<CssRules>
    & RouteComponentProps<{ id: string }>;

export const ProjectPanel = withStyles(styles)(
    connect((state: RootState) => ({ currentItemId: state.projects.currentItemId }))(
        class extends React.Component<ProjectPanelProps> {
            render() {
                const { classes } = this.props;
                return <div>
                    <div className={classes.toolbar}>
                        <Button color="primary" variant="raised" className={classes.button}>
                            Create a collection
                        </Button>
                        <Button color="primary" variant="raised" className={classes.button}>
                            Run a process
                        </Button>
                        <Button color="primary" onClick={this.handleNewProjectClick} variant="raised" className={classes.button}>
                            New project
                        </Button>
                    </div>
                    <DataExplorer
                        id={PROJECT_PANEL_ID}
                        onRowClick={this.props.onItemClick}
                        onRowDoubleClick={this.props.onItemDoubleClick}
                        onContextMenu={this.props.onContextMenu}
                        extractKey={(item: ProjectPanelItem) => item.uuid} />
                </div>;
            }

            handleNewProjectClick = () => {
                this.props.onDialogOpen(this.props.currentItemId);
            }
            componentWillReceiveProps({ match, currentItemId, onItemRouteChange }: ProjectPanelProps) {
                if (match.params.id !== currentItemId) {
                    onItemRouteChange(match.params.id);
                }
            }
        }
    )
);
>>>>>>> b6a5b173
<|MERGE_RESOLUTION|>--- conflicted
+++ resolved
@@ -19,64 +19,6 @@
 import { ProjectIcon, CollectionIcon, ProcessIcon, DefaultIcon } from '../../components/icon/icon';
 import { ArvadosTheme } from '../../common/custom-theme';
 
-<<<<<<< HEAD
-export const PROJECT_PANEL_ID = "projectPanel";
-
-export interface ProjectPanelFilter extends DataTableFilterItem {
-    type: ResourceKind | ContainerRequestState;
-}
-
-interface ProjectPanelDataProps {
-    currentItemId: string;
-}
-
-interface ProjectPanelActionProps {
-    onItemClick: (item: ProjectPanelItem) => void;
-    onContextMenu: (event: React.MouseEvent<HTMLElement>, item: ProjectPanelItem) => void;
-    onDialogOpen: (ownerUuid: string) => void;
-    onItemDoubleClick: (item: ProjectPanelItem) => void;
-    onItemRouteChange: (itemId: string) => void;
-}
-
-type ProjectPanelProps = ProjectPanelDataProps & ProjectPanelActionProps & DispatchProp
-                        & WithStyles<CssRules> & RouteComponentProps<{ id: string }>;
-
-class ProjectPanel extends React.Component<ProjectPanelProps> {
-    render() {
-        const { classes } = this.props;
-        return <div>
-            <div className={classes.toolbar}>
-                <Button color="primary" variant="raised" className={classes.button}>
-                    Create a collection
-                </Button>
-                <Button color="primary" variant="raised" className={classes.button}>
-                    Run a process
-                </Button>
-                <Button color="primary" onClick={this.handleNewProjectClick} variant="raised" className={classes.button}>
-                    New project
-                </Button>
-            </div>
-            <DataExplorer
-                id={PROJECT_PANEL_ID}
-                onRowClick={this.props.onItemClick}
-                onRowDoubleClick={this.props.onItemDoubleClick}
-                onContextMenu={this.props.onContextMenu}
-                extractKey={(item: ProjectPanelItem) => item.uuid} />
-        </div>;
-    }
-    
-    handleNewProjectClick = () => {
-        this.props.onDialogOpen(this.props.currentItemId);
-    }
-    componentWillReceiveProps({ match, currentItemId, onItemRouteChange }: ProjectPanelProps) {
-        if (match.params.id !== currentItemId) {
-            onItemRouteChange(match.params.id);
-        }
-    }
-}
-
-=======
->>>>>>> b6a5b173
 type CssRules = "toolbar" | "button";
 
 const styles: StyleRulesCallback<CssRules> = (theme: ArvadosTheme) => ({
@@ -140,22 +82,13 @@
     </Typography>;
 
 export enum ProjectPanelColumnNames {
-<<<<<<< HEAD
     NAME = "Name",
     STATUS = "Status",
     TYPE = "Type",
     OWNER = "Owner",
     FILE_SIZE = "File size",
     LAST_MODIFIED = "Last modified"
-=======
-    Name = "Name",
-    Status = "Status",
-    Type = "Type",
-    Owner = "Owner",
-    FileSize = "File size",
-    LastModified = "Last modified"
-}
->>>>>>> b6a5b173
+}
 
 export interface ProjectPanelFilter extends DataTableFilterItem {
     type: ResourceKind | ContainerRequestState;
@@ -230,51 +163,28 @@
     {
         name: ProjectPanelColumnNames.LAST_MODIFIED,
         selected: true,
-<<<<<<< HEAD
         sortDirection: SortDirection.None,
         render: item => renderDate(item.lastModified),
         width: "150px"
     }
 ];
 
-export default withStyles(styles)(
-    connect((state: RootState) => ({ currentItemId: state.projects.currentItemId }))(ProjectPanel));
-=======
-        type: ResourceKind.Project
-    }],
-    render: item => renderType(item.kind),
-    width: "125px"
-}, {
-    name: ProjectPanelColumnNames.Owner,
-    selected: true,
-    render: item => renderOwner(item.owner),
-    width: "200px"
-}, {
-    name: ProjectPanelColumnNames.FileSize,
-    selected: true,
-    render: item => renderFileSize(item.fileSize),
-    width: "50px"
-}, {
-    name: ProjectPanelColumnNames.LastModified,
-    selected: true,
-    sortDirection: SortDirection.None,
-    render: item => renderDate(item.lastModified),
-    width: "150px"
-}];
-
 export const PROJECT_PANEL_ID = "projectPanel";
 
-type ProjectPanelProps = {
-    currentItemId: string,
-    onItemClick: (item: ProjectPanelItem) => void,
+interface ProjectPanelDataProps {
+    currentItemId: string;
+}
+
+interface ProjectPanelActionProps {
+    onItemClick: (item: ProjectPanelItem) => void;
     onContextMenu: (event: React.MouseEvent<HTMLElement>, item: ProjectPanelItem) => void;
     onDialogOpen: (ownerUuid: string) => void;
-    onItemDoubleClick: (item: ProjectPanelItem) => void,
-    onItemRouteChange: (itemId: string) => void
-}
-    & DispatchProp
-    & WithStyles<CssRules>
-    & RouteComponentProps<{ id: string }>;
+    onItemDoubleClick: (item: ProjectPanelItem) => void;
+    onItemRouteChange: (itemId: string) => void;
+}
+
+type ProjectPanelProps = ProjectPanelDataProps & ProjectPanelActionProps & DispatchProp
+                        & WithStyles<CssRules> & RouteComponentProps<{ id: string }>;
 
 export const ProjectPanel = withStyles(styles)(
     connect((state: RootState) => ({ currentItemId: state.projects.currentItemId }))(
@@ -312,5 +222,4 @@
             }
         }
     )
-);
->>>>>>> b6a5b173
+);