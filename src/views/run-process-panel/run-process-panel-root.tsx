--- conflicted
+++ resolved
@@ -17,11 +17,7 @@
 
 type RunProcessPanelRootProps = RunProcessPanelRootDataProps & RunProcessPanelRootActionProps;
 
-<<<<<<< HEAD
-export const RunProcessPanelRoot = ({ runProcess, currentStep, onSetStep, onSetWorkflow, workflows, selectedWorkflow }: RunProcessPanelRootProps) =>
-=======
-export const RunProcessPanelRoot = ({ currentStep, onSearch, onSetStep, onRunProcess, onSetWorkflow, workflows, selectedWorkflow }: RunProcessPanelRootProps) =>
->>>>>>> 73511c88
+export const RunProcessPanelRoot = ({ runProcess, currentStep, onSearch, onSetStep, onSetWorkflow, workflows, selectedWorkflow }: RunProcessPanelRootProps) =>
     <Stepper activeStep={currentStep} orientation="vertical" elevation={2}>
         <Step>
             <StepLabel>Choose a workflow</StepLabel>
@@ -29,12 +25,8 @@
                 <RunProcessFirstStep
                     workflows={workflows}
                     selectedWorkflow={selectedWorkflow}
-<<<<<<< HEAD
-                    onSetStep={onSetStep}
-=======
                     onSearch={onSearch}
                     onSetStep={onSetStep} 
->>>>>>> 73511c88
                     onSetWorkflow={onSetWorkflow} />
             </StepContent>
         </Step>
