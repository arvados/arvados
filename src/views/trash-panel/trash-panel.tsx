--- conflicted
+++ resolved
@@ -84,12 +84,7 @@
         configurable: true,
         sortDirection: SortDirection.ASC,
         filters: [],
-<<<<<<< HEAD
         render: uuid => <ResourceName uuid={uuid}/>
-=======
-        render: uuid => <ResourceName uuid={uuid} />,
-        width: "450px"
->>>>>>> 8a8318d3
     },
     {
         name: TrashPanelColumnNames.TYPE,
@@ -113,12 +108,7 @@
                 type: ResourceKind.PROJECT
             }
         ],
-<<<<<<< HEAD
         render: uuid => <ResourceType uuid={uuid}/>,
-=======
-        render: uuid => <ResourceType uuid={uuid} />,
-        width: "125px"
->>>>>>> 8a8318d3
     },
     {
         name: TrashPanelColumnNames.FILE_SIZE,
@@ -150,12 +140,7 @@
         configurable: false,
         sortDirection: SortDirection.NONE,
         filters: [],
-<<<<<<< HEAD
         render: uuid => <ResourceRestore uuid={uuid}/>
-=======
-        render: uuid => <ResourceRestore uuid={uuid} />,
-        width: "50px"
->>>>>>> 8a8318d3
     }
 ];
 
