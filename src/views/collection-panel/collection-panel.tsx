// Copyright (C) The Arvados Authors. All rights reserved.
//
// SPDX-License-Identifier: AGPL-3.0

import * as React from 'react';
<<<<<<< HEAD
import { 
    StyleRulesCallback, WithStyles, withStyles, Card, 
    CardHeader, IconButton, CardContent, Grid, Chip, TextField, Button
=======
import {
    StyleRulesCallback, WithStyles, withStyles, Card,
    CardHeader, IconButton, CardContent, Grid, Chip
>>>>>>> 196ab384
} from '@material-ui/core';
import { connect, DispatchProp } from "react-redux";
import { RouteComponentProps } from 'react-router';
import { ArvadosTheme } from '../../common/custom-theme';
import { RootState } from '../../store/store';
import { MoreOptionsIcon, CollectionIcon, CopyIcon } from '../../components/icon/icon';
import { DetailsAttribute } from '../../components/details-attribute/details-attribute';
import { CollectionResource } from '../../models/collection';
import { CollectionPanelFiles } from '../../views-components/collection-panel-files/collection-panel-files';
import * as CopyToClipboard from 'react-copy-to-clipboard';
import { TagResource } from '../../models/tag';
import { CollectionTagForm } from './collection-tag-form';
import { deleteCollectionTag } from '../../store/collection-panel/collection-panel-action';

type CssRules = 'card' | 'iconHeader' | 'tag' | 'copyIcon' | 'value';

const styles: StyleRulesCallback<CssRules> = (theme: ArvadosTheme) => ({
    card: {
        marginBottom: theme.spacing.unit * 2
    },
    iconHeader: {
        fontSize: '1.875rem',
        color: theme.customs.colors.yellow700
    },
    tag: {
        marginRight: theme.spacing.unit,
        marginBottom: theme.spacing.unit
    },
    copyIcon: {
        marginLeft: theme.spacing.unit,
        fontSize: '1.125rem',
        color: theme.palette.grey["500"],
        cursor: 'pointer'
    },
    value: {
        textTransform: 'none'
    }
});

interface CollectionPanelDataProps {
    item: CollectionResource;
    tags: TagResource[];
}

interface CollectionPanelActionProps {
    onItemRouteChange: (collectionId: string) => void;
    onContextMenu: (event: React.MouseEvent<HTMLElement>, item: CollectionResource) => void;
}

<<<<<<< HEAD
type CollectionPanelProps = CollectionPanelDataProps & CollectionPanelActionProps & DispatchProp
=======
type CollectionPanelProps = CollectionPanelDataProps & CollectionPanelActionProps
>>>>>>> 196ab384
                            & WithStyles<CssRules> & RouteComponentProps<{ id: string }>;


export const CollectionPanel = withStyles(styles)(
<<<<<<< HEAD
    connect((state: RootState) => ({ 
        item: state.collectionPanel.item, 
        tags: state.collectionPanel.tags 
    }))(
        class extends React.Component<CollectionPanelProps> { 
=======
    connect((state: RootState) => ({ item: state.collectionPanel.item! }))(
        class extends React.Component<CollectionPanelProps> {
>>>>>>> 196ab384

            render() {
                const { classes, item, tags, onContextMenu } = this.props;
                return <div>
                        <Card className={classes.card}>
                            <CardHeader
                                avatar={ <CollectionIcon className={classes.iconHeader} /> }
                                action={
                                    <IconButton
                                        aria-label="More options"
                                        onClick={event => onContextMenu(event, item)}>
                                        <MoreOptionsIcon />
                                    </IconButton>
                                }
                                title={item && item.name }
                                subheader={item && item.description} />
                            <CardContent>
                                <Grid container direction="column">
                                    <Grid item xs={6}>
                                    <DetailsAttribute classValue={classes.value} 
                                            label='Collection UUID' 
                                            value={item && item.uuid}>
                                        <CopyToClipboard text={item && item.uuid}>
                                            <CopyIcon className={classes.copyIcon} />
                                        </CopyToClipboard>
                                    </DetailsAttribute>
                                    <DetailsAttribute label='Number of files' value='14' />
                                    <DetailsAttribute label='Content size' value='54 MB' />
                                    <DetailsAttribute classValue={classes.value} label='Owner' value={item && item.ownerUuid} />
                                    </Grid>
                                </Grid>
                            </CardContent>
                        </Card>

                        <Card className={classes.card}>
                            <CardHeader title="Tags" />
                            <CardContent>
                                <Grid container direction="column">
                                    <Grid item xs={12}><CollectionTagForm /></Grid>
                                    <Grid item xs={12}>
                                        {
                                            tags.map(tag => {
                                                return <Chip key={tag.etag} className={classes.tag}
                                                    onDelete={this.handleDelete(tag.uuid)}
                                                    label={renderTagLabel(tag)}  />;
                                            })
                                        }
                                    </Grid>
                                </Grid>
                            </CardContent>
                        </Card>
<<<<<<< HEAD

                        <Card className={classes.card}>
                            <CardHeader title="Files" />
                            <CardContent>
                                <Grid container direction="column">
                                    <Grid item xs={4}>
                                        Files
                                    </Grid>
                                </Grid>
                            </CardContent>
                        </Card>
=======
                        <div className={classes.card}>
                            <CollectionPanelFiles/>
                        </div>
>>>>>>> 196ab384
                    </div>;
            }

            handleDelete = (uuid: string) => () => {
                this.props.dispatch<any>(deleteCollectionTag(uuid));
            }

            componentWillReceiveProps({ match, item, onItemRouteChange }: CollectionPanelProps) {
                if (!item || match.params.id !== item.uuid) {
                    onItemRouteChange(match.params.id);
                }
            }

        }
    )
);

const renderTagLabel = (tag: TagResource) => {
    const { properties } = tag;
    return `${properties.key}: ${properties.value}`;
};<|MERGE_RESOLUTION|>--- conflicted
+++ resolved
@@ -3,15 +3,9 @@
 // SPDX-License-Identifier: AGPL-3.0
 
 import * as React from 'react';
-<<<<<<< HEAD
-import { 
-    StyleRulesCallback, WithStyles, withStyles, Card, 
-    CardHeader, IconButton, CardContent, Grid, Chip, TextField, Button
-=======
 import {
     StyleRulesCallback, WithStyles, withStyles, Card,
     CardHeader, IconButton, CardContent, Grid, Chip
->>>>>>> 196ab384
 } from '@material-ui/core';
 import { connect, DispatchProp } from "react-redux";
 import { RouteComponentProps } from 'react-router';
@@ -61,25 +55,16 @@
     onContextMenu: (event: React.MouseEvent<HTMLElement>, item: CollectionResource) => void;
 }
 
-<<<<<<< HEAD
 type CollectionPanelProps = CollectionPanelDataProps & CollectionPanelActionProps & DispatchProp
-=======
-type CollectionPanelProps = CollectionPanelDataProps & CollectionPanelActionProps
->>>>>>> 196ab384
                             & WithStyles<CssRules> & RouteComponentProps<{ id: string }>;
 
 
 export const CollectionPanel = withStyles(styles)(
-<<<<<<< HEAD
     connect((state: RootState) => ({ 
         item: state.collectionPanel.item, 
         tags: state.collectionPanel.tags 
     }))(
         class extends React.Component<CollectionPanelProps> { 
-=======
-    connect((state: RootState) => ({ item: state.collectionPanel.item! }))(
-        class extends React.Component<CollectionPanelProps> {
->>>>>>> 196ab384
 
             render() {
                 const { classes, item, tags, onContextMenu } = this.props;
@@ -131,23 +116,9 @@
                                 </Grid>
                             </CardContent>
                         </Card>
-<<<<<<< HEAD
-
-                        <Card className={classes.card}>
-                            <CardHeader title="Files" />
-                            <CardContent>
-                                <Grid container direction="column">
-                                    <Grid item xs={4}>
-                                        Files
-                                    </Grid>
-                                </Grid>
-                            </CardContent>
-                        </Card>
-=======
                         <div className={classes.card}>
                             <CollectionPanelFiles/>
                         </div>
->>>>>>> 196ab384
                     </div>;
             }
 
