// Copyright (C) The Arvados Authors. All rights reserved.
//
// SPDX-License-Identifier: AGPL-3.0

import * as React from 'react';
import { DataExplorer } from "~/views-components/data-explorer/data-explorer";
import { WorkflowIcon } from '~/components/icon/icon';
import { DataTableDefaultView } from '~/components/data-table-default-view/data-table-default-view';
import { WORKFLOW_PANEL_ID, workflowPanelActions } from '~/store/workflow-panel/workflow-panel-actions';
import {
    ResourceLastModifiedDate,
    RosurceWorkflowName,
    ResourceWorkflowStatus,
    ResourceShare
} from "~/views-components/data-explorer/renderers";
import { SortDirection } from '~/components/data-table/data-column';
import { DataColumns } from '~/components/data-table/data-table';
import { DataTableFilterItem } from '~/components/data-table-filters/data-table-filters';
import { Grid, Paper } from '@material-ui/core';
import { WorkflowDetailsCard } from './workflow-description-card';
import { WorkflowResource } from '../../models/workflow';

export enum WorkflowPanelColumnNames {
    NAME = "Name",
    AUTHORISATION = "Authorisation",
    LAST_MODIFIED = "Last modified",
    SHARE = 'Share'
}

export interface WorkflowPanelFilter extends DataTableFilterItem {
    type: ResourceStatus;
}

export interface WorkflowPanelDataProps {
    workflow?: WorkflowResource;
}

export interface WorfklowPanelActionProps {
    handleRowDoubleClick: (workflowUuid: string) => void;
    handleRowClick: (workflowUuid: string) => void;
}

export type WorkflowPanelProps = WorkflowPanelDataProps & WorfklowPanelActionProps;

export enum ResourceStatus {
    PUBLIC = "Public",
    PRIVATE = "Private",
    SHARED = "Shared"
}

const resourceStatus = (type: string) => {
    switch (type) {
        case ResourceStatus.PUBLIC:
            return "Public";
        case ResourceStatus.PRIVATE:
            return "Private";
        case ResourceStatus.SHARED:
            return "Shared";
        default:
            return "Unknown";
    }
};

export const workflowPanelColumns: DataColumns<string, WorkflowPanelFilter> = [
    {
        name: WorkflowPanelColumnNames.NAME,
        selected: true,
        configurable: true,
        sortDirection: SortDirection.ASC,
        filters: [],
        render: (uuid: string) => <RosurceWorkflowName uuid={uuid} />
    },
    {
        name: WorkflowPanelColumnNames.AUTHORISATION,
        selected: true,
        configurable: true,
        filters: [
            {
                name: resourceStatus(ResourceStatus.PUBLIC),
                selected: true,
                type: ResourceStatus.PUBLIC
            },
            {
                name: resourceStatus(ResourceStatus.PRIVATE),
                selected: true,
                type: ResourceStatus.PRIVATE
            },
            {
                name: resourceStatus(ResourceStatus.SHARED),
                selected: true,
                type: ResourceStatus.SHARED
            }
        ],
        render: (uuid: string) => <ResourceWorkflowStatus uuid={uuid} />,
    },
    {
        name: WorkflowPanelColumnNames.LAST_MODIFIED,
        selected: true,
        configurable: true,
        sortDirection: SortDirection.NONE,
        filters: [],
        render: (uuid: string) => <ResourceLastModifiedDate uuid={uuid} />
    },
    {
        name: '',
        selected: true,
        configurable: false,
        filters: [],
        render: (uuid: string) => <ResourceShare uuid={uuid} />
    }
];

<<<<<<< HEAD
export const WorkflowPanelView = ({ ...props }) => {
=======
export const WorkflowPanelView = (props: WorkflowPanelProps) => {
>>>>>>> e79b7364
    return <Grid container spacing={16}>
        <Grid item xs={6}>
            <DataExplorer
                id={WORKFLOW_PANEL_ID}
                onRowClick={props.handleRowClick}
                onRowDoubleClick={props.handleRowDoubleClick}
                contextMenuColumn={false}
                onContextMenu={e => e}
                dataTableDefaultView={<DataTableDefaultView icon={WorkflowIcon} />} />
        </Grid>
        <Grid item xs={6}>
<<<<<<< HEAD
            <Paper style={{ height: '100%' }}>
                <WorkflowDetailsCard />
=======
            <Paper>
                <WorkflowDetailsCard workflow={props.workflow} />
>>>>>>> e79b7364
            </Paper>
        </Grid>
    </Grid>;
};<|MERGE_RESOLUTION|>--- conflicted
+++ resolved
@@ -110,11 +110,7 @@
     }
 ];
 
-<<<<<<< HEAD
-export const WorkflowPanelView = ({ ...props }) => {
-=======
 export const WorkflowPanelView = (props: WorkflowPanelProps) => {
->>>>>>> e79b7364
     return <Grid container spacing={16}>
         <Grid item xs={6}>
             <DataExplorer
@@ -126,13 +122,8 @@
                 dataTableDefaultView={<DataTableDefaultView icon={WorkflowIcon} />} />
         </Grid>
         <Grid item xs={6}>
-<<<<<<< HEAD
             <Paper style={{ height: '100%' }}>
-                <WorkflowDetailsCard />
-=======
-            <Paper>
                 <WorkflowDetailsCard workflow={props.workflow} />
->>>>>>> e79b7364
             </Paper>
         </Grid>
     </Grid>;
