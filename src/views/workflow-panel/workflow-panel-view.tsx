--- conflicted
+++ resolved
@@ -121,13 +121,9 @@
                 dataTableDefaultView={<DataTableDefaultView icon={WorkflowIcon} />} />
         </Grid>
         <Grid item xs={6}>
-<<<<<<< HEAD
-            <WorkflowDetailsCard workflow={props.workflow} />
-=======
             <Paper>
                 <WorkflowDetailsCard />
             </Paper>
->>>>>>> a92ac33f
         </Grid>
     </Grid>;
 };