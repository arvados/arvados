// Copyright (C) The Arvados Authors. All rights reserved.
//
// SPDX-License-Identifier: AGPL-3.0

import React from 'react';
import { StyleRulesCallback, WithStyles, withStyles } from '@material-ui/core';
import { DataExplorer } from "views-components/data-explorer/data-explorer";
import { connect, DispatchProp } from 'react-redux';
import { DataColumns } from 'components/data-table/data-table';
import { RouteComponentProps } from 'react-router';
import { DataTableFilterItem } from 'components/data-table-filters/data-table-filters';
import { SortDirection } from 'components/data-table/data-column';
import { ResourceKind } from 'models/resource';
import { ArvadosTheme } from 'common/custom-theme';
import { FAVORITE_PANEL_ID } from "store/favorite-panel/favorite-panel-action";
import {
    ProcessStatus,
    ResourceFileSize,
    ResourceLastModifiedDate,
    ResourceName,
    ResourceOwner,
    ResourceType
} from 'views-components/data-explorer/renderers';
import { FavoriteIcon } from 'components/icon/icon';
import {
    openContextMenu,
    resourceUuidToContextMenuKind
<<<<<<< HEAD
} from 'store/context-menu/context-menu-actions';
import { loadDetailsPanel } from 'store/details-panel/details-panel-action';
import { navigateTo } from 'store/navigation/navigation-action';
import { ContainerRequestState } from "models/container-request";
import { FavoritesState } from 'store/favorites/favorites-reducer';
import { RootState } from 'store/store';
import { DataTableDefaultView } from 'components/data-table-default-view/data-table-default-view';
import { createTree } from 'models/tree';
import { getSimpleObjectTypeFilters } from 'store/resource-type-filters/resource-type-filters';
import { ResourcesState } from 'store/resources/resources';
=======
} from '~/store/context-menu/context-menu-actions';
import { loadDetailsPanel } from '~/store/details-panel/details-panel-action';
import { navigateTo } from '~/store/navigation/navigation-action';
import { ContainerRequestState } from "~/models/container-request";
import { FavoritesState } from '~/store/favorites/favorites-reducer';
import { RootState } from '~/store/store';
import { DataTableDefaultView } from '~/components/data-table-default-view/data-table-default-view';
import { createTree } from '~/models/tree';
import { getSimpleObjectTypeFilters } from '~/store/resource-type-filters/resource-type-filters';
import { getResource, ResourcesState } from '~/store/resources/resources';
import { GroupContentsResource } from '~/services/groups-service/groups-service';
import { GroupClass, GroupResource } from '~/models/group';
import { getProperty } from '~/store/properties/properties';
import { PROJECT_PANEL_CURRENT_UUID } from '~/store/project-panel/project-panel-action';
>>>>>>> 7edd5a7c

type CssRules = "toolbar" | "button";

const styles: StyleRulesCallback<CssRules> = (theme: ArvadosTheme) => ({
    toolbar: {
        paddingBottom: theme.spacing.unit * 3,
        textAlign: "right"
    },
    button: {
        marginLeft: theme.spacing.unit
    },
});

export enum FavoritePanelColumnNames {
    NAME = "Name",
    STATUS = "Status",
    TYPE = "Type",
    OWNER = "Owner",
    FILE_SIZE = "File size",
    LAST_MODIFIED = "Last modified"
}

export interface FavoritePanelFilter extends DataTableFilterItem {
    type: ResourceKind | ContainerRequestState;
}

export const favoritePanelColumns: DataColumns<string> = [
    {
        name: FavoritePanelColumnNames.NAME,
        selected: true,
        configurable: true,
        sortDirection: SortDirection.NONE,
        filters: createTree(),
        render: uuid => <ResourceName uuid={uuid} />
    },
    {
        name: "Status",
        selected: true,
        configurable: true,
        filters: createTree(),
        render: uuid => <ProcessStatus uuid={uuid} />
    },
    {
        name: FavoritePanelColumnNames.TYPE,
        selected: true,
        configurable: true,
        filters: getSimpleObjectTypeFilters(),
        render: uuid => <ResourceType uuid={uuid} />
    },
    {
        name: FavoritePanelColumnNames.OWNER,
        selected: false,
        configurable: true,
        filters: createTree(),
        render: uuid => <ResourceOwner uuid={uuid} />
    },
    {
        name: FavoritePanelColumnNames.FILE_SIZE,
        selected: true,
        configurable: true,
        filters: createTree(),
        render: uuid => <ResourceFileSize uuid={uuid} />
    },
    {
        name: FavoritePanelColumnNames.LAST_MODIFIED,
        selected: true,
        configurable: true,
        sortDirection: SortDirection.DESC,
        filters: createTree(),
        render: uuid => <ResourceLastModifiedDate uuid={uuid} />
    }
];

interface FavoritePanelDataProps {
    currentItemId: any;
    favorites: FavoritesState;
    resources: ResourcesState;
    userUuid: string;
}

interface FavoritePanelActionProps {
    onItemClick: (item: string) => void;
    onDialogOpen: (ownerUuid: string) => void;
    onItemDoubleClick: (item: string) => void;
}
const mapStateToProps = (state : RootState): FavoritePanelDataProps => ({
    favorites: state.favorites,
    resources: state.resources,
    userUuid: state.auth.user!.uuid,
    currentItemId: getProperty(PROJECT_PANEL_CURRENT_UUID)(state.properties),
});

type FavoritePanelProps = FavoritePanelDataProps & FavoritePanelActionProps & DispatchProp
    & WithStyles<CssRules> & RouteComponentProps<{ id: string }>;

export const FavoritePanel = withStyles(styles)(
    connect(mapStateToProps)(
        class extends React.Component<FavoritePanelProps> {

            handleContextMenu = (event: React.MouseEvent<HTMLElement>, resourceUuid: string) => {
                const { resources } = this.props;
                const resource = getResource<GroupContentsResource>(resourceUuid)(resources);
                
                let readonly = false;
                const project = getResource<GroupResource>(this.props.currentItemId)(resources);
                
                if (project && project.groupClass === GroupClass.FILTER) {
                    readonly = true;
                }

                const menuKind = this.props.dispatch<any>(resourceUuidToContextMenuKind(resourceUuid, readonly));

                if (menuKind&& resource) {
                    this.props.dispatch<any>(openContextMenu(event, {
                        name: resource.name,
                        uuid: resource.uuid,
                        ownerUuid: resource.ownerUuid,
                        isTrashed: ('isTrashed' in resource) ? resource.isTrashed: false,
                        kind: resource.kind,
                        menuKind,
                        description: resource.description,
                    }));
                }
                this.props.dispatch<any>(loadDetailsPanel(resourceUuid));
            }

            handleRowDoubleClick = (uuid: string) => {
                this.props.dispatch<any>(navigateTo(uuid));
            }

            handleRowClick = (uuid: string) => {
                this.props.dispatch<any>(loadDetailsPanel(uuid));
            }

            render() {
                return <DataExplorer
                    id={FAVORITE_PANEL_ID}
                    onRowClick={this.handleRowClick}
                    onRowDoubleClick={this.handleRowDoubleClick}
                    onContextMenu={this.handleContextMenu}
                    contextMenuColumn={true}
                    dataTableDefaultView={
                        <DataTableDefaultView
                            icon={FavoriteIcon}
                            messages={['Your favorites list is empty.']}
                            />
                    } />;
            }
        }
    )
);<|MERGE_RESOLUTION|>--- conflicted
+++ resolved
@@ -25,7 +25,6 @@
 import {
     openContextMenu,
     resourceUuidToContextMenuKind
-<<<<<<< HEAD
 } from 'store/context-menu/context-menu-actions';
 import { loadDetailsPanel } from 'store/details-panel/details-panel-action';
 import { navigateTo } from 'store/navigation/navigation-action';
@@ -35,23 +34,11 @@
 import { DataTableDefaultView } from 'components/data-table-default-view/data-table-default-view';
 import { createTree } from 'models/tree';
 import { getSimpleObjectTypeFilters } from 'store/resource-type-filters/resource-type-filters';
-import { ResourcesState } from 'store/resources/resources';
-=======
-} from '~/store/context-menu/context-menu-actions';
-import { loadDetailsPanel } from '~/store/details-panel/details-panel-action';
-import { navigateTo } from '~/store/navigation/navigation-action';
-import { ContainerRequestState } from "~/models/container-request";
-import { FavoritesState } from '~/store/favorites/favorites-reducer';
-import { RootState } from '~/store/store';
-import { DataTableDefaultView } from '~/components/data-table-default-view/data-table-default-view';
-import { createTree } from '~/models/tree';
-import { getSimpleObjectTypeFilters } from '~/store/resource-type-filters/resource-type-filters';
-import { getResource, ResourcesState } from '~/store/resources/resources';
-import { GroupContentsResource } from '~/services/groups-service/groups-service';
-import { GroupClass, GroupResource } from '~/models/group';
-import { getProperty } from '~/store/properties/properties';
-import { PROJECT_PANEL_CURRENT_UUID } from '~/store/project-panel/project-panel-action';
->>>>>>> 7edd5a7c
+import { getResource, ResourcesState } from 'store/resources/resources';
+import { GroupContentsResource } from 'services/groups-service/groups-service';
+import { GroupClass, GroupResource } from 'models/group';
+import { getProperty } from 'store/properties/properties';
+import { PROJECT_PANEL_CURRENT_UUID } from 'store/project-panel/project-panel-action';
 
 type CssRules = "toolbar" | "button";
 
@@ -154,10 +141,10 @@
             handleContextMenu = (event: React.MouseEvent<HTMLElement>, resourceUuid: string) => {
                 const { resources } = this.props;
                 const resource = getResource<GroupContentsResource>(resourceUuid)(resources);
-                
+
                 let readonly = false;
                 const project = getResource<GroupResource>(this.props.currentItemId)(resources);
-                
+
                 if (project && project.groupClass === GroupClass.FILTER) {
                     readonly = true;
                 }
