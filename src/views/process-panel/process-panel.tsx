--- conflicted
+++ resolved
@@ -3,45 +3,6 @@
 // SPDX-License-Identifier: AGPL-3.0
 
 import * as React from 'react';
-<<<<<<< HEAD
-import { } from '@material-ui/core';
-import { Grid } from '@material-ui/core';
-import { ProcessInformationCard } from '~/views-components/process-information-card/process-information-card';
-import { ProcessSubprocesses } from '~/views-components/process-subprocesses/process-subprocesses';
-import { SubprocessesStatus } from '~/views/process-panel/process-subprocesses';
-
-export type CssRules = 'headerActive' | 'headerCompleted' | 'headerQueued' | 'headerFailed' | 'headerCanceled';
-
-export class ProcessPanel extends React.Component {
-    render() {
-        return <div>
-            <Grid container>
-                <Grid item xs={7}>
-                    <ProcessInformationCard />
-                </Grid>
-            </Grid>
-            <ProcessSubprocesses />
-        </div>;
-    }
-}
-
-export const getBackgroundColorStatus = (status: SubprocessesStatus, classes: Record<CssRules, string>) => {
-    switch (status) {
-        case SubprocessesStatus.COMPLETED:
-            return classes.headerCompleted;
-        case SubprocessesStatus.CANCELED:
-            return classes.headerCanceled;
-        case SubprocessesStatus.QUEUED:
-            return classes.headerQueued;
-        case SubprocessesStatus.FAILED:
-            return classes.headerFailed;
-        case SubprocessesStatus.ACTIVE:
-            return classes.headerActive;
-        default:
-            return classes.headerQueued;
-    }
-};
-=======
 import { RootState } from '~/store/store';
 import { connect } from 'react-redux';
 import { getProcess } from '~/store/processes/process';
@@ -65,5 +26,4 @@
     }
 });
 
-export const ProcessPanel = connect(mapStateToProps, mapDispatchToProps)(ProcessPanelRoot);
->>>>>>> cba0f400
+export const ProcessPanel = connect(mapStateToProps, mapDispatchToProps)(ProcessPanelRoot);