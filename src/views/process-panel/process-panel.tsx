// Copyright (C) The Arvados Authors. All rights reserved.
//
// SPDX-License-Identifier: AGPL-3.0

import * as React from 'react';
<<<<<<< HEAD
import {
    StyleRulesCallback, WithStyles, withStyles, Card,
    CardHeader, IconButton, CardContent, Grid, Chip
} from '@material-ui/core';
import { ArvadosTheme } from '~/common/custom-theme';
import { ProcessResource } from '~/models/process';
import { DispatchProp, connect } from 'react-redux';
import { RouteComponentProps } from 'react-router';
import { MoreOptionsIcon, ProcessIcon } from '~/components/icon/icon';
import { DetailsAttribute } from '~/components/details-attribute/details-attribute';
import { RootState } from '~/store/store';
import { ContextMenuKind } from '~/views-components/context-menu/context-menu';
import { openContextMenu } from '~/store/context-menu/context-menu-actions';
import { SubprocessesCard } from '~/views/process-panel/subprocesses-card';

type CssRules = 'card' | 'iconHeader' | 'label' | 'value' | 'content' | 'chip' | 'headerText' | 'link';

const styles: StyleRulesCallback<CssRules> = (theme: ArvadosTheme) => ({
    card: {
        marginBottom: theme.spacing.unit * 2,
        width: '60%'
    },
    iconHeader: {
        fontSize: '1.875rem',
        color: theme.customs.colors.green700
    },
    label: {
        fontSize: '0.875rem',
    },
    value: {
        textTransform: 'none',
        fontSize: '0.875rem'
    },
    content: {
        display: 'flex',
        paddingBottom: '0px ',
        paddingTop: '0px',
        '&:last-child': {
            paddingBottom: '0px ',
        }
    },
    link: {
        fontSize: '0.875rem',
        '&:hover': {
            color: theme.palette.primary.main,
            cursor: 'pointer'
        }
    },
    chip: {
        height: theme.spacing.unit * 2.5,
        width: theme.spacing.unit * 12,
        backgroundColor: theme.customs.colors.green700,
        color: theme.palette.common.white,
        fontSize: '0.875rem',
        borderRadius: theme.spacing.unit * 0.625
    },
    headerText: {
        fontSize: '0.875rem',
        display: 'flex',
        position: 'relative',
        justifyContent: 'flex-start',
        top: -theme.spacing.unit * 4.5,
        left: theme.spacing.unit * 3,
    }
});

interface ProcessPanelDataProps {
    item: ProcessResource;
}

interface ProcessPanelActionProps {
    onContextMenu: (event: React.MouseEvent<HTMLElement>, item: ProcessResource) => void;
}

type ProcessPanelProps = ProcessPanelDataProps & ProcessPanelActionProps & DispatchProp & WithStyles<CssRules> & RouteComponentProps<{ id: string }>;

export const ProcessPanel = withStyles(styles)(
    connect((state: RootState) => ({
        item: state.collectionPanel.item,
        tags: state.collectionPanel.tags
    }))(
        class extends React.Component<ProcessPanelProps> {
            render() {
                const { classes } = this.props;

                return <div>
                    <Card className={classes.card}>
                        <CardHeader
                            avatar={<ProcessIcon className={classes.iconHeader} />}
                            action={
                                <IconButton
                                    aria-label="More options"
                                    onClick={this.handleContextMenu}>
                                    <MoreOptionsIcon />
                                </IconButton>
                            }
                            title="Pipeline template that generates a config file from a template" />
                        <CardContent className={classes.content}>
                            <Grid container direction="column">
                                <Grid item xs={8}>
                                    <DetailsAttribute classLabel={classes.label} classValue={classes.value}
                                        label='Status' value={<Chip label="Complete" className={classes.chip} />} />
                                    <DetailsAttribute classLabel={classes.label} classValue={classes.value}
                                        label='Started at' value="1:25 PM 3/23/2018" />
                                    <DetailsAttribute classLabel={classes.label} classValue={classes.value}
                                        label='Finished at' value='1:25 PM 3/23/2018' />
                                </Grid>
                            </Grid>
                            <Grid container direction="column">
                                <Grid item xs={8}>
                                    <DetailsAttribute classLabel={classes.link} classValue={classes.value}
                                        label='Container output' />
                                    <DetailsAttribute classLabel={classes.link} classValue={classes.value}
                                        label='Show inputs' />
                                    <DetailsAttribute classLabel={classes.link} classValue={classes.value}
                                        label='Show command' />
                                </Grid>
                            </Grid>
                        </CardContent>
                        <span className={classes.headerText}>This container request was created from the workflow FastQC MultiQC</span>
                    </Card>
                    <SubprocessesCard />
                </div>;
            }

            handleContextMenu = (event: React.MouseEvent<any>) => {
                // const { uuid, name, description } = this.props.item;
                const resource = {
                    uuid: '',
                    name: '',
                    description: '',
                    kind: ContextMenuKind.PROCESS
                };
                this.props.dispatch<any>(openContextMenu(event, resource));
            }
        }
    )
);
=======
import { ProcessInformationCard } from '~/views/process-panel/information-card';
import { Grid } from '@material-ui/core';

export class ProcessPanel extends React.Component {
    render() {
        return <div>
            <Grid container>
                <Grid item xs={7}>
                    <ProcessInformationCard />
                </Grid>
            </Grid>
        </div>;
    }
}
>>>>>>> d911869b
<|MERGE_RESOLUTION|>--- conflicted
+++ resolved
@@ -3,158 +3,21 @@
 // SPDX-License-Identifier: AGPL-3.0
 
 import * as React from 'react';
-<<<<<<< HEAD
-import {
-    StyleRulesCallback, WithStyles, withStyles, Card,
-    CardHeader, IconButton, CardContent, Grid, Chip
-} from '@material-ui/core';
-import { ArvadosTheme } from '~/common/custom-theme';
-import { ProcessResource } from '~/models/process';
-import { DispatchProp, connect } from 'react-redux';
-import { RouteComponentProps } from 'react-router';
-import { MoreOptionsIcon, ProcessIcon } from '~/components/icon/icon';
-import { DetailsAttribute } from '~/components/details-attribute/details-attribute';
-import { RootState } from '~/store/store';
-import { ContextMenuKind } from '~/views-components/context-menu/context-menu';
-import { openContextMenu } from '~/store/context-menu/context-menu-actions';
+import { Grid } from '@material-ui/core';
+import { ProcessInformationCard } from '~/views/process-panel/information-card';
 import { SubprocessesCard } from '~/views/process-panel/subprocesses-card';
-
-type CssRules = 'card' | 'iconHeader' | 'label' | 'value' | 'content' | 'chip' | 'headerText' | 'link';
-
-const styles: StyleRulesCallback<CssRules> = (theme: ArvadosTheme) => ({
-    card: {
-        marginBottom: theme.spacing.unit * 2,
-        width: '60%'
-    },
-    iconHeader: {
-        fontSize: '1.875rem',
-        color: theme.customs.colors.green700
-    },
-    label: {
-        fontSize: '0.875rem',
-    },
-    value: {
-        textTransform: 'none',
-        fontSize: '0.875rem'
-    },
-    content: {
-        display: 'flex',
-        paddingBottom: '0px ',
-        paddingTop: '0px',
-        '&:last-child': {
-            paddingBottom: '0px ',
-        }
-    },
-    link: {
-        fontSize: '0.875rem',
-        '&:hover': {
-            color: theme.palette.primary.main,
-            cursor: 'pointer'
-        }
-    },
-    chip: {
-        height: theme.spacing.unit * 2.5,
-        width: theme.spacing.unit * 12,
-        backgroundColor: theme.customs.colors.green700,
-        color: theme.palette.common.white,
-        fontSize: '0.875rem',
-        borderRadius: theme.spacing.unit * 0.625
-    },
-    headerText: {
-        fontSize: '0.875rem',
-        display: 'flex',
-        position: 'relative',
-        justifyContent: 'flex-start',
-        top: -theme.spacing.unit * 4.5,
-        left: theme.spacing.unit * 3,
-    }
-});
-
-interface ProcessPanelDataProps {
-    item: ProcessResource;
-}
-
-interface ProcessPanelActionProps {
-    onContextMenu: (event: React.MouseEvent<HTMLElement>, item: ProcessResource) => void;
-}
-
-type ProcessPanelProps = ProcessPanelDataProps & ProcessPanelActionProps & DispatchProp & WithStyles<CssRules> & RouteComponentProps<{ id: string }>;
-
-export const ProcessPanel = withStyles(styles)(
-    connect((state: RootState) => ({
-        item: state.collectionPanel.item,
-        tags: state.collectionPanel.tags
-    }))(
-        class extends React.Component<ProcessPanelProps> {
-            render() {
-                const { classes } = this.props;
-
-                return <div>
-                    <Card className={classes.card}>
-                        <CardHeader
-                            avatar={<ProcessIcon className={classes.iconHeader} />}
-                            action={
-                                <IconButton
-                                    aria-label="More options"
-                                    onClick={this.handleContextMenu}>
-                                    <MoreOptionsIcon />
-                                </IconButton>
-                            }
-                            title="Pipeline template that generates a config file from a template" />
-                        <CardContent className={classes.content}>
-                            <Grid container direction="column">
-                                <Grid item xs={8}>
-                                    <DetailsAttribute classLabel={classes.label} classValue={classes.value}
-                                        label='Status' value={<Chip label="Complete" className={classes.chip} />} />
-                                    <DetailsAttribute classLabel={classes.label} classValue={classes.value}
-                                        label='Started at' value="1:25 PM 3/23/2018" />
-                                    <DetailsAttribute classLabel={classes.label} classValue={classes.value}
-                                        label='Finished at' value='1:25 PM 3/23/2018' />
-                                </Grid>
-                            </Grid>
-                            <Grid container direction="column">
-                                <Grid item xs={8}>
-                                    <DetailsAttribute classLabel={classes.link} classValue={classes.value}
-                                        label='Container output' />
-                                    <DetailsAttribute classLabel={classes.link} classValue={classes.value}
-                                        label='Show inputs' />
-                                    <DetailsAttribute classLabel={classes.link} classValue={classes.value}
-                                        label='Show command' />
-                                </Grid>
-                            </Grid>
-                        </CardContent>
-                        <span className={classes.headerText}>This container request was created from the workflow FastQC MultiQC</span>
-                    </Card>
-                    <SubprocessesCard />
-                </div>;
-            }
-
-            handleContextMenu = (event: React.MouseEvent<any>) => {
-                // const { uuid, name, description } = this.props.item;
-                const resource = {
-                    uuid: '',
-                    name: '',
-                    description: '',
-                    kind: ContextMenuKind.PROCESS
-                };
-                this.props.dispatch<any>(openContextMenu(event, resource));
-            }
-        }
-    )
-);
-=======
-import { ProcessInformationCard } from '~/views/process-panel/information-card';
-import { Grid } from '@material-ui/core';
 
 export class ProcessPanel extends React.Component {
     render() {
         return <div>
-            <Grid container>
+            <Grid container spacing={16}>
                 <Grid item xs={7}>
                     <ProcessInformationCard />
+                </Grid>
+                <Grid item xs={5}>
+                    <SubprocessesCard />
                 </Grid>
             </Grid>
         </div>;
     }
-}
->>>>>>> d911869b
+}