--- conflicted
+++ resolved
@@ -11,13 +11,9 @@
 import { ArvadosTheme } from '~/common/custom-theme';
 import { MoreOptionsIcon, ProcessIcon } from '~/components/icon/icon';
 import { DetailsAttribute } from '~/components/details-attribute/details-attribute';
-<<<<<<< HEAD
-import { getBackgroundColorStatus } from '~/views/process-panel/process-panel';
-import { SubprocessesStatus } from '~/views/process-panel/process-subprocesses';
-=======
 import { Process } from '~/store/processes/process';
-import { getProcessStatus } from '../../store/processes/process';
->>>>>>> cba0f400
+import { getProcessStatus } from '~/store/processes/process';
+import { getBackgroundColorStatus } from '~/views/process-panel/process-panel-root';
 
 type CssRules = 'card' | 'iconHeader' | 'label' | 'value' | 'chip' | 'link' | 'content' | 'title' | 'avatar'
     | 'headerActive' | 'headerCompleted' | 'headerQueued' | 'headerFailed' | 'headerCanceled';
@@ -104,12 +100,8 @@
                 avatar={<ProcessIcon className={classes.iconHeader} />}
                 action={
                     <div>
-<<<<<<< HEAD
-                        <Chip label={SubprocessesStatus.ACTIVE}
-                            className={classnames([classes.chip, getBackgroundColorStatus(SubprocessesStatus.ACTIVE, classes)])} />
-=======
-                        <Chip label={getProcessStatus(process)} className={classes.chip} />
->>>>>>> cba0f400
+                        <Chip label={getProcessStatus(process)}
+                            className={classnames([classes.chip, getBackgroundColorStatus(getProcessStatus(process), classes)])} />
                         <IconButton
                             aria-label="More options"
                             onClick={event => onContextMenu(event)}>
