--- conflicted
+++ resolved
@@ -25,13 +25,8 @@
 
 type TextFieldProps = WrappedFieldProps & WithStyles<CssRules>;
 
-<<<<<<< HEAD
 export const TextField = withStyles(styles)((props: TextFieldProps & {
-    label?: string, autoFocus?: boolean, required?: boolean, select?: boolean, children: React.ReactNode, margin?: Margin, placeholder?: string
-=======
-export const TextField = withStyles(styles)((props: TextFieldProps & { 
-    label?: string, autoFocus?: boolean, required?: boolean, select?: boolean, disabled?: boolean, children: React.ReactNode
->>>>>>> b6f9b49e
+    label?: string, autoFocus?: boolean, required?: boolean, select?: boolean, disabled?: boolean, children: React.ReactNode, margin?: Margin, placeholder?: string
 }) =>
     <MaterialTextField
         helperText={props.meta.touched && props.meta.error}
