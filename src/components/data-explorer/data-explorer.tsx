// Copyright (C) The Arvados Authors. All rights reserved.
//
// SPDX-License-Identifier: AGPL-3.0

import * as React from 'react';
import { Grid, Paper, Toolbar, StyleRulesCallback, withStyles, WithStyles, TablePagination, IconButton } from '@material-ui/core';
import MoreVertIcon from "@material-ui/icons/MoreVert";
import { ColumnSelector } from "../column-selector/column-selector";
import { DataTable, DataColumns } from "../data-table/data-table";
import { DataColumn } from "../data-table/data-column";
import { DataTableFilterItem } from '../data-table-filters/data-table-filters';
import { SearchInput } from '../search-input/search-input';
<<<<<<< HEAD
import { ArvadosTheme } from "~/common/custom-theme";
=======
import { ArvadosTheme } from "../../common/custom-theme";
import { DefaultView } from '../default-view/default-view';
import { IconType } from '../icon/icon';
>>>>>>> df041a7f

type CssRules = 'searchBox' | "toolbar" | 'defaultRoot' | 'defaultMessage' | 'defaultIcon';

const styles: StyleRulesCallback<CssRules> = (theme: ArvadosTheme) => ({
    searchBox: {
        paddingBottom: theme.spacing.unit * 2
    },
    toolbar: {
        paddingTop: theme.spacing.unit * 2
    },
    defaultRoot: {
        position: 'absolute',
        width: '80%',
        left: '50%',
        top: '50%',
        transform: 'translate(-50%, -50%)'
    },
    defaultMessage: {
        fontSize: '1.75rem',
    },
    defaultIcon: {
        fontSize: '6rem'
    }
});

interface DataExplorerDataProps<T> {
    items: T[];
    itemsAvailable: number;
    columns: DataColumns<T>;
    searchValue: string;
    rowsPerPage: number;
    rowsPerPageOptions: number[];
    page: number;
    defaultIcon: IconType;
    defaultMessages: string[];
}

interface DataExplorerActionProps<T> {
    onSearch: (value: string) => void;
    onRowClick: (item: T) => void;
    onRowDoubleClick: (item: T) => void;
    onColumnToggle: (column: DataColumn<T>) => void;
    onContextMenu: (event: React.MouseEvent<HTMLElement>, item: T) => void;
    onSortToggle: (column: DataColumn<T>) => void;
    onFiltersChange: (filters: DataTableFilterItem[], column: DataColumn<T>) => void;
    onChangePage: (page: number) => void;
    onChangeRowsPerPage: (rowsPerPage: number) => void;
    extractKey?: (item: T) => React.Key;
}

type DataExplorerProps<T> = DataExplorerDataProps<T> & DataExplorerActionProps<T> & WithStyles<CssRules>;

export const DataExplorer = withStyles(styles)(
    class DataExplorerGeneric<T> extends React.Component<DataExplorerProps<T>> {
        render() {
            const { 
                columns, onContextMenu, onFiltersChange, onSortToggle, extractKey, 
                rowsPerPage, rowsPerPageOptions, onColumnToggle, searchValue, onSearch, 
                items, itemsAvailable, onRowClick, onRowDoubleClick, defaultIcon, defaultMessages, classes 
            } = this.props;
            return <div>
                { items.length > 0 ? (
                    <Paper>
                        <Toolbar className={classes.toolbar}>
                            <Grid container justify="space-between" wrap="nowrap" alignItems="center">
                                <div className={classes.searchBox}>
                                    <SearchInput
                                        value={searchValue}
                                        onSearch={onSearch}/>
                                </div>
                                <ColumnSelector
                                    columns={columns}
                                    onColumnToggle={onColumnToggle}/>
                            </Grid>
                        </Toolbar>
                        <DataTable
                            columns={[...columns, this.contextMenuColumn]}
                            items={items}
                            onRowClick={(_, item: T) => onRowClick(item)}
                            onContextMenu={onContextMenu}
                            onRowDoubleClick={(_, item: T) => onRowDoubleClick(item)}
                            onFiltersChange={onFiltersChange}
                            onSortToggle={onSortToggle}
                            extractKey={extractKey}/>
                        <Toolbar>
                            <Grid container justify="flex-end">
                                <TablePagination
                                    count={itemsAvailable}
                                    rowsPerPage={rowsPerPage}
                                    rowsPerPageOptions={rowsPerPageOptions}
                                    page={this.props.page}
                                    onChangePage={this.changePage}
                                    onChangeRowsPerPage={this.changeRowsPerPage}
                                    component="div" />
                            </Grid>
                        </Toolbar>
                    </Paper>
                ) : (
                    <DefaultView 
                        classRoot={classes.defaultRoot}
                        icon={defaultIcon}
                        classIcon={classes.defaultIcon}
                        messages={defaultMessages}
                        classMessage={classes.defaultMessage} />
                )}
            </div>;
        }

        changePage = (event: React.MouseEvent<HTMLButtonElement>, page: number) => {
            this.props.onChangePage(page);
        }

        changeRowsPerPage: React.ChangeEventHandler<HTMLTextAreaElement | HTMLInputElement> = (event) => {
            this.props.onChangeRowsPerPage(parseInt(event.target.value, 10));
        }

        renderContextMenuTrigger = (item: T) =>
            <Grid container justify="flex-end">
                <IconButton onClick={event => this.props.onContextMenu(event, item)}>
                    <MoreVertIcon/>
                </IconButton>
            </Grid>

        contextMenuColumn = {
            name: "Actions",
            selected: true,
            configurable: false,
            key: "context-actions",
            render: this.renderContextMenuTrigger,
            width: "auto"
        };
    }
);<|MERGE_RESOLUTION|>--- conflicted
+++ resolved
@@ -10,13 +10,9 @@
 import { DataColumn } from "../data-table/data-column";
 import { DataTableFilterItem } from '../data-table-filters/data-table-filters';
 import { SearchInput } from '../search-input/search-input';
-<<<<<<< HEAD
 import { ArvadosTheme } from "~/common/custom-theme";
-=======
-import { ArvadosTheme } from "../../common/custom-theme";
 import { DefaultView } from '../default-view/default-view';
 import { IconType } from '../icon/icon';
->>>>>>> df041a7f
 
 type CssRules = 'searchBox' | "toolbar" | 'defaultRoot' | 'defaultMessage' | 'defaultIcon';
 
