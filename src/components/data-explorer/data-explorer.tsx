--- conflicted
+++ resolved
@@ -9,12 +9,9 @@
 import { DataColumn, SortDirection } from "../data-table/data-column";
 import { SearchInput } from '../search-input/search-input';
 import { ArvadosTheme } from "~/common/custom-theme";
-<<<<<<< HEAD
 import { createTree } from '~/models/tree';
 import { DataTableFilters } from '../data-table-filters/data-table-filters-tree';
-=======
 import { MoreOptionsIcon } from '~/components/icon/icon';
->>>>>>> 827833da
 
 type CssRules = 'searchBox' | "toolbar" | "footer" | "root" | 'moreOptionsButton';
 
