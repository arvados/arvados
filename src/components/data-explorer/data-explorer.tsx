// Copyright (C) The Arvados Authors. All rights reserved.
//
// SPDX-License-Identifier: AGPL-3.0

import React from 'react';
import { Grid, Paper, Toolbar, StyleRulesCallback, withStyles, WithStyles, TablePagination, IconButton, Tooltip, Button } from '@material-ui/core';
import { ColumnSelector } from "components/column-selector/column-selector";
import { DataTable, DataColumns, DataTableFetchMode } from "components/data-table/data-table";
import { DataColumn } from "components/data-table/data-column";
import { SearchInput } from 'components/search-input/search-input';
import { ArvadosTheme } from "common/custom-theme";
import { createTree } from 'models/tree';
import { DataTableFilters } from 'components/data-table-filters/data-table-filters-tree';
import { CloseIcon, MaximizeIcon, MoreOptionsIcon } from 'components/icon/icon';
import { PaperProps } from '@material-ui/core/Paper';
import { MPVPanelProps } from 'components/multi-panel-view/multi-panel-view';

type CssRules = 'searchBox' | "toolbar" | "toolbarUnderTitle" | "footer" | "root" | 'moreOptionsButton' | 'title' | 'dataTable' | 'container';

const styles: StyleRulesCallback<CssRules> = (theme: ArvadosTheme) => ({
    searchBox: {
        paddingBottom: theme.spacing.unit * 2
    },
    toolbar: {
        paddingTop: theme.spacing.unit,
        paddingRight: theme.spacing.unit * 2,
    },
    toolbarUnderTitle: {
        paddingTop: 0
    },
    footer: {
        overflow: 'auto'
    },
    root: {
        height: '100%',
    },
    moreOptionsButton: {
        padding: 0
    },
    title: {
        paddingLeft: theme.spacing.unit * 3,
        paddingTop: theme.spacing.unit * 3,
        fontSize: '18px'
    },
    dataTable: {
        height: '100%',
        overflow: 'auto',
    },
    container: {
        height: '100%',
    },
});

interface DataExplorerDataProps<T> {
    fetchMode: DataTableFetchMode;
    items: T[];
    itemsAvailable: number;
    columns: DataColumns<T>;
    searchLabel?: string;
    searchValue: string;
    rowsPerPage: number;
    rowsPerPageOptions: number[];
    page: number;
    contextMenuColumn: boolean;
    dataTableDefaultView?: React.ReactNode;
    working?: boolean;
    hideColumnSelector?: boolean;
    paperProps?: PaperProps;
    actions?: React.ReactNode;
    hideSearchInput?: boolean;
    title?: React.ReactNode;
    paperKey?: string;
    currentItemUuid: string;
}

interface DataExplorerActionProps<T> {
    onSetColumns: (columns: DataColumns<T>) => void;
    onSearch: (value: string) => void;
    onRowClick: (item: T) => void;
    onRowDoubleClick: (item: T) => void;
    onColumnToggle: (column: DataColumn<T>) => void;
    onContextMenu: (event: React.MouseEvent<HTMLElement>, item: T) => void;
    onSortToggle: (column: DataColumn<T>) => void;
    onFiltersChange: (filters: DataTableFilters, column: DataColumn<T>) => void;
    onChangePage: (page: number) => void;
    onChangeRowsPerPage: (rowsPerPage: number) => void;
    onLoadMore: (page: number) => void;
    extractKey?: (item: T) => React.Key;
}

type DataExplorerProps<T> = DataExplorerDataProps<T> &
    DataExplorerActionProps<T> & WithStyles<CssRules> & MPVPanelProps;

export const DataExplorer = withStyles(styles)(
    class DataExplorerGeneric<T> extends React.Component<DataExplorerProps<T>> {

        componentDidMount() {
            if (this.props.onSetColumns) {
                this.props.onSetColumns(this.props.columns);
            }
        }

        render() {
            const {
                columns, onContextMenu, onFiltersChange, onSortToggle, working, extractKey,
                rowsPerPage, rowsPerPageOptions, onColumnToggle, searchLabel, searchValue, onSearch,
                items, itemsAvailable, onRowClick, onRowDoubleClick, classes,
                dataTableDefaultView, hideColumnSelector, actions, paperProps, hideSearchInput,
                paperKey, fetchMode, currentItemUuid, title,
                doHidePanel, doMaximizePanel, panelName, panelMaximized
            } = this.props;
<<<<<<< HEAD

            return <Paper className={classes.root} {...paperProps} key={paperKey}>
                <Grid container direction="column" wrap="nowrap" className={classes.container}>
                {title && <Grid item xs className={classes.title}>{title}</Grid>}
                {(!hideColumnSelector || !hideSearchInput) && <Grid item xs><Toolbar className={title ? classes.toolbarUnderTitle : classes.toolbar}>
=======
            const dataCy = this.props["data-cy"];
            return <Paper className={classes.root} {...paperProps} key={paperKey} data-cy={dataCy}>
                {title && <div className={classes.title}>{title}</div>}
                {(!hideColumnSelector || !hideSearchInput || !!actions) && <Toolbar className={title ? classes.toolbarUnderTitle : classes.toolbar}>
>>>>>>> 04ddc76f
                    <Grid container justify="space-between" wrap="nowrap" alignItems="center">
                        {!hideSearchInput && <div className={classes.searchBox}>
                            {!hideSearchInput && <SearchInput
                                label={searchLabel}
                                value={searchValue}
                                selfClearProp={currentItemUuid}
                                onSearch={onSearch} />}
                        </div>}
                        {actions}
                        {!hideColumnSelector && <ColumnSelector
                            columns={columns}
                            onColumnToggle={onColumnToggle} />}
                    </Grid>
                    { doMaximizePanel && !panelMaximized &&
                        <Tooltip title={`Maximize ${panelName || 'panel'}`} disableFocusListener>
                            <IconButton onClick={doMaximizePanel}><MaximizeIcon /></IconButton>
                        </Tooltip> }
                    { doHidePanel &&
                        <Tooltip title={`Close ${panelName || 'panel'}`} disableFocusListener>
                            <IconButton onClick={doHidePanel}><CloseIcon /></IconButton>
                        </Tooltip> }
                </Toolbar></Grid>}
                <Grid item xs="auto" className={classes.dataTable}><DataTable
                    columns={this.props.contextMenuColumn ? [...columns, this.contextMenuColumn] : columns}
                    items={items}
                    onRowClick={(_, item: T) => onRowClick(item)}
                    onContextMenu={onContextMenu}
                    onRowDoubleClick={(_, item: T) => onRowDoubleClick(item)}
                    onFiltersChange={onFiltersChange}
                    onSortToggle={onSortToggle}
                    extractKey={extractKey}
                    working={working}
                    defaultView={dataTableDefaultView}
                    currentItemUuid={currentItemUuid}
                    currentRoute={paperKey} /></Grid>
                <Grid item xs><Toolbar className={classes.footer}>
                    <Grid container justify="flex-end">
                        {fetchMode === DataTableFetchMode.PAGINATED ? <TablePagination
                            count={itemsAvailable}
                            rowsPerPage={rowsPerPage}
                            rowsPerPageOptions={rowsPerPageOptions}
                            page={this.props.page}
                            onChangePage={this.changePage}
                            onChangeRowsPerPage={this.changeRowsPerPage}
                            // Disable next button on empty lists since that's not default behavior
                            nextIconButtonProps={(itemsAvailable > 0) ? {} : {disabled: true}}
                            component="div" /> : <Button
                                variant="text"
                                size="medium"
                                onClick={this.loadMore}
                            >Load more</Button>}
                    </Grid>
                </Toolbar></Grid>
                </Grid>
            </Paper>;
        }

        changePage = (event: React.MouseEvent<HTMLButtonElement>, page: number) => {
            this.props.onChangePage(page);
        }

        changeRowsPerPage: React.ChangeEventHandler<HTMLTextAreaElement | HTMLInputElement> = (event) => {
            this.props.onChangeRowsPerPage(parseInt(event.target.value, 10));
        }

        loadMore = () => {
            this.props.onLoadMore(this.props.page + 1);
        }

        renderContextMenuTrigger = (item: T) =>
            <Grid container justify="center">
                <Tooltip title="More options" disableFocusListener>
                    <IconButton className={this.props.classes.moreOptionsButton} onClick={event => this.props.onContextMenu(event, item)}>
                        <MoreOptionsIcon />
                    </IconButton>
                </Tooltip>
            </Grid>

        contextMenuColumn: DataColumn<any> = {
            name: "Actions",
            selected: true,
            configurable: false,
            filters: createTree(),
            key: "context-actions",
            render: this.renderContextMenuTrigger
        };
    }
);<|MERGE_RESOLUTION|>--- conflicted
+++ resolved
@@ -109,18 +109,12 @@
                 paperKey, fetchMode, currentItemUuid, title,
                 doHidePanel, doMaximizePanel, panelName, panelMaximized
             } = this.props;
-<<<<<<< HEAD
-
-            return <Paper className={classes.root} {...paperProps} key={paperKey}>
+
+            const dataCy = this.props["data-cy"];
+            return <Paper className={classes.root} {...paperProps} key={paperKey} data-cy={dataCy}>
                 <Grid container direction="column" wrap="nowrap" className={classes.container}>
                 {title && <Grid item xs className={classes.title}>{title}</Grid>}
-                {(!hideColumnSelector || !hideSearchInput) && <Grid item xs><Toolbar className={title ? classes.toolbarUnderTitle : classes.toolbar}>
-=======
-            const dataCy = this.props["data-cy"];
-            return <Paper className={classes.root} {...paperProps} key={paperKey} data-cy={dataCy}>
-                {title && <div className={classes.title}>{title}</div>}
-                {(!hideColumnSelector || !hideSearchInput || !!actions) && <Toolbar className={title ? classes.toolbarUnderTitle : classes.toolbar}>
->>>>>>> 04ddc76f
+                {(!hideColumnSelector || !hideSearchInput || !!actions) && <Grid item xs><Toolbar className={title ? classes.toolbarUnderTitle : classes.toolbar}>
                     <Grid container justify="space-between" wrap="nowrap" alignItems="center">
                         {!hideSearchInput && <div className={classes.searchBox}>
                             {!hideSearchInput && <SearchInput
