// Copyright (C) The Arvados Authors. All rights reserved.
//
// SPDX-License-Identifier: AGPL-3.0

import * as React from 'react';
import { Chips } from '~/components/chips/chips';
import { Input, withStyles, WithStyles } from '@material-ui/core';
import { StyleRulesCallback } from '@material-ui/core/styles';

interface ChipsInputProps<Value> {
    values: Value[];
    getLabel?: (value: Value) => string;
    onChange: (value: Value[]) => void;
    createNewValue: (value: string) => Value;
}

type CssRules = 'chips' | 'input' | 'inputContainer';

const styles: StyleRulesCallback = () => ({
    chips: {
        minHeight: '40px',
        zIndex: 1,
        position: 'relative',
    },
    input: {
        position: 'relative',
        top: '-5px',
        zIndex: 1,
    },
    inputContainer: {
        top: '-24px',
    },
});

export const ChipsInput = withStyles(styles)(
    class ChipsInput<Value> extends React.Component<ChipsInputProps<Value> & WithStyles<CssRules>> {

        state = {
            text: '',
        };

        filler = React.createRef<HTMLDivElement>();
        timeout = -1;

<<<<<<< HEAD
        componentWillUnmount (){
            clearTimeout(this.timeout);
=======
        componentDidMount() {
            this.updateCursorPosition();
>>>>>>> a764ad3d
        }

        setText = (event: React.ChangeEvent<HTMLInputElement>) => {
            this.setState({ text: event.target.value });
        }

        handleKeyPress = ({ key }: React.KeyboardEvent<HTMLInputElement>) => {
            if (key === 'Enter') {
                this.createNewValue();
            } else if (key === 'Backspace') {
                this.deleteLastValue();
            }
        }

        createNewValue = () => {
            if (this.state.text) {
                const newValue = this.props.createNewValue(this.state.text);
                this.setState({ text: '' });
                this.props.onChange([...this.props.values, newValue]);
            }
        }

        deleteLastValue = () => {
            if (this.state.text.length === 0 && this.props.values.length > 0) {
                this.props.onChange(this.props.values.slice(0, -1));
            }
        }

        updateCursorPosition = () => {
            if (this.timeout) {
                clearTimeout(this.timeout);
            }
            this.timeout = setTimeout(() => this.forceUpdate());
        }

        componentDidUpdate(prevProps: ChipsInputProps<Value>){
            if(prevProps.values !== this.props.values){
                this.updateCursorPosition();
            }
        }

        render() {
            return <>
                <div className={this.props.classes.chips}>
                    <Chips
                        {...this.props}
                        filler={<div ref={this.filler} />}
                    />
                </div>
                <Input
                    value={this.state.text}
                    onChange={this.setText}
                    onKeyDown={this.handleKeyPress}
                    inputProps={{
                        className: this.props.classes.input,
                        style: this.getInputStyles(),
                    }}
                    fullWidth
                    className={this.props.classes.inputContainer} />
            </>;
        }

        getInputStyles = (): React.CSSProperties => ({
            width: this.filler.current
                ? this.filler.current.offsetWidth + 8
                : '100%',
            right: this.filler.current
                ? `calc(${this.filler.current.offsetWidth}px - 100%)`
                : 0,

        })
    });<|MERGE_RESOLUTION|>--- conflicted
+++ resolved
@@ -42,15 +42,6 @@
         filler = React.createRef<HTMLDivElement>();
         timeout = -1;
 
-<<<<<<< HEAD
-        componentWillUnmount (){
-            clearTimeout(this.timeout);
-=======
-        componentDidMount() {
-            this.updateCursorPosition();
->>>>>>> a764ad3d
-        }
-
         setText = (event: React.ChangeEvent<HTMLInputElement>) => {
             this.setState({ text: event.target.value });
         }
@@ -78,19 +69,29 @@
         }
 
         updateCursorPosition = () => {
+            console.log('cursorPoristion');
             if (this.timeout) {
                 clearTimeout(this.timeout);
             }
             this.timeout = setTimeout(() => this.forceUpdate());
         }
 
-        componentDidUpdate(prevProps: ChipsInputProps<Value>){
-            if(prevProps.values !== this.props.values){
-                this.updateCursorPosition();
-            }
+        getInputStyles = (): React.CSSProperties => ({
+            width: this.filler.current
+                ? this.filler.current.offsetWidth + 8
+                : '100%',
+            right: this.filler.current
+                ? `calc(${this.filler.current.offsetWidth}px - 100%)`
+                : 0,
+
+        })
+
+        componentDidMount() {
+            this.updateCursorPosition();
         }
 
         render() {
+            console.log(`Render: ${this.props.values}`);
             return <>
                 <div className={this.props.classes.chips}>
                     <Chips
@@ -111,13 +112,13 @@
             </>;
         }
 
-        getInputStyles = (): React.CSSProperties => ({
-            width: this.filler.current
-                ? this.filler.current.offsetWidth + 8
-                : '100%',
-            right: this.filler.current
-                ? `calc(${this.filler.current.offsetWidth}px - 100%)`
-                : 0,
-
-        })
+        componentDidUpdate(prevProps: ChipsInputProps<Value>) {
+            if (prevProps.values !== this.props.values) {
+                console.log('didUpdate');
+                this.updateCursorPosition();
+            }
+        }
+        componentWillUnmount() {
+            clearTimeout(this.timeout);
+        }
     });