// Copyright (C) The Arvados Authors. All rights reserved.
//
// SPDX-License-Identifier: AGPL-3.0

import * as React from 'react';
import { Table, TableBody, TableRow, TableCell, TableHead, TableSortLabel, StyleRulesCallback, Theme, WithStyles, withStyles, Typography } from '@material-ui/core';
import { DataColumn, SortDirection } from './data-column';
import DataTableFilters, { DataTableFilterItem } from "../data-table-filters/data-table-filters";

export type DataColumns<T, F extends DataTableFilterItem = DataTableFilterItem> = Array<DataColumn<T, F>>;
export interface DataItem {
    key: React.Key;
}
export interface DataTableProps<T> {
    items: T[];
    columns: DataColumns<T>;
    onRowClick: (event: React.MouseEvent<HTMLTableRowElement>, item: T) => void;
<<<<<<< HEAD
    onContextMenu: (event: React.MouseEvent<HTMLElement>, item: T) => void;
=======
    onRowDoubleClick: (event: React.MouseEvent<HTMLTableRowElement>, item: T) => void;
    onRowContextMenu: (event: React.MouseEvent<HTMLTableRowElement>, item: T) => void;
>>>>>>> 808b1f59
    onSortToggle: (column: DataColumn<T>) => void;
    onFiltersChange: (filters: DataTableFilterItem[], column: DataColumn<T>) => void;
}

class DataTable<T extends DataItem> extends React.Component<DataTableProps<T> & WithStyles<CssRules>> {
    render() {
        const { items, classes } = this.props;
        return <div
            className={classes.tableContainer}>
            <Table>
                <TableHead>
                    <TableRow>
                        {this.mapVisibleColumns(this.renderHeadCell)}
                    </TableRow>
                </TableHead>
                <TableBody className={classes.tableBody}>
                    {items.map(this.renderBodyRow)}
                </TableBody>
            </Table>
        </div>;
    }

    renderHeadCell = (column: DataColumn<T>, index: number) => {
        const { name, key, renderHeader, filters, sortDirection } = column;
        const { onSortToggle, onFiltersChange } = this.props;
        return <TableCell key={key || index} style={{ width: column.width, minWidth: column.width }}>
            {renderHeader ?
                renderHeader() :
                filters
                    ? <DataTableFilters
                        name={`${name} filters`}
                        onChange={filters =>
                            onFiltersChange &&
                            onFiltersChange(filters, column)}
                        filters={filters}>
                        {name}
                    </DataTableFilters>
                    : sortDirection
                        ? <TableSortLabel
                            active={sortDirection !== SortDirection.None}
                            direction={sortDirection !== SortDirection.None ? sortDirection : undefined}
                            onClick={() =>
                                onSortToggle &&
                                onSortToggle(column)}>
                            {name}
                        </TableSortLabel>
                        : <span>
                            {name}
                        </span>}
        </TableCell>;
    }

    renderBodyRow = (item: T, index: number) => {
<<<<<<< HEAD
        const { onRowClick, onContextMenu } = this.props;
=======
        const { onRowClick, onRowDoubleClick, onRowContextMenu } = this.props;
>>>>>>> 808b1f59
        return <TableRow
            hover
            key={item.key}
            onClick={event => onRowClick && onRowClick(event, item)}
<<<<<<< HEAD
            onContextMenu={this.handleRowContextMenu(item)}>
=======
            onDoubleClick={event => onRowDoubleClick && onRowDoubleClick(event, item) }
            onContextMenu={event => onRowContextMenu && onRowContextMenu(event, item)}>
>>>>>>> 808b1f59
            {this.mapVisibleColumns((column, index) => (
                <TableCell key={column.key || index}>
                    {column.render(item)}
                </TableCell>
            ))}
        </TableRow>;
    }

    mapVisibleColumns = (fn: (column: DataColumn<T>, index: number) => React.ReactElement<any>) => {
        return this.props.columns.filter(column => column.selected).map(fn);
    }

    handleRowContextMenu = (item: T) =>
        (event: React.MouseEvent<HTMLElement>) =>
            this.props.onContextMenu(event, item)

}

type CssRules = "tableBody" | "tableContainer" | "noItemsInfo";

const styles: StyleRulesCallback<CssRules> = (theme: Theme) => ({
    tableContainer: {
        overflowX: 'auto',
        overflowY: 'hidden'
    },
    tableBody: {
        background: theme.palette.background.paper
    },
    noItemsInfo: {
        textAlign: "center",
        padding: theme.spacing.unit
    }
});

export default withStyles(styles)(DataTable);<|MERGE_RESOLUTION|>--- conflicted
+++ resolved
@@ -15,12 +15,8 @@
     items: T[];
     columns: DataColumns<T>;
     onRowClick: (event: React.MouseEvent<HTMLTableRowElement>, item: T) => void;
-<<<<<<< HEAD
     onContextMenu: (event: React.MouseEvent<HTMLElement>, item: T) => void;
-=======
     onRowDoubleClick: (event: React.MouseEvent<HTMLTableRowElement>, item: T) => void;
-    onRowContextMenu: (event: React.MouseEvent<HTMLTableRowElement>, item: T) => void;
->>>>>>> 808b1f59
     onSortToggle: (column: DataColumn<T>) => void;
     onFiltersChange: (filters: DataTableFilterItem[], column: DataColumn<T>) => void;
 }
@@ -74,21 +70,13 @@
     }
 
     renderBodyRow = (item: T, index: number) => {
-<<<<<<< HEAD
-        const { onRowClick, onContextMenu } = this.props;
-=======
-        const { onRowClick, onRowDoubleClick, onRowContextMenu } = this.props;
->>>>>>> 808b1f59
+        const { onRowClick, onRowDoubleClick, onContextMenu } = this.props;
         return <TableRow
             hover
             key={item.key}
             onClick={event => onRowClick && onRowClick(event, item)}
-<<<<<<< HEAD
-            onContextMenu={this.handleRowContextMenu(item)}>
-=======
-            onDoubleClick={event => onRowDoubleClick && onRowDoubleClick(event, item) }
-            onContextMenu={event => onRowContextMenu && onRowContextMenu(event, item)}>
->>>>>>> 808b1f59
+            onContextMenu={this.handleRowContextMenu(item)}
+            onDoubleClick={event => onRowDoubleClick && onRowDoubleClick(event, item) }>
             {this.mapVisibleColumns((column, index) => (
                 <TableCell key={column.key || index}>
                     {column.render(item)}
