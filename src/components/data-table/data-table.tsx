--- conflicted
+++ resolved
@@ -10,14 +10,9 @@
 
 export interface DataTableProps<T> {
     items: T[];
-<<<<<<< HEAD
-    columns: Array<DataColumn<T>>;
+    columns: DataColumns<T>;
     onRowClick?: (event: React.MouseEvent<HTMLTableRowElement>, item: T) => void;
     onRowContextMenu?: (event: React.MouseEvent<HTMLTableRowElement>, item: T) => void;
-=======
-    columns: DataColumns<T>;
-    onItemClick?: (item: T) => void;
->>>>>>> 4a5d3702
 }
 
 class DataTable<T> extends React.Component<DataTableProps<T> & WithStyles<CssRules>> {
