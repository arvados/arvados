--- conflicted
+++ resolved
@@ -579,33 +579,14 @@
                                             <IconButton data-id='moreOptions'
                                                 data-cy='file-item-options-btn'
                                                 className={classes.moreOptionsButton}>
-                                                <MoreOptionsIcon
+                                                <MoreHorizontalIcon
                                                     data-id='moreOptions'
                                                     className={classes.moreOptions} />
                                             </IconButton>
                                         </Tooltip>
                                     </div>
-<<<<<<< HEAD
                                 }}</FixedSizeList>
                             : <div className={classes.rowEmpty}>This collection is empty</div>
-=======
-                                    <span className={classes.rowName} style={{
-                                        marginLeft: 'auto', marginRight: '1rem' }}>
-                                        { formatFileSize(size) }
-                                    </span>
-                                    <Tooltip title="More options" disableFocusListener>
-                                        <IconButton data-id='moreOptions'
-                                            data-cy='file-item-options-btn'
-                                            className={classes.moreOptionsButton}>
-                                            <MoreHorizontalIcon
-                                                data-id='moreOptions'
-                                                className={classes.moreOptions} />
-                                        </IconButton>
-                                    </Tooltip>
-                                </div>
-                            } }</FixedSizeList>
-                        : <div className={classes.rowEmpty}>This collection is empty</div>
->>>>>>> a167017d
                     }}</AutoSizer>
                     : <div className={classes.row}>
                         <CircularProgress className={classes.loader} size={30} />
