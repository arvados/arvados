// Copyright (C) The Arvados Authors. All rights reserved.
//
// SPDX-License-Identifier: AGPL-3.0

import * as React from 'react';
import AccessTime from '@material-ui/icons/AccessTime';
import ArrowBack from '@material-ui/icons/ArrowBack';
import ArrowDropDown from '@material-ui/icons/ArrowDropDown';
import BubbleChart from '@material-ui/icons/BubbleChart';
import Cached from '@material-ui/icons/Cached';
import CloudUpload from '@material-ui/icons/CloudUpload';
import Code from '@material-ui/icons/Code';
import ChevronLeft from '@material-ui/icons/ChevronLeft';
import ImportContacts from '@material-ui/icons/ImportContacts';
import ChevronRight from '@material-ui/icons/ChevronRight';
import Close from '@material-ui/icons/Close';
import ContentCopy from '@material-ui/icons/FileCopyOutlined';
import CreateNewFolder from '@material-ui/icons/CreateNewFolder';
import Delete from '@material-ui/icons/Delete';
import DeviceHub from '@material-ui/icons/DeviceHub';
import Edit from '@material-ui/icons/Edit';
import Folder from '@material-ui/icons/Folder';
import GetApp from '@material-ui/icons/GetApp';
import Help from '@material-ui/icons/Help';
import Inbox from '@material-ui/icons/Inbox';
import Info from '@material-ui/icons/Info';
import Input from '@material-ui/icons/Input';
import InsertDriveFile from '@material-ui/icons/InsertDriveFile';
import LastPage from '@material-ui/icons/LastPage';
import LibraryBooks from '@material-ui/icons/LibraryBooks';
import Menu from '@material-ui/icons/Menu';
import MoreVert from '@material-ui/icons/MoreVert';
<<<<<<< HEAD
import Mail from '@material-ui/icons/Mail';
=======
import MoveToInbox from '@material-ui/icons/MoveToInbox';
>>>>>>> ec2c8cba
import Notifications from '@material-ui/icons/Notifications';
import People from '@material-ui/icons/People';
import Person from '@material-ui/icons/Person';
import PersonAdd from '@material-ui/icons/PersonAdd';
import PlayArrow from '@material-ui/icons/PlayArrow';
import RateReview from '@material-ui/icons/RateReview';
import RestoreFromTrash from '@material-ui/icons/History';
import Search from '@material-ui/icons/Search';
import SettingsApplications from '@material-ui/icons/SettingsApplications';
import SettingsEthernet from '@material-ui/icons/SettingsEthernet';
import Star from '@material-ui/icons/Star';
import StarBorder from '@material-ui/icons/StarBorder';
import HelpOutline from '@material-ui/icons/HelpOutline';

export type IconType = React.SFC<{ className?: string }>;

export const AddFavoriteIcon: IconType = (props) => <StarBorder {...props} />;
export const AdvancedIcon: IconType = (props) => <SettingsApplications {...props} />;
export const BackIcon: IconType = (props) => <ArrowBack {...props} />;
export const CustomizeTableIcon: IconType = (props) => <Menu {...props} />;
export const CommandIcon: IconType = (props) => <LastPage {...props} />;
export const CopyIcon: IconType = (props) => <ContentCopy {...props} />;
export const CollectionIcon: IconType = (props) => <LibraryBooks {...props} />;
export const CloseIcon: IconType = (props) => <Close {...props} />;
export const CloudUploadIcon: IconType = (props) => <CloudUpload {...props} />;
export const DefaultIcon: IconType = (props) => <RateReview {...props} />;
export const DetailsIcon: IconType = (props) => <Info {...props} />;
export const DownloadIcon: IconType = (props) => <GetApp {...props} />;
export const FavoriteIcon: IconType = (props) => <Star {...props} />;
export const HelpIcon: IconType = (props) => <Help {...props} />;
export const InputIcon: IconType = (props) => <InsertDriveFile {...props} />;
export const LogIcon: IconType = (props) => <SettingsEthernet {...props} />;
export const MoreOptionsIcon: IconType = (props) => <MoreVert {...props} />;
export const MoveToIcon: IconType = (props) => <Input {...props} />;
export const NewProjectIcon: IconType = (props) => <CreateNewFolder {...props} />;
export const NotificationIcon: IconType = (props) => <Notifications {...props} />;
export const OutputIcon: IconType = (props) => <MoveToInbox {...props} />;
export const PaginationDownIcon: IconType = (props) => <ArrowDropDown {...props} />;
export const PaginationLeftArrowIcon: IconType = (props) => <ChevronLeft {...props} />;
export const PaginationRightArrowIcon: IconType = (props) => <ChevronRight {...props} />;
export const ProcessIcon: IconType = (props) => <BubbleChart {...props} />;
export const ProjectIcon: IconType = (props) => <Folder {...props} />;
export const ProjectsIcon: IconType = (props) => <Inbox {...props} />;
export const ProvenanceGraphIcon: IconType = (props) => <DeviceHub {...props} />;
export const RecentIcon: IconType = (props) => <AccessTime {...props} />;
export const RemoveIcon: IconType = (props) => <Delete {...props} />;
export const RemoveFavoriteIcon: IconType = (props) => <Star {...props} />;
export const RenameIcon: IconType = (props) => <Edit {...props} />;
export const RestoreFromTrashIcon: IconType = (props) => <RestoreFromTrash {...props} />;
export const ReRunProcessIcon: IconType = (props) => <Cached {...props} />;
export const SearchIcon: IconType = (props) => <Search {...props} />;
export const ShareIcon: IconType = (props) => <PersonAdd {...props} />;
export const ShareMeIcon: IconType = (props) => <People {...props} />;
export const SidePanelRightArrowIcon: IconType = (props) => <PlayArrow {...props} />;
export const TrashIcon: IconType = (props) => <Delete {...props} />;
export const UserPanelIcon: IconType = (props) => <Person {...props} />;
export const UsedByIcon: IconType = (props) => <Folder {...props} />;
export const WorkflowIcon: IconType = (props) => <Code {...props} />;
export const ImportContactsIcon: IconType = (props) => <ImportContacts {...props} />;
export const HelpOutlineIcon: IconType = (props) => <HelpOutline {...props} />;<|MERGE_RESOLUTION|>--- conflicted
+++ resolved
@@ -30,11 +30,8 @@
 import LibraryBooks from '@material-ui/icons/LibraryBooks';
 import Menu from '@material-ui/icons/Menu';
 import MoreVert from '@material-ui/icons/MoreVert';
-<<<<<<< HEAD
 import Mail from '@material-ui/icons/Mail';
-=======
 import MoveToInbox from '@material-ui/icons/MoveToInbox';
->>>>>>> ec2c8cba
 import Notifications from '@material-ui/icons/Notifications';
 import People from '@material-ui/icons/People';
 import Person from '@material-ui/icons/Person';
@@ -94,4 +91,5 @@
 export const UsedByIcon: IconType = (props) => <Folder {...props} />;
 export const WorkflowIcon: IconType = (props) => <Code {...props} />;
 export const ImportContactsIcon: IconType = (props) => <ImportContacts {...props} />;
-export const HelpOutlineIcon: IconType = (props) => <HelpOutline {...props} />;+export const HelpOutlineIcon: IconType = (props) => <HelpOutline {...props} />;
+export const MailIcon: IconType = (props) => <Mail {...props} />;