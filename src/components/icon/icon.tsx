// Copyright (C) The Arvados Authors. All rights reserved.
//
// SPDX-License-Identifier: AGPL-3.0

import React from 'react';
import { Badge, Tooltip } from '@material-ui/core';
import Add from '@material-ui/icons/Add';
import ArrowBack from '@material-ui/icons/ArrowBack';
import ArrowDropDown from '@material-ui/icons/ArrowDropDown';
import BubbleChart from '@material-ui/icons/BubbleChart';
import Build from '@material-ui/icons/Build';
import Cached from '@material-ui/icons/Cached';
import DescriptionIcon from '@material-ui/icons/Description';
import ChevronLeft from '@material-ui/icons/ChevronLeft';
import CloudUpload from '@material-ui/icons/CloudUpload';
import Code from '@material-ui/icons/Code';
import Create from '@material-ui/icons/Create';
import ImportContacts from '@material-ui/icons/ImportContacts';
import ChevronRight from '@material-ui/icons/ChevronRight';
import Close from '@material-ui/icons/Close';
import ContentCopy from '@material-ui/icons/FileCopyOutlined';
import CreateNewFolder from '@material-ui/icons/CreateNewFolder';
import Delete from '@material-ui/icons/Delete';
import DeviceHub from '@material-ui/icons/DeviceHub';
import Edit from '@material-ui/icons/Edit';
import ErrorRoundedIcon from '@material-ui/icons/ErrorRounded';
import ExpandMoreIcon from '@material-ui/icons/ExpandMore';
import FlipToFront from '@material-ui/icons/FlipToFront';
import Folder from '@material-ui/icons/Folder';
import FolderShared from '@material-ui/icons/FolderShared';
import Pageview from '@material-ui/icons/Pageview';
import GetApp from '@material-ui/icons/GetApp';
import Help from '@material-ui/icons/Help';
import HelpOutline from '@material-ui/icons/HelpOutline';
import History from '@material-ui/icons/History';
import Inbox from '@material-ui/icons/Inbox';
import Info from '@material-ui/icons/Info';
import Input from '@material-ui/icons/Input';
import InsertDriveFile from '@material-ui/icons/InsertDriveFile';
import LastPage from '@material-ui/icons/LastPage';
import LibraryBooks from '@material-ui/icons/LibraryBooks';
import ListAlt from '@material-ui/icons/ListAlt';
import Menu from '@material-ui/icons/Menu';
import MoreVert from '@material-ui/icons/MoreVert';
import Mail from '@material-ui/icons/Mail';
import MoveToInbox from '@material-ui/icons/MoveToInbox';
import Notifications from '@material-ui/icons/Notifications';
import OpenInNew from '@material-ui/icons/OpenInNew';
import People from '@material-ui/icons/People';
import Person from '@material-ui/icons/Person';
import PersonAdd from '@material-ui/icons/PersonAdd';
import PlayArrow from '@material-ui/icons/PlayArrow';
import Public from '@material-ui/icons/Public';
import RateReview from '@material-ui/icons/RateReview';
import RestoreFromTrash from '@material-ui/icons/History';
import Search from '@material-ui/icons/Search';
import SettingsApplications from '@material-ui/icons/SettingsApplications';
import SettingsEthernet from '@material-ui/icons/SettingsEthernet';
import Star from '@material-ui/icons/Star';
import StarBorder from '@material-ui/icons/StarBorder';
import Warning from '@material-ui/icons/Warning';
import Visibility from '@material-ui/icons/Visibility';
import VisibilityOff from '@material-ui/icons/VisibilityOff';
import VpnKey from '@material-ui/icons/VpnKey';
import LinkOutlined from '@material-ui/icons/LinkOutlined';
import RemoveRedEye from '@material-ui/icons/RemoveRedEye';
import Computer from '@material-ui/icons/Computer';
<<<<<<< HEAD
import WrapText from '@material-ui/icons/WrapText';
import TextIncrease from '@material-ui/icons/ZoomIn';
import TextDecrease from '@material-ui/icons/ZoomOut';
=======
import CropFreeSharp from '@material-ui/icons/CropFreeSharp';
import ExitToApp from '@material-ui/icons/ExitToApp';
import CheckCircleOutline from '@material-ui/icons/CheckCircleOutline';
import RemoveCircleOutline from '@material-ui/icons/RemoveCircleOutline';
import NotInterested from '@material-ui/icons/NotInterested';
>>>>>>> b13aaa89

// Import FontAwesome icons
import { library } from '@fortawesome/fontawesome-svg-core';
import { faPencilAlt, faSlash, faUsers, faEllipsisH } from '@fortawesome/free-solid-svg-icons';
library.add(
    faPencilAlt,
    faSlash,
    faUsers,
    faEllipsisH,
);

export const PendingIcon = (props: any) =>
    <span {...props}>
        <span className='fas fa-ellipsis-h' />
    </span>

export const ReadOnlyIcon = (props: any) =>
    <span {...props}>
        <div className="fa-layers fa-1x fa-fw">
            <span className="fas fa-slash"
                data-fa-mask="fas fa-pencil-alt" data-fa-transform="down-1.5" />
            <span className="fas fa-slash" />
        </div>
    </span>;

export const GroupsIcon = (props: any) =>
    <span {...props}>
        <span className="fas fa-users" />
    </span>;

export const CollectionOldVersionIcon = (props: any) =>
    <Tooltip title='Old version'>
        <Badge badgeContent={<History fontSize='small' />}>
            <CollectionIcon {...props} />
        </Badge>
    </Tooltip>;

export type IconType = React.SFC<{ className?: string, style?: object }>;

export const AddIcon: IconType = (props) => <Add {...props} />;
export const AddFavoriteIcon: IconType = (props) => <StarBorder {...props} />;
export const AdminMenuIcon: IconType = (props) => <Build {...props} />;
export const AdvancedIcon: IconType = (props) => <SettingsApplications {...props} />;
export const AttributesIcon: IconType = (props) => <ListAlt {...props} />;
export const BackIcon: IconType = (props) => <ArrowBack {...props} />;
export const CustomizeTableIcon: IconType = (props) => <Menu {...props} />;
export const CommandIcon: IconType = (props) => <LastPage {...props} />;
export const CopyIcon: IconType = (props) => <ContentCopy {...props} />;
export const CollectionIcon: IconType = (props) => <LibraryBooks {...props} />;
export const CloseIcon: IconType = (props) => <Close {...props} />;
export const CloudUploadIcon: IconType = (props) => <CloudUpload {...props} />;
export const DefaultIcon: IconType = (props) => <RateReview {...props} />;
export const DetailsIcon: IconType = (props) => <Info {...props} />;
export const DirectoryIcon: IconType = (props) => <Folder {...props} />;
export const DownloadIcon: IconType = (props) => <GetApp {...props} />;
export const EditSavedQueryIcon: IconType = (props) => <Create {...props} />;
export const ExpandIcon: IconType = (props) => <ExpandMoreIcon {...props} />;
export const ErrorIcon: IconType = (props) => <ErrorRoundedIcon style={{ color: '#ff0000' }} {...props} />;
export const FavoriteIcon: IconType = (props) => <Star {...props} />;
export const FileIcon: IconType = (props) => <DescriptionIcon {...props} />;
export const HelpIcon: IconType = (props) => <Help {...props} />;
export const HelpOutlineIcon: IconType = (props) => <HelpOutline {...props} />;
export const ImportContactsIcon: IconType = (props) => <ImportContacts {...props} />;
export const InfoIcon: IconType = (props) => <Info {...props} />;
export const InputIcon: IconType = (props) => <InsertDriveFile {...props} />;
export const KeyIcon: IconType = (props) => <VpnKey {...props} />;
export const LogIcon: IconType = (props) => <SettingsEthernet {...props} />;
export const MailIcon: IconType = (props) => <Mail {...props} />;
export const MaximizeIcon: IconType = (props) => <CropFreeSharp {...props} />;
export const MoreOptionsIcon: IconType = (props) => <MoreVert {...props} />;
export const MoveToIcon: IconType = (props) => <Input {...props} />;
export const NewProjectIcon: IconType = (props) => <CreateNewFolder {...props} />;
export const NotificationIcon: IconType = (props) => <Notifications {...props} />;
export const OpenIcon: IconType = (props) => <OpenInNew {...props} />;
export const OutputIcon: IconType = (props) => <MoveToInbox {...props} />;
export const PaginationDownIcon: IconType = (props) => <ArrowDropDown {...props} />;
export const PaginationLeftArrowIcon: IconType = (props) => <ChevronLeft {...props} />;
export const PaginationRightArrowIcon: IconType = (props) => <ChevronRight {...props} />;
export const ProcessIcon: IconType = (props) => <BubbleChart {...props} />;
export const ProjectIcon: IconType = (props) => <Folder {...props} />;
export const FilterGroupIcon: IconType = (props) => <Pageview {...props} />;
export const ProjectsIcon: IconType = (props) => <Inbox {...props} />;
export const ProvenanceGraphIcon: IconType = (props) => <DeviceHub {...props} />;
export const RemoveIcon: IconType = (props) => <Delete {...props} />;
export const RemoveFavoriteIcon: IconType = (props) => <Star {...props} />;
export const PublicFavoriteIcon: IconType = (props) => <Public {...props} />;
export const RenameIcon: IconType = (props) => <Edit {...props} />;
export const RestoreVersionIcon: IconType = (props) => <FlipToFront {...props} />;
export const RestoreFromTrashIcon: IconType = (props) => <RestoreFromTrash {...props} />;
export const ReRunProcessIcon: IconType = (props) => <Cached {...props} />;
export const SearchIcon: IconType = (props) => <Search {...props} />;
export const ShareIcon: IconType = (props) => <PersonAdd {...props} />;
export const ShareMeIcon: IconType = (props) => <People {...props} />;
export const SidePanelRightArrowIcon: IconType = (props) => <PlayArrow {...props} />;
export const TrashIcon: IconType = (props) => <Delete {...props} />;
export const UserPanelIcon: IconType = (props) => <Person {...props} />;
export const UsedByIcon: IconType = (props) => <Folder {...props} />;
export const VisibleIcon: IconType = (props) => <Visibility {...props} />;
export const InvisibleIcon: IconType = (props) => <VisibilityOff {...props} />;
export const WorkflowIcon: IconType = (props) => <Code {...props} />;
export const WarningIcon: IconType = (props) => <Warning style={{ color: '#fbc02d', height: '30px', width: '30px' }} {...props} />;
export const Link: IconType = (props) => <LinkOutlined {...props} />;
export const FolderSharedIcon: IconType = (props) => <FolderShared {...props} />;
export const CanReadIcon: IconType = (props) => <RemoveRedEye {...props} />;
export const CanWriteIcon: IconType = (props) => <Edit {...props} />;
export const CanManageIcon: IconType = (props) => <Computer {...props} />;
export const AddUserIcon: IconType = (props) => <PersonAdd {...props} />;
<<<<<<< HEAD
export const WordWrapIcon: IconType = (props) => <WrapText {...props} />;
export const TextIncreaseIcon: IconType = (props) => <TextIncrease {...props} />;
export const TextDecreaseIcon: IconType = (props) => <TextDecrease {...props} />;
=======
export const DeactivateUserIcon: IconType = (props) => <NotInterested {...props} />;
export const LoginAsIcon: IconType = (props) => <ExitToApp {...props} />;
export const ActiveIcon: IconType = (props) => <CheckCircleOutline {...props} />;
export const SetupIcon: IconType = (props) => <RemoveCircleOutline {...props} />;
export const InactiveIcon: IconType = (props) => <NotInterested {...props} />;
>>>>>>> b13aaa89
<|MERGE_RESOLUTION|>--- conflicted
+++ resolved
@@ -65,17 +65,14 @@
 import LinkOutlined from '@material-ui/icons/LinkOutlined';
 import RemoveRedEye from '@material-ui/icons/RemoveRedEye';
 import Computer from '@material-ui/icons/Computer';
-<<<<<<< HEAD
 import WrapText from '@material-ui/icons/WrapText';
 import TextIncrease from '@material-ui/icons/ZoomIn';
 import TextDecrease from '@material-ui/icons/ZoomOut';
-=======
 import CropFreeSharp from '@material-ui/icons/CropFreeSharp';
 import ExitToApp from '@material-ui/icons/ExitToApp';
 import CheckCircleOutline from '@material-ui/icons/CheckCircleOutline';
 import RemoveCircleOutline from '@material-ui/icons/RemoveCircleOutline';
 import NotInterested from '@material-ui/icons/NotInterested';
->>>>>>> b13aaa89
 
 // Import FontAwesome icons
 import { library } from '@fortawesome/fontawesome-svg-core';
@@ -183,14 +180,11 @@
 export const CanWriteIcon: IconType = (props) => <Edit {...props} />;
 export const CanManageIcon: IconType = (props) => <Computer {...props} />;
 export const AddUserIcon: IconType = (props) => <PersonAdd {...props} />;
-<<<<<<< HEAD
 export const WordWrapIcon: IconType = (props) => <WrapText {...props} />;
 export const TextIncreaseIcon: IconType = (props) => <TextIncrease {...props} />;
 export const TextDecreaseIcon: IconType = (props) => <TextDecrease {...props} />;
-=======
 export const DeactivateUserIcon: IconType = (props) => <NotInterested {...props} />;
 export const LoginAsIcon: IconType = (props) => <ExitToApp {...props} />;
 export const ActiveIcon: IconType = (props) => <CheckCircleOutline {...props} />;
 export const SetupIcon: IconType = (props) => <RemoveCircleOutline {...props} />;
-export const InactiveIcon: IconType = (props) => <NotInterested {...props} />;
->>>>>>> b13aaa89
+export const InactiveIcon: IconType = (props) => <NotInterested {...props} />;