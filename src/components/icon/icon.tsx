--- conflicted
+++ resolved
@@ -68,12 +68,8 @@
 
 // Import FontAwesome icons
 import { library } from '@fortawesome/fontawesome-svg-core';
-<<<<<<< HEAD
-import { faPencilAlt, faSlash } from '@fortawesome/free-solid-svg-icons';
+import { faPencilAlt, faSlash, faUsers } from '@fortawesome/free-solid-svg-icons';
 import { CropFreeSharp } from '@material-ui/icons';
-=======
-import { faPencilAlt, faSlash, faUsers } from '@fortawesome/free-solid-svg-icons';
->>>>>>> 04ddc76f
 library.add(
     faPencilAlt,
     faSlash,
