// Copyright (C) The Arvados Authors. All rights reserved.
//
// SPDX-License-Identifier: AGPL-3.0

import * as React from 'react';
import {
    IconButton,
    Paper,
    StyleRulesCallback,
    withStyles,
    WithStyles,
    Tooltip,
    InputAdornment, Input,
    ListItem, ListItemText, ListItemSecondaryAction,
    ClickAwayListener
} from '@material-ui/core';
import SearchIcon from '@material-ui/icons/Search';
import { RemoveIcon } from '~/components/icon/icon';
import { SearchView } from '~/store/search-bar/search-bar-reducer';
import { SearchBarBasicView } from '~/views-components/search-bar/search-bar-basic-view';
import { SearchBarAdvancedView } from '~/views-components/search-bar/search-bar-advanced-view';
import { SearchBarAutocompleteView, SearchBarAutocompleteViewDataProps } from '~/views-components/search-bar/search-bar-autocomplete-view';
import { ArvadosTheme } from '~/common/custom-theme';

<<<<<<< HEAD
type CssRules = 'container' | 'input' | 'searchBar' | 'view';
=======
type CssRules = 'container' | 'containerSearchViewOpened' | 'input' | 'searchBar';
>>>>>>> 63f23fab

const styles: StyleRulesCallback<CssRules> = (theme: ArvadosTheme) => {
    return {
        container: {
            position: 'relative',
            width: '100%',
            borderRadius: theme.spacing.unit / 4
        },
        containerSearchViewOpened: {
            position: 'relative',
            width: '100%',
            borderRadius: `${theme.spacing.unit / 4}px ${theme.spacing.unit / 4}px 0 0`
        },
        input: {
            border: 'none',
            padding: `0px ${theme.spacing.unit}px`
        },
        searchBar: {
            height: '30px'
        },
        view: {
            position: 'absolute',
            width: '100%'
        }
    };
};

type SearchBarDataProps = {
    searchValue: string;
    currentView: string;
    open: boolean;
} & SearchBarAutocompleteViewDataProps;

interface SearchBarActionProps {
    onSearch: (value: string) => any;
    debounce?: number;
    onSetView: (currentView: string) => void;
    openView: () => void;
    closeView: () => void;
    saveQuery: (query: string) => void;
    loadQueries: () => string[];
}

type SearchBarProps = SearchBarDataProps & SearchBarActionProps & WithStyles<CssRules>;

interface SearchBarState {
    value: string;
}

interface RenderQueriesProps {
    text: string | JSX.Element;
}

export const RecentQueriesItem = (props: RenderQueriesProps) => {
    return <ListItem button>
        <ListItemText secondary={props.text} />
    </ListItem>;
};


export const RenderSavedQueries = (props: RenderQueriesProps) => {
    return <ListItem button>
        <ListItemText secondary={props.text} />
        <ListItemSecondaryAction>
            <Tooltip title="Remove">
                <IconButton aria-label="Remove">
                    <RemoveIcon />
                </IconButton>
            </Tooltip>
        </ListItemSecondaryAction>
    </ListItem>;
};

export const DEFAULT_SEARCH_DEBOUNCE = 1000;

export const SearchBarView = withStyles(styles)(
    class extends React.Component<SearchBarProps> {
        state: SearchBarState = {
            value: ""
        };

        timeout: number;

        render() {
            const { classes, currentView, openView, closeView, open } = this.props;
            return <ClickAwayListener onClickAway={() => closeView()}>
                <Paper className={open ? classes.containerSearchViewOpened : classes.container} >
                    <form onSubmit={this.handleSubmit} className={classes.searchBar}>
                        <Input
                            className={classes.input}
                            onChange={this.handleChange}
                            placeholder="Search"
                            value={this.state.value}
                            fullWidth={true}
                            disableUnderline={true}
                            onClick={() => openView()}
                            endAdornment={
                                <InputAdornment position="end">
                                    <Tooltip title='Search'>
                                        <IconButton>
                                            <SearchIcon />
                                        </IconButton>
                                    </Tooltip>
                                </InputAdornment>
                            } />
                    </form>
                    <div className={classes.view}>
                        {open && this.getView(currentView)}
                    </div>
                </Paper>
            </ClickAwayListener>;
        }

        componentDidMount() {
            this.setState({ value: this.props.searchValue });
        }

        componentWillReceiveProps(nextProps: SearchBarProps) {
            if (nextProps.searchValue !== this.props.searchValue) {
                this.setState({ value: nextProps.searchValue });
            }
        }

        componentWillUnmount() {
            clearTimeout(this.timeout);
        }

        getView = (currentView: string) => {
            switch (currentView) {
                case SearchView.BASIC:
                    return <SearchBarBasicView setView={this.props.onSetView} recentQueries={this.props.loadQueries} />;
                case SearchView.ADVANCED:
                    return <SearchBarAdvancedView setView={this.props.onSetView} />;
                case SearchView.AUTOCOMPLETE:
                    return <SearchBarAutocompleteView 
                                searchResults={this.props.searchResults} 
                                searchValue={this.props.searchValue} />;
                default:
                    return <SearchBarBasicView setView={this.props.onSetView} recentQueries={this.props.loadQueries} />;
            }
        }

        handleSubmit = (event: React.FormEvent<HTMLFormElement>) => {
            event.preventDefault();
            clearTimeout(this.timeout);
            this.props.saveQuery(this.state.value);
            this.props.onSearch(this.state.value);
            this.props.loadQueries();
        }

        handleChange = (event: React.ChangeEvent<HTMLInputElement>) => {
            clearTimeout(this.timeout);
            this.setState({ value: event.target.value });
            this.timeout = window.setTimeout(
                () => this.props.onSearch(this.state.value),
                this.props.debounce || DEFAULT_SEARCH_DEBOUNCE
            );
            if (event.target.value.length > 0) {
                this.props.onSetView(SearchView.AUTOCOMPLETE);
            } else {
                this.props.onSetView(SearchView.BASIC);
            }
        }
    }
);<|MERGE_RESOLUTION|>--- conflicted
+++ resolved
@@ -22,11 +22,7 @@
 import { SearchBarAutocompleteView, SearchBarAutocompleteViewDataProps } from '~/views-components/search-bar/search-bar-autocomplete-view';
 import { ArvadosTheme } from '~/common/custom-theme';
 
-<<<<<<< HEAD
-type CssRules = 'container' | 'input' | 'searchBar' | 'view';
-=======
-type CssRules = 'container' | 'containerSearchViewOpened' | 'input' | 'searchBar';
->>>>>>> 63f23fab
+type CssRules = 'container' | 'containerSearchViewOpened' | 'input' | 'searchBar' | 'view';
 
 const styles: StyleRulesCallback<CssRules> = (theme: ArvadosTheme) => {
     return {
