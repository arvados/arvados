// Copyright (C) The Arvados Authors. All rights reserved.
//
// SPDX-License-Identifier: AGPL-3.0

import * as React from 'react';
import { reduxForm, reset, InjectedFormProps } from 'redux-form';
import { compose, Dispatch } from 'redux';
import { Paper, StyleRulesCallback, withStyles, WithStyles, Button, Grid, IconButton, CircularProgress } from '@material-ui/core';
import { SearchView } from '~/store/search-bar/search-bar-reducer';
import { SEARCH_BAR_ADVANCE_FORM_NAME, SearchBarAdvanceFormData } from '~/store/search-bar/search-bar-actions';
import { ArvadosTheme } from '~/common/custom-theme';
import { CloseIcon } from '~/components/icon/icon';
import { 
    SearchBarTypeField, SearchBarClusterField, SearchBarProjectField, SearchBarTrashField, 
    SearchBarDataFromField, SearchBarDataToField, SearchBarKeyField, SearchBarValueField,
    SearchBarSaveSearchField, SearchBarQuerySearchField
} from '~/views-components/form-fields/search-bar-form-fields';

<<<<<<< HEAD
type CssRules = 'form' | 'container' | 'closeIcon' | 'label' | 'buttonWrapper' | 'button' | 'circularProgress';

const styles: StyleRulesCallback<CssRules> = (theme: ArvadosTheme) => ({
    form: {

    },
    container: {
        padding: theme.spacing.unit * 3,
        borderBottom: `1px solid ${theme.palette.grey["200"]}`
    }, 
    closeIcon: {
        position: 'absolute',
        top: '12px',
        right: '12px'
    },
    label: {
        color: theme.palette.grey["500"],
        fontSize: '0.8125rem',
        alignSelf: 'center'
    },
    buttonWrapper: {
        paddingTop: '14px',
        position: 'relative',
    },
    button: {
        boxShadow: 'none'
    },
    circularProgress: {
        position: 'absolute',
        top: -9,
        bottom: 0,
        left: 0,
        right: 0,
        margin: 'auto'
    }
});

interface SearchBarAdvancedViewDataProps {
    submitting: boolean;
    invalid: boolean;
    pristine: boolean;
}
=======
type CssRules = 'list' | 'searchView';

const styles: StyleRulesCallback<CssRules> = theme => {
    return {
        list: {
            padding: '0px'
        },
        searchView: {
            borderRadius: `0 0 ${theme.spacing.unit / 4}px ${theme.spacing.unit / 4}px`
        }
    };
};
>>>>>>> 63f23fab

interface SearchBarAdvancedViewActionProps {
    setView: (currentView: string) => void;
}

<<<<<<< HEAD
type SearchBarAdvancedViewProps = SearchBarAdvancedViewActionProps & SearchBarAdvancedViewDataProps 
    & InjectedFormProps & WithStyles<CssRules>;

export const SearchBarAdvancedView = compose(
    reduxForm<SearchBarAdvanceFormData, SearchBarAdvancedViewActionProps>({
        form: SEARCH_BAR_ADVANCE_FORM_NAME,
        onSubmit: (data: SearchBarAdvanceFormData, dispatch: Dispatch) => {
            console.log('data: ', data);
            dispatch(reset(SEARCH_BAR_ADVANCE_FORM_NAME));
        }
    }),
    withStyles(styles))(
        ({ classes, setView, handleSubmit, invalid, submitting, pristine }: SearchBarAdvancedViewProps) =>
            <Paper>
                <form onSubmit={handleSubmit} className={classes.form}>
                    <Grid container direction="column" justify="flex-start" alignItems="flex-start">
                        <Grid item xs={12} container className={classes.container}>
                            <Grid item container xs={12}>
                                <Grid item xs={2} className={classes.label}>Type</Grid>
                                <Grid item xs={5}>
                                    <SearchBarTypeField />
                                </Grid>
                            </Grid>
                            <Grid item container xs={12}>
                                <Grid item xs={2} className={classes.label}>Cluster</Grid>
                                <Grid item xs={5}>
                                    <SearchBarClusterField />
                                </Grid>
                            </Grid>
                            <Grid item container xs={12}>
                                <Grid item xs={2} className={classes.label}>Project</Grid>
                                <Grid item xs={5}>
                                    <SearchBarProjectField />
                                </Grid>
                            </Grid>
                            <Grid item container xs={12}>
                                <Grid item xs={2} className={classes.label} />
                                <Grid item xs={5}>
                                    <SearchBarTrashField />
                                </Grid>
                            </Grid>
                            <IconButton onClick={() => setView(SearchView.BASIC)} className={classes.closeIcon}>
                                <CloseIcon />
                            </IconButton>
                        </Grid>
                        <Grid container item xs={12} className={classes.container}>
                            <Grid item xs={2} className={classes.label}>Data modified</Grid>
                            <Grid item xs={3}>
                                <SearchBarDataFromField />
                            </Grid>
                            <Grid item xs={3}>
                                <SearchBarDataToField />
                            </Grid>
                        </Grid>
                        <Grid container item xs={12} className={classes.container}>
                            <Grid container item xs={12}>
                                <Grid item xs={2} className={classes.label}>Properties</Grid>
                                <Grid item xs={4}>
                                    <SearchBarKeyField />
                                </Grid>
                                <Grid item xs={4}>
                                    <SearchBarValueField />
                                </Grid>
                                <Grid container item xs={2} justify='flex-end' alignItems="center">
                                    <Button className={classes.button}
                                        color="primary"
                                        size='small'
                                        variant="contained">
                                        Add
                                    </Button>
                                </Grid>
                            </Grid>
                            <Grid container item xs={12} justify="flex-start" alignItems="center">
                                <Grid item xs={2} className={classes.label} />
                                <Grid item xs={4}>
                                    <SearchBarSaveSearchField />
                                </Grid>
                                <Grid item xs={4}>
                                    <SearchBarQuerySearchField />
                                </Grid>
                            </Grid>
                            <Grid container item xs={12} justify='flex-end'>
                                <div className={classes.buttonWrapper}>
                                    <Button type="submit" className={classes.button}
                                        color="primary"
                                        size='small'
                                        variant="contained">
                                        Search
                                    </Button>
                                    {submitting && <CircularProgress size={20} className={classes.circularProgress} />}
                                </div>
                            </Grid>
                        </Grid>
                    </Grid>
                </form>
            </Paper>);
=======
export const SearchBarAdvancedView = withStyles(styles)(
    ({ classes, setView }: SearchBarAdvancedViewProps & WithStyles<CssRules>) =>
        <Paper className={classes.searchView}>
            <List component="nav" className={classes.list}>
                <RecentQueriesItem text='ADVANCED VIEW' />
            </List>
            <Button onClick={() => setView(SearchView.BASIC)}>Back</Button>
        </Paper>
);
>>>>>>> 63f23fab
<|MERGE_RESOLUTION|>--- conflicted
+++ resolved
@@ -16,7 +16,6 @@
     SearchBarSaveSearchField, SearchBarQuerySearchField
 } from '~/views-components/form-fields/search-bar-form-fields';
 
-<<<<<<< HEAD
 type CssRules = 'form' | 'container' | 'closeIcon' | 'label' | 'buttonWrapper' | 'button' | 'circularProgress';
 
 const styles: StyleRulesCallback<CssRules> = (theme: ArvadosTheme) => ({
@@ -59,26 +58,11 @@
     invalid: boolean;
     pristine: boolean;
 }
-=======
-type CssRules = 'list' | 'searchView';
-
-const styles: StyleRulesCallback<CssRules> = theme => {
-    return {
-        list: {
-            padding: '0px'
-        },
-        searchView: {
-            borderRadius: `0 0 ${theme.spacing.unit / 4}px ${theme.spacing.unit / 4}px`
-        }
-    };
-};
->>>>>>> 63f23fab
 
 interface SearchBarAdvancedViewActionProps {
     setView: (currentView: string) => void;
 }
 
-<<<<<<< HEAD
 type SearchBarAdvancedViewProps = SearchBarAdvancedViewActionProps & SearchBarAdvancedViewDataProps 
     & InjectedFormProps & WithStyles<CssRules>;
 
@@ -174,15 +158,4 @@
                         </Grid>
                     </Grid>
                 </form>
-            </Paper>);
-=======
-export const SearchBarAdvancedView = withStyles(styles)(
-    ({ classes, setView }: SearchBarAdvancedViewProps & WithStyles<CssRules>) =>
-        <Paper className={classes.searchView}>
-            <List component="nav" className={classes.list}>
-                <RecentQueriesItem text='ADVANCED VIEW' />
-            </List>
-            <Button onClick={() => setView(SearchView.BASIC)}>Back</Button>
-        </Paper>
-);
->>>>>>> 63f23fab
+            </Paper>);