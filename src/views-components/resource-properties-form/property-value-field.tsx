--- conflicted
+++ resolved
@@ -10,11 +10,8 @@
 import { PROPERTY_KEY_FIELD_ID } from '~/views-components/resource-properties-form/property-key-field';
 import { VocabularyProp, connectVocabulary, buildProps } from '~/views-components/resource-properties-form/property-field-common';
 import { TAG_VALUE_VALIDATION } from '~/validators/validators';
-<<<<<<< HEAD
 import { COLLECTION_TAG_FORM_NAME } from '~/store/collection-panel/collection-panel-action';
-=======
 import { escapeRegExp } from '~/common/regexp.ts';
->>>>>>> 8dd64fbb
 
 interface PropertyKeyProp {
     propertyKey: string;
@@ -63,15 +60,10 @@
             ? undefined
             : 'Incorrect value';
 
-<<<<<<< HEAD
-const getSuggestions = (value: string, tagKey: string, vocabulary: Vocabulary) =>
-    getTagValues(tagKey, vocabulary).filter(v => v.label.toLowerCase().includes(value.toLowerCase()));
-=======
 const getSuggestions = (value: string, tagName: string, vocabulary: Vocabulary) => {
     const re = new RegExp(escapeRegExp(value), "i");
-    return getTagValues(tagName, vocabulary).filter(v => re.test(v) && v !== value);
+    return getTagValues(tagName, vocabulary).filter(v => re.test(v.label) && v.label !== value);
 };
->>>>>>> 8dd64fbb
 
 // Attempts to match a manually typed value label with a value ID, when the user
 // doesn't select the value from the suggestions list.
