// Copyright (C) The Arvados Authors. All rights reserved.
//
// SPDX-License-Identifier: AGPL-3.0

import { connect } from "react-redux";
<<<<<<< HEAD
import { Tree, TreeProps, TreeItem, TreeItemStatus } from "../../components/tree/tree";
import { RootState } from "../../store/store";
import { createTreePickerNode, TreePickerNode } from "../../store/tree-picker/tree-picker";
import { getNodeValue, getNodeChildren, Tree as Ttree, createTree } from "../../models/tree";
import { Dispatch } from "node_modules/redux";
=======
import { Tree, TreeProps, TreeItem } from "~/components/tree/tree";
import { RootState } from "~/store/store";
import { TreePicker as TTreePicker, TreePickerNode, createTreePickerNode } from "~/store/tree-picker/tree-picker";
import { getNodeValue, getNodeChildren } from "~/models/tree";
>>>>>>> c956bd95

export interface TreePickerProps {
    pickerId: string;
    toggleItemOpen: (id: string, status: TreeItemStatus, pickerId: string) => void;
    toggleItemActive: (id: string, status: TreeItemStatus, pickerId: string) => void;
}

const mapStateToProps = (state: RootState, props: TreePickerProps): Pick<TreeProps<any>, 'items'> => {
    const tree = state.treePicker[props.pickerId] || createTree();
    return {
        items: getNodeChildren('')(tree)
            .map(treePickerToTreeItems(tree))
    };
};

const mapDispatchToProps = (dispatch: Dispatch, props: TreePickerProps): Pick<TreeProps<any>, 'onContextMenu' | 'toggleItemOpen' | 'toggleItemActive'> => ({
    onContextMenu: () => { return; },
    toggleItemActive: (id, status) => props.toggleItemActive(id, status, props.pickerId),
    toggleItemOpen: (id, status) => props.toggleItemOpen(id, status, props.pickerId)
});

export const TreePicker = connect(mapStateToProps, mapDispatchToProps)(Tree);

const treePickerToTreeItems = (tree: Ttree<TreePickerNode>) =>
    (id: string): TreeItem<any> => {
        const node: TreePickerNode = getNodeValue(id)(tree) || createTreePickerNode({ id: '', value: 'InvalidNode' });
        const items = getNodeChildren(node.id)(tree)
            .map(treePickerToTreeItems(tree));
        return {
            active: node.selected,
            data: node.value,
            id: node.id,
            items: items.length > 0 ? items : undefined,
            open: !node.collapsed,
            status: node.status
        };
    };
<|MERGE_RESOLUTION|>--- conflicted
+++ resolved
@@ -3,18 +3,11 @@
 // SPDX-License-Identifier: AGPL-3.0
 
 import { connect } from "react-redux";
-<<<<<<< HEAD
-import { Tree, TreeProps, TreeItem, TreeItemStatus } from "../../components/tree/tree";
-import { RootState } from "../../store/store";
-import { createTreePickerNode, TreePickerNode } from "../../store/tree-picker/tree-picker";
-import { getNodeValue, getNodeChildren, Tree as Ttree, createTree } from "../../models/tree";
-import { Dispatch } from "node_modules/redux";
-=======
-import { Tree, TreeProps, TreeItem } from "~/components/tree/tree";
+import { Tree, TreeProps, TreeItem, TreeItemStatus } from "~/components/tree/tree";
 import { RootState } from "~/store/store";
-import { TreePicker as TTreePicker, TreePickerNode, createTreePickerNode } from "~/store/tree-picker/tree-picker";
-import { getNodeValue, getNodeChildren } from "~/models/tree";
->>>>>>> c956bd95
+import { createTreePickerNode, TreePickerNode } from "~/store/tree-picker/tree-picker";
+import { getNodeValue, getNodeChildren, Tree as Ttree, createTree } from "~/models/tree";
+import { Dispatch } from "redux";
 
 export interface TreePickerProps {
     pickerId: string;
