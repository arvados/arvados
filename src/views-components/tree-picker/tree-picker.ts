// Copyright (C) The Arvados Authors. All rights reserved.
//
// SPDX-License-Identifier: AGPL-3.0

import { connect } from "react-redux";
import { Tree, TreeProps, TreeItem, TreeItemStatus } from "~/components/tree/tree";
import { RootState } from "~/store/store";
<<<<<<< HEAD
import { createTreePickerNode, TreePickerNode } from "~/store/tree-picker/tree-picker";
import { getNodeValue, getNodeChildren, Tree as Ttree, createTree } from "~/models/tree";
import { Dispatch } from "redux";
=======
import { TreePicker as TTreePicker, TreePickerNode, createTreePickerNode } from "~/store/tree-picker/tree-picker";
import { getNodeValue, getNodeChildrenIds } from "~/models/tree";
>>>>>>> 75db1e88

export interface TreePickerProps {
    pickerId: string;
    toggleItemOpen: (nodeId: string, status: TreeItemStatus, pickerId: string) => void;
    toggleItemActive: (nodeId: string, status: TreeItemStatus, pickerId: string) => void;
}

<<<<<<< HEAD
const mapStateToProps = (state: RootState, props: TreePickerProps): Pick<TreeProps<any>, 'items'> => {
    const tree = state.treePicker[props.pickerId] || createTree();
    return {
        items: getNodeChildren('')(tree)
            .map(treePickerToTreeItems(tree))
=======
    return (state: RootState): Pick<TreeProps<any>, 'items'> => {
        if (prevState !== state.treePicker) {
            prevState = state.treePicker;
            prevTree = getNodeChildrenIds('')(state.treePicker)
                .map(treePickerToTreeItems(state.treePicker));
        }
        return {
            items: prevTree
        };
>>>>>>> 75db1e88
    };
};

const mapDispatchToProps = (dispatch: Dispatch, props: TreePickerProps): Pick<TreeProps<any>, 'onContextMenu' | 'toggleItemOpen' | 'toggleItemActive'> => ({
    onContextMenu: () => { return; },
    toggleItemActive: (id, status) => props.toggleItemActive(id, status, props.pickerId),
    toggleItemOpen: (id, status) => props.toggleItemOpen(id, status, props.pickerId)
});

export const TreePicker = connect(mapStateToProps, mapDispatchToProps)(Tree);

const treePickerToTreeItems = (tree: Ttree<TreePickerNode>) =>
    (id: string): TreeItem<any> => {
<<<<<<< HEAD
        const node: TreePickerNode = getNodeValue(id)(tree) || createTreePickerNode({ nodeId: '', value: 'InvalidNode' });
        const items = getNodeChildren(node.nodeId)(tree)
=======
        const node: TreePickerNode = getNodeValue(id)(tree) || createTreePickerNode({ id: '', value: 'InvalidNode' });
        const items = getNodeChildrenIds(node.id)(tree)
>>>>>>> 75db1e88
            .map(treePickerToTreeItems(tree));
        return {
            active: node.selected,
            data: node.value,
            id: node.nodeId,
            items: items.length > 0 ? items : undefined,
            open: !node.collapsed,
            status: node.status
        };
    };
<|MERGE_RESOLUTION|>--- conflicted
+++ resolved
@@ -5,14 +5,9 @@
 import { connect } from "react-redux";
 import { Tree, TreeProps, TreeItem, TreeItemStatus } from "~/components/tree/tree";
 import { RootState } from "~/store/store";
-<<<<<<< HEAD
 import { createTreePickerNode, TreePickerNode } from "~/store/tree-picker/tree-picker";
-import { getNodeValue, getNodeChildren, Tree as Ttree, createTree } from "~/models/tree";
+import { getNodeValue, getNodeChildrenIds, Tree as Ttree, createTree } from "~/models/tree";
 import { Dispatch } from "redux";
-=======
-import { TreePicker as TTreePicker, TreePickerNode, createTreePickerNode } from "~/store/tree-picker/tree-picker";
-import { getNodeValue, getNodeChildrenIds } from "~/models/tree";
->>>>>>> 75db1e88
 
 export interface TreePickerProps {
     pickerId: string;
@@ -20,23 +15,11 @@
     toggleItemActive: (nodeId: string, status: TreeItemStatus, pickerId: string) => void;
 }
 
-<<<<<<< HEAD
 const mapStateToProps = (state: RootState, props: TreePickerProps): Pick<TreeProps<any>, 'items'> => {
     const tree = state.treePicker[props.pickerId] || createTree();
     return {
-        items: getNodeChildren('')(tree)
+        items: getNodeChildrenIds('')(tree)
             .map(treePickerToTreeItems(tree))
-=======
-    return (state: RootState): Pick<TreeProps<any>, 'items'> => {
-        if (prevState !== state.treePicker) {
-            prevState = state.treePicker;
-            prevTree = getNodeChildrenIds('')(state.treePicker)
-                .map(treePickerToTreeItems(state.treePicker));
-        }
-        return {
-            items: prevTree
-        };
->>>>>>> 75db1e88
     };
 };
 
@@ -50,13 +33,8 @@
 
 const treePickerToTreeItems = (tree: Ttree<TreePickerNode>) =>
     (id: string): TreeItem<any> => {
-<<<<<<< HEAD
         const node: TreePickerNode = getNodeValue(id)(tree) || createTreePickerNode({ nodeId: '', value: 'InvalidNode' });
-        const items = getNodeChildren(node.nodeId)(tree)
-=======
-        const node: TreePickerNode = getNodeValue(id)(tree) || createTreePickerNode({ id: '', value: 'InvalidNode' });
-        const items = getNodeChildrenIds(node.id)(tree)
->>>>>>> 75db1e88
+        const items = getNodeChildrenIds(node.nodeId)(tree)
             .map(treePickerToTreeItems(tree));
         return {
             active: node.selected,
