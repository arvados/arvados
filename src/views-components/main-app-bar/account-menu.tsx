// Copyright (C) The Arvados Authors. All rights reserved.
//
// SPDX-License-Identifier: AGPL-3.0

import * as React from "react";
import { MenuItem } from "@material-ui/core";
import { User, getUserFullname } from "~/models/user";
import { DropdownMenu } from "~/components/dropdown-menu/dropdown-menu";
import { UserPanelIcon } from "~/components/icon/icon";
import { DispatchProp, connect } from 'react-redux';
import { logout } from '~/store/auth/auth-action';
import { RootState } from "~/store/store";
import { openCurrentTokenDialog } from '~/store/current-token-dialog/current-token-dialog-actions';
import { openRepositoriesPanel } from "~/store/repositories/repositories-actions";
import { navigateToSshKeys, navigateToKeepServices, navigateToComputeNodes, navigateToMyAccount } from '~/store/navigation/navigation-action';
import { openVirtualMachines } from "~/store/virtual-machines/virtual-machines-actions";
import { navigateToUsers } from '~/store/navigation/navigation-action';

interface AccountMenuProps {
    user?: User;
}

const mapStateToProps = (state: RootState): AccountMenuProps => ({
    user: state.auth.user
});

export const AccountMenu = connect(mapStateToProps)(
    ({ user, dispatch }: AccountMenuProps & DispatchProp<any>) =>
        user
            ? <DropdownMenu
                icon={<UserPanelIcon />}
                id="account-menu"
                title="Account Management">
                <MenuItem>
                    {getUserFullname(user)}
                </MenuItem>
                <MenuItem onClick={() => dispatch(openVirtualMachines())}>Virtual Machines</MenuItem>
                <MenuItem onClick={() => dispatch(openRepositoriesPanel())}>Repositories</MenuItem>
                <MenuItem onClick={() => dispatch(openCurrentTokenDialog)}>Current token</MenuItem>
                <MenuItem onClick={() => dispatch(navigateToSshKeys)}>Ssh Keys</MenuItem>
<<<<<<< HEAD
                <MenuItem onClick={() => dispatch(navigateToUsers)}>Users</MenuItem>
                {user.isAdmin && <MenuItem onClick={() => dispatch(navigateToKeepServices)}>Keep Services</MenuItem>}
                <MenuItem>My account</MenuItem>
=======
                { user.isAdmin && <MenuItem onClick={() => dispatch(navigateToKeepServices)}>Keep Services</MenuItem> }
                { user.isAdmin && <MenuItem onClick={() => dispatch(navigateToComputeNodes)}>Compute Nodes</MenuItem> }
                <MenuItem onClick={() => dispatch(navigateToMyAccount)}>My account</MenuItem>
>>>>>>> 663ddeef
                <MenuItem onClick={() => dispatch(logout())}>Logout</MenuItem>
            </DropdownMenu>
            : null);<|MERGE_RESOLUTION|>--- conflicted
+++ resolved
@@ -38,15 +38,10 @@
                 <MenuItem onClick={() => dispatch(openRepositoriesPanel())}>Repositories</MenuItem>
                 <MenuItem onClick={() => dispatch(openCurrentTokenDialog)}>Current token</MenuItem>
                 <MenuItem onClick={() => dispatch(navigateToSshKeys)}>Ssh Keys</MenuItem>
-<<<<<<< HEAD
                 <MenuItem onClick={() => dispatch(navigateToUsers)}>Users</MenuItem>
-                {user.isAdmin && <MenuItem onClick={() => dispatch(navigateToKeepServices)}>Keep Services</MenuItem>}
-                <MenuItem>My account</MenuItem>
-=======
                 { user.isAdmin && <MenuItem onClick={() => dispatch(navigateToKeepServices)}>Keep Services</MenuItem> }
                 { user.isAdmin && <MenuItem onClick={() => dispatch(navigateToComputeNodes)}>Compute Nodes</MenuItem> }
                 <MenuItem onClick={() => dispatch(navigateToMyAccount)}>My account</MenuItem>
->>>>>>> 663ddeef
                 <MenuItem onClick={() => dispatch(logout())}>Logout</MenuItem>
             </DropdownMenu>
             : null);