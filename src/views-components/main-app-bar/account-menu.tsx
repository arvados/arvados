// Copyright (C) The Arvados Authors. All rights reserved.
//
// SPDX-License-Identifier: AGPL-3.0

import * as React from "react";
import { MenuItem } from "@material-ui/core";
import { User, getUserFullname } from "~/models/user";
import { DropdownMenu } from "~/components/dropdown-menu/dropdown-menu";
import { UserPanelIcon } from "~/components/icon/icon";
import { DispatchProp, connect } from 'react-redux';
import { logout } from '~/store/auth/auth-action';
import { RootState } from "~/store/store";
<<<<<<< HEAD
import { openCurrentTokenDialog } from '../../store/current-token-dialog/current-token-dialog-actions';
import { openVirtualMachines } from "~/store/virtual-machines/virtual-machines-actions";
=======
import { openCurrentTokenDialog } from '~/store/current-token-dialog/current-token-dialog-actions';
import { openRepositoriesPanel } from "~/store/repositories/repositories-actions";
import { navigateToSshKeys } from '~/store/navigation/navigation-action';
>>>>>>> da61c0b6

interface AccountMenuProps {
    user?: User;
}

const mapStateToProps = (state: RootState): AccountMenuProps => ({
    user: state.auth.user
});

export const AccountMenu = connect(mapStateToProps)(
    ({ user, dispatch }: AccountMenuProps & DispatchProp<any>) =>
        user
            ? <DropdownMenu
                icon={<UserPanelIcon />}
                id="account-menu"
                title="Account Management">
                <MenuItem>
                    {getUserFullname(user)}
                </MenuItem>
<<<<<<< HEAD
                <MenuItem onClick={() => dispatch(openVirtualMachines())}>Virtual Machines</MenuItem>
=======
                <MenuItem onClick={() => dispatch(openRepositoriesPanel())}>Repositories</MenuItem>
>>>>>>> da61c0b6
                <MenuItem onClick={() => dispatch(openCurrentTokenDialog)}>Current token</MenuItem>
                <MenuItem onClick={() => dispatch(navigateToSshKeys)}>Ssh Keys</MenuItem>
                <MenuItem>My account</MenuItem>
                <MenuItem onClick={() => dispatch(logout())}>Logout</MenuItem>
            </DropdownMenu>
            : null);<|MERGE_RESOLUTION|>--- conflicted
+++ resolved
@@ -10,14 +10,10 @@
 import { DispatchProp, connect } from 'react-redux';
 import { logout } from '~/store/auth/auth-action';
 import { RootState } from "~/store/store";
-<<<<<<< HEAD
-import { openCurrentTokenDialog } from '../../store/current-token-dialog/current-token-dialog-actions';
-import { openVirtualMachines } from "~/store/virtual-machines/virtual-machines-actions";
-=======
 import { openCurrentTokenDialog } from '~/store/current-token-dialog/current-token-dialog-actions';
 import { openRepositoriesPanel } from "~/store/repositories/repositories-actions";
 import { navigateToSshKeys } from '~/store/navigation/navigation-action';
->>>>>>> da61c0b6
+import { openVirtualMachines } from "~/store/virtual-machines/virtual-machines-actions";
 
 interface AccountMenuProps {
     user?: User;
@@ -37,11 +33,8 @@
                 <MenuItem>
                     {getUserFullname(user)}
                 </MenuItem>
-<<<<<<< HEAD
                 <MenuItem onClick={() => dispatch(openVirtualMachines())}>Virtual Machines</MenuItem>
-=======
                 <MenuItem onClick={() => dispatch(openRepositoriesPanel())}>Repositories</MenuItem>
->>>>>>> da61c0b6
                 <MenuItem onClick={() => dispatch(openCurrentTokenDialog)}>Current token</MenuItem>
                 <MenuItem onClick={() => dispatch(navigateToSshKeys)}>Ssh Keys</MenuItem>
                 <MenuItem>My account</MenuItem>
