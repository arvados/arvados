--- conflicted
+++ resolved
@@ -12,11 +12,7 @@
 import { RootState } from "~/store/store";
 import { openCurrentTokenDialog } from '~/store/current-token-dialog/current-token-dialog-actions';
 import { openRepositoriesPanel } from "~/store/repositories/repositories-actions";
-<<<<<<< HEAD
-import { navigateToSshKeys, navigateToMyAccount } from '~/store/navigation/navigation-action';
-=======
-import { navigateToSshKeys, navigateToKeepServices, navigateToComputeNodes } from '~/store/navigation/navigation-action';
->>>>>>> ceda5734
+import { navigateToSshKeys, navigateToKeepServices, navigateToComputeNodes, navigateToMyAccount } from '~/store/navigation/navigation-action';
 import { openVirtualMachines } from "~/store/virtual-machines/virtual-machines-actions";
 
 interface AccountMenuProps {
@@ -41,13 +37,9 @@
                 <MenuItem onClick={() => dispatch(openRepositoriesPanel())}>Repositories</MenuItem>
                 <MenuItem onClick={() => dispatch(openCurrentTokenDialog)}>Current token</MenuItem>
                 <MenuItem onClick={() => dispatch(navigateToSshKeys)}>Ssh Keys</MenuItem>
-<<<<<<< HEAD
-                <MenuItem onClick={() => dispatch(navigateToMyAccount)}>My account</MenuItem>
-=======
                 { user.isAdmin && <MenuItem onClick={() => dispatch(navigateToKeepServices)}>Keep Services</MenuItem> }
                 { user.isAdmin && <MenuItem onClick={() => dispatch(navigateToComputeNodes)}>Compute Nodes</MenuItem> }
-                <MenuItem>My account</MenuItem>
->>>>>>> ceda5734
+                <MenuItem onClick={() => dispatch(navigateToMyAccount)}>My account</MenuItem>
                 <MenuItem onClick={() => dispatch(logout())}>Logout</MenuItem>
             </DropdownMenu>
             : null);