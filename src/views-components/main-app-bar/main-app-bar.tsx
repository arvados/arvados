--- conflicted
+++ resolved
@@ -3,14 +3,10 @@
 // SPDX-License-Identifier: AGPL-3.0
 
 import * as React from "react";
-<<<<<<< HEAD
-import { AppBar, Toolbar, Typography, Grid, IconButton, Badge, Button, MenuItem } from "@material-ui/core";
+import { AppBar, Toolbar, Typography, Grid, IconButton, Badge, Button, MenuItem, Tooltip } from "@material-ui/core";
 import { StyleRulesCallback, WithStyles, withStyles } from '@material-ui/core/styles';
 import { ArvadosTheme } from '~/common/custom-theme';
 import { Link } from "react-router-dom";
-=======
-import { AppBar, Toolbar, Typography, Grid, IconButton, Badge, Button, MenuItem, Tooltip } from "@material-ui/core";
->>>>>>> fd866f73
 import { User, getUserFullname } from "~/models/user";
 import { SearchBar } from "~/components/search-bar/search-bar";
 import { DropdownMenu } from "~/components/dropdown-menu/dropdown-menu";
@@ -83,38 +79,18 @@
                         }
                     </Grid>
                 </Grid>
-<<<<<<< HEAD
             </Toolbar>
             <Toolbar >
                 {props.user && <props.breadcrumbs />}
                 {props.user && <IconButton color="inherit" onClick={props.onDetailsPanelToggle}>
-                    <DetailsIcon />
-                </IconButton>
-                }
+                    <Tooltip title="Additional Info">
+                        <DetailsIcon />
+                    </Tooltip>
+                </IconButton>}
             </Toolbar>
         </AppBar>;
     }
 );
-=======
-                <Grid item xs={3} container alignItems="center" justify="flex-end">
-                    {
-                        props.user ? renderMenuForUser(props) : renderMenuForAnonymous(props)
-                    }
-                </Grid>
-            </Grid>
-        </Toolbar>
-        <Toolbar >
-            {props.user && <props.breadcrumbs />}
-            {props.user && <IconButton color="inherit" onClick={props.onDetailsPanelToggle}>
-                <Tooltip title="Additional Info">
-                    <DetailsIcon />
-                </Tooltip>
-            </IconButton>
-            }
-        </Toolbar>
-    </AppBar>;
-};
->>>>>>> fd866f73
 
 const renderMenuForUser = ({ user, menuItems, onMenuItemClick }: MainAppBarProps) => {
     return (
