// Copyright (C) The Arvados Authors. All rights reserved.
//
// SPDX-License-Identifier: AGPL-3.0

import * as React from 'react';
import { InjectedFormProps } from 'redux-form';
import { WithDialogProps } from '~/store/dialog/with-dialog';
import { ProjectCreateFormDialogData } from '~/store/projects/project-create-actions';
import { FormDialog } from '~/components/form-dialog/form-dialog';
import { ProjectNameField, ProjectDescriptionField } from '~/views-components/form-fields/project-form-fields';

<<<<<<< HEAD
import { PROJECT_NAME_VALIDATION, PROJECT_DESCRIPTION_VALIDATION } from '~/validators/validators';
import { PROJECT_CREATE_DIALOG } from '~/store/project/project-action';
=======
type DialogCollectionProps = WithDialogProps<{}> & InjectedFormProps<ProjectCreateFormDialogData>;
>>>>>>> bef6136a

export const DialogProjectCreate = (props: DialogCollectionProps) =>
    <FormDialog
        dialogTitle='Create a project'
        formFields={ProjectAddFields}
        submitLabel='Create a Project'
        {...props}
    />;

<<<<<<< HEAD
const styles: StyleRulesCallback<CssRules> = theme => ({
    button: {
        marginLeft: theme.spacing.unit
    },
    lastButton: {
        marginLeft: theme.spacing.unit,
        marginRight: "20px",
    },
    formContainer: {
        display: "flex",
        flexDirection: "column",
        marginTop: "20px",
    },
    dialogTitle: {
        paddingBottom: "0"
    },
    dialog: {
        minWidth: "600px",
        minHeight: "320px"
    },
    createProgress: {
        position: "absolute",
        minWidth: "20px",
        right: "95px"
    },
    dialogActions: {
        marginBottom: "24px"
    }
});
interface DialogProjectProps {
    open: boolean;
    handleClose: () => void;
    onSubmit: (data: { name: string, description: string }) => void;
    handleSubmit: any;
    submitting: boolean;
    invalid: boolean;
    pristine: boolean;
}

export const DialogProjectCreate = compose(
    reduxForm({ form: PROJECT_CREATE_DIALOG }),
    withStyles(styles))(
    class DialogProjectCreate extends React.Component<DialogProjectProps & WithStyles<CssRules>> {
        render() {
            const { classes, open, handleClose, handleSubmit, onSubmit, submitting, invalid, pristine } = this.props;

            return (
                <Dialog
                    open={open}
                    onClose={handleClose}
                    disableBackdropClick={true}
                    disableEscapeKeyDown={true}>
                    <div className={classes.dialog}>
                        <form onSubmit={handleSubmit((data: any) => onSubmit(data))}>
                            <DialogTitle id="form-dialog-title" className={classes.dialogTitle}>Create a
                                project</DialogTitle>
                            <DialogContent className={classes.formContainer}>
                                <Field name="name"
                                       component={TextField}
                                       validate={PROJECT_NAME_VALIDATION}
                                       label="Project Name"/>
                                <Field name="description"
                                       component={TextField}
                                       validate={PROJECT_DESCRIPTION_VALIDATION}
                                       label="Description - optional"/>
                            </DialogContent>
                            <DialogActions className={classes.dialogActions}>
                                <Button onClick={handleClose} className={classes.button} color="primary"
                                        disabled={submitting}>CANCEL</Button>
                                <Button type="submit"
                                        className={classes.lastButton}
                                        color="primary"
                                        disabled={invalid || submitting || pristine}
                                        variant="contained">
                                    CREATE A PROJECT
                                </Button>
                                {submitting && <CircularProgress size={20} className={classes.createProgress}/>}
                            </DialogActions>
                        </form>
                    </div>
                </Dialog>
            );
        }
    }
);
=======
const ProjectAddFields = () => <span>
    <ProjectNameField />
    <ProjectDescriptionField />
</span>;
>>>>>>> bef6136a
<|MERGE_RESOLUTION|>--- conflicted
+++ resolved
@@ -9,12 +9,7 @@
 import { FormDialog } from '~/components/form-dialog/form-dialog';
 import { ProjectNameField, ProjectDescriptionField } from '~/views-components/form-fields/project-form-fields';
 
-<<<<<<< HEAD
-import { PROJECT_NAME_VALIDATION, PROJECT_DESCRIPTION_VALIDATION } from '~/validators/validators';
-import { PROJECT_CREATE_DIALOG } from '~/store/project/project-action';
-=======
 type DialogCollectionProps = WithDialogProps<{}> & InjectedFormProps<ProjectCreateFormDialogData>;
->>>>>>> bef6136a
 
 export const DialogProjectCreate = (props: DialogCollectionProps) =>
     <FormDialog
@@ -24,95 +19,7 @@
         {...props}
     />;
 
-<<<<<<< HEAD
-const styles: StyleRulesCallback<CssRules> = theme => ({
-    button: {
-        marginLeft: theme.spacing.unit
-    },
-    lastButton: {
-        marginLeft: theme.spacing.unit,
-        marginRight: "20px",
-    },
-    formContainer: {
-        display: "flex",
-        flexDirection: "column",
-        marginTop: "20px",
-    },
-    dialogTitle: {
-        paddingBottom: "0"
-    },
-    dialog: {
-        minWidth: "600px",
-        minHeight: "320px"
-    },
-    createProgress: {
-        position: "absolute",
-        minWidth: "20px",
-        right: "95px"
-    },
-    dialogActions: {
-        marginBottom: "24px"
-    }
-});
-interface DialogProjectProps {
-    open: boolean;
-    handleClose: () => void;
-    onSubmit: (data: { name: string, description: string }) => void;
-    handleSubmit: any;
-    submitting: boolean;
-    invalid: boolean;
-    pristine: boolean;
-}
-
-export const DialogProjectCreate = compose(
-    reduxForm({ form: PROJECT_CREATE_DIALOG }),
-    withStyles(styles))(
-    class DialogProjectCreate extends React.Component<DialogProjectProps & WithStyles<CssRules>> {
-        render() {
-            const { classes, open, handleClose, handleSubmit, onSubmit, submitting, invalid, pristine } = this.props;
-
-            return (
-                <Dialog
-                    open={open}
-                    onClose={handleClose}
-                    disableBackdropClick={true}
-                    disableEscapeKeyDown={true}>
-                    <div className={classes.dialog}>
-                        <form onSubmit={handleSubmit((data: any) => onSubmit(data))}>
-                            <DialogTitle id="form-dialog-title" className={classes.dialogTitle}>Create a
-                                project</DialogTitle>
-                            <DialogContent className={classes.formContainer}>
-                                <Field name="name"
-                                       component={TextField}
-                                       validate={PROJECT_NAME_VALIDATION}
-                                       label="Project Name"/>
-                                <Field name="description"
-                                       component={TextField}
-                                       validate={PROJECT_DESCRIPTION_VALIDATION}
-                                       label="Description - optional"/>
-                            </DialogContent>
-                            <DialogActions className={classes.dialogActions}>
-                                <Button onClick={handleClose} className={classes.button} color="primary"
-                                        disabled={submitting}>CANCEL</Button>
-                                <Button type="submit"
-                                        className={classes.lastButton}
-                                        color="primary"
-                                        disabled={invalid || submitting || pristine}
-                                        variant="contained">
-                                    CREATE A PROJECT
-                                </Button>
-                                {submitting && <CircularProgress size={20} className={classes.createProgress}/>}
-                            </DialogActions>
-                        </form>
-                    </div>
-                </Dialog>
-            );
-        }
-    }
-);
-=======
 const ProjectAddFields = () => <span>
     <ProjectNameField />
     <ProjectDescriptionField />
-</span>;
->>>>>>> bef6136a
+</span>;