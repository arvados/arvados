--- conflicted
+++ resolved
@@ -59,11 +59,12 @@
     })),
     reduxForm({ form: 'collectionCreateDialog' }),
     withStyles(styles))(
-<<<<<<< HEAD
-        class DialogCollectionCreate extends React.Component<DialogCollectionCreateProps & WithStyles<CssRules>> {
+        class DialogCollectionCreate extends React.Component<DialogCollectionCreateProps & DispatchProp & WithStyles<CssRules>> {
             render() {
-                const { classes, open, handleClose, handleSubmit, onSubmit, submitting, invalid, pristine } = this.props;
-
+                const { classes, open, handleClose, handleSubmit, onSubmit, submitting, invalid, pristine, files } = this.props;
+                const busy = submitting || files.reduce(
+                    (prev, curr) => prev + (curr.loaded > 0 && curr.loaded < curr.total ? 1 : 0), 0
+                ) > 0;
                 return (
                     <Dialog
                         open={open}
@@ -72,30 +73,10 @@
                         maxWidth='sm'
                         disableBackdropClick={true}
                         disableEscapeKeyDown={true}>
-                        <form onSubmit={handleSubmit((data: any) => onSubmit(data))}>
+                        <form onSubmit={handleSubmit((data: any) => onSubmit(data, files))}>
                             <DialogTitle id="form-dialog-title">Create a collection</DialogTitle>
                             <DialogContent className={classes.formContainer}>
                                 <Field name="name"
-=======
-    class DialogCollectionCreate extends React.Component<DialogCollectionCreateProps & DispatchProp & WithStyles<CssRules>> {
-        render() {
-            const { classes, open, handleClose, handleSubmit, onSubmit, submitting, invalid, pristine, files } = this.props;
-            const busy = submitting || files.reduce(
-                (prev, curr) => prev + (curr.loaded > 0 && curr.loaded < curr.total ? 1 : 0), 0
-            ) > 0;
-            return (
-                <Dialog
-                    open={open}
-                    onClose={handleClose}
-                    fullWidth={true}
-                    maxWidth='sm'
-                    disableBackdropClick={true}
-                    disableEscapeKeyDown={true}>
-                    <form onSubmit={handleSubmit((data: any) => onSubmit(data, files))}>
-                        <DialogTitle id="form-dialog-title">Create a collection</DialogTitle>
-                        <DialogContent className={classes.formContainer}>
-                            <Field name="name"
->>>>>>> 1d7e9480
                                     disabled={submitting}
                                     component={TextField}
                                     validate={COLLECTION_NAME_VALIDATION}
@@ -106,44 +87,27 @@
                                     component={TextField}
                                     validate={COLLECTION_DESCRIPTION_VALIDATION}
                                     className={classes.textField}
-<<<<<<< HEAD
                                     label="Description - optional" />
+                                <FileUpload
+                                    files={files}
+                                    disabled={busy}
+                                    onDrop={files => this.props.dispatch(collectionUploaderActions.SET_UPLOAD_FILES(files))} />
                             </DialogContent>
                             <DialogActions className={classes.dialogActions}>
                                 <Button onClick={handleClose} className={classes.button} color="primary"
-                                    disabled={submitting}>CANCEL</Button>
+                                    disabled={busy}>CANCEL</Button>
                                 <Button type="submit"
-=======
-                                    label="Description - optional"/>
-                            <FileUpload
-                                files={files}
-                                disabled={busy}
-                                onDrop={files => this.props.dispatch(collectionUploaderActions.SET_UPLOAD_FILES(files))}/>
-                        </DialogContent>
-                        <DialogActions className={classes.dialogActions}>
-                            <Button onClick={handleClose} className={classes.button} color="primary"
-                                    disabled={busy}>CANCEL</Button>
-                            <Button type="submit"
->>>>>>> 1d7e9480
                                     className={classes.lastButton}
                                     color="primary"
                                     disabled={invalid || busy || pristine}
                                     variant="contained">
                                     CREATE A COLLECTION
                             </Button>
-<<<<<<< HEAD
-                                {submitting && <CircularProgress size={20} className={classes.createProgress} />}
+                                {busy && <CircularProgress size={20} className={classes.createProgress} />}
                             </DialogActions>
                         </form>
                     </Dialog>
                 );
             }
-=======
-                            {busy && <CircularProgress size={20} className={classes.createProgress}/>}
-                        </DialogActions>
-                    </form>
-                </Dialog>
-            );
->>>>>>> 1d7e9480
         }
     );