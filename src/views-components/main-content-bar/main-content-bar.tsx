--- conflicted
+++ resolved
@@ -43,16 +43,6 @@
     connect((state: RootState) => ({
         buttonVisible: isButtonVisible(state)
     }), {
-<<<<<<< HEAD
-        onDetailsPanelToggle: toggleDetailsPanel,
-    })(
-        withStyles(styles)(
-            (props: MainContentBarProps & WithStyles<CssRules> & any) =>
-                <Toolbar>
-                    <Grid container alignItems="center">
-                        <Grid item xs>
-                            <Breadcrumbs />
-=======
             onDetailsPanelToggle: toggleDetailsPanel,
         })(
             withStyles(styles)(
@@ -72,7 +62,6 @@
                                     </IconButton>
                                 </Tooltip>}
                             </Grid>
->>>>>>> f4bc382b
                         </Grid>
                     </Toolbar>
             )
