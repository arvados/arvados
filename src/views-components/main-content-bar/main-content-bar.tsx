// Copyright (C) The Arvados Authors. All rights reserved.
//
// SPDX-License-Identifier: AGPL-3.0

import * as React from "react";
import { Toolbar, IconButton, Tooltip, Grid } from "@material-ui/core";
import { DetailsIcon } from "~/components/icon/icon";
import { Breadcrumbs } from "~/views-components/breadcrumbs/breadcrumbs";
import { connect } from 'react-redux';
import { RootState } from '~/store/store';
import * as Routes from '~/routes/routes';
import { toggleDetailsPanel } from '~/store/details-panel/details-panel-action';

interface MainContentBarProps {
    onDetailsPanelToggle: () => void;
    buttonVisible: boolean;
}

const isButtonVisible = ({ router }: RootState) => {
    const pathname = router.location ? router.location.pathname : '';
<<<<<<< HEAD
    return !Routes.matchWorkflowRoute(pathname) && !Routes.matchVirtualMachineRoute(pathname) &&
        !Routes.matchRepositoriesRoute(pathname) && !Routes.matchSshKeysRoute(pathname) &&
        !Routes.matchKeepServicesRoute(pathname) && !Routes.matchComputeNodesRoute(pathname) &&
        !Routes.matchSiteManagerRoute(pathname);
=======
    return !Routes.matchWorkflowRoute(pathname) && !Routes.matchUserVirtualMachineRoute(pathname) &&
        !Routes.matchAdminVirtualMachineRoute(pathname) && !Routes.matchRepositoriesRoute(pathname) &&
        !Routes.matchSshKeysAdminRoute(pathname) && !Routes.matchSshKeysUserRoute(pathname) &&
        !Routes.matchKeepServicesRoute(pathname) && !Routes.matchComputeNodesRoute(pathname) &&
        !Routes.matchApiClientAuthorizationsRoute(pathname) && !Routes.matchUsersRoute(pathname) &&
        !Routes.matchMyAccountRoute(pathname) && !Routes.matchLinksRoute(pathname);
>>>>>>> b6f9b49e
};

export const MainContentBar = connect((state: RootState) => ({
    buttonVisible: isButtonVisible(state)
}), {
        onDetailsPanelToggle: toggleDetailsPanel
    })((props: MainContentBarProps) =>
        <Toolbar>
            <Grid container>
                <Grid container item xs alignItems="center">
                    <Breadcrumbs />
                </Grid>
                <Grid item>
                    {props.buttonVisible && <Tooltip title="Additional Info">
                        <IconButton color="inherit" onClick={props.onDetailsPanelToggle}>
                            <DetailsIcon />
                        </IconButton>
                    </Tooltip>}
                </Grid>
            </Grid>
        </Toolbar>);<|MERGE_RESOLUTION|>--- conflicted
+++ resolved
@@ -18,19 +18,13 @@
 
 const isButtonVisible = ({ router }: RootState) => {
     const pathname = router.location ? router.location.pathname : '';
-<<<<<<< HEAD
-    return !Routes.matchWorkflowRoute(pathname) && !Routes.matchVirtualMachineRoute(pathname) &&
-        !Routes.matchRepositoriesRoute(pathname) && !Routes.matchSshKeysRoute(pathname) &&
-        !Routes.matchKeepServicesRoute(pathname) && !Routes.matchComputeNodesRoute(pathname) &&
-        !Routes.matchSiteManagerRoute(pathname);
-=======
     return !Routes.matchWorkflowRoute(pathname) && !Routes.matchUserVirtualMachineRoute(pathname) &&
         !Routes.matchAdminVirtualMachineRoute(pathname) && !Routes.matchRepositoriesRoute(pathname) &&
         !Routes.matchSshKeysAdminRoute(pathname) && !Routes.matchSshKeysUserRoute(pathname) &&
+        !Routes.matchSiteManagerRoute(pathname) &&
         !Routes.matchKeepServicesRoute(pathname) && !Routes.matchComputeNodesRoute(pathname) &&
         !Routes.matchApiClientAuthorizationsRoute(pathname) && !Routes.matchUsersRoute(pathname) &&
         !Routes.matchMyAccountRoute(pathname) && !Routes.matchLinksRoute(pathname);
->>>>>>> b6f9b49e
 };
 
 export const MainContentBar = connect((state: RootState) => ({
