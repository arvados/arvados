// Copyright (C) The Arvados Authors. All rights reserved.
//
// SPDX-License-Identifier: AGPL-3.0

import * as React from "react";
import { Toolbar, IconButton, Tooltip, Grid } from "@material-ui/core";
import { DetailsIcon } from "~/components/icon/icon";
import { Breadcrumbs } from "~/views-components/breadcrumbs/breadcrumbs";
import { connect } from 'react-redux';
import { RootState } from '~/store/store';
<<<<<<< HEAD
import { matchWorkflowRoute } from '~/routes/routes';
import { matchVirtualMachineRoute } from '~/routes/routes';
=======
import { matchWorkflowRoute, matchSshKeysRoute, matchRepositoriesRoute } from '~/routes/routes';
import { toggleDetailsPanel } from '~/store/details-panel/details-panel-action';
>>>>>>> da61c0b6

interface MainContentBarProps {
    onDetailsPanelToggle: () => void;
    buttonVisible: boolean;
}

const isWorkflowPath = ({ router }: RootState) => {
    const pathname = router.location ? router.location.pathname : '';
    const match = matchWorkflowRoute(pathname);
    return !!match;
};

<<<<<<< HEAD
const isVirtualMachinePath = ({ router }: RootState) => {
    const pathname = router.location ? router.location.pathname : '';
    const match = matchVirtualMachineRoute(pathname);
=======
const isRepositoriesPath = ({ router }: RootState) => {
    const pathname = router.location ? router.location.pathname : '';
    const match = matchRepositoriesRoute(pathname);
    return !!match;
};

const isSshKeysPath = ({ router }: RootState) => {
    const pathname = router.location ? router.location.pathname : '';
    const match = matchSshKeysRoute(pathname);
>>>>>>> da61c0b6
    return !!match;
};

export const MainContentBar = connect((state: RootState) => ({
<<<<<<< HEAD
    buttonVisible: !isWorkflowPath(state) && !isVirtualMachinePath(state)
=======
    buttonVisible: !isWorkflowPath(state) && !isSshKeysPath(state) && !isRepositoriesPath(state)
>>>>>>> da61c0b6
}), {
        onDetailsPanelToggle: toggleDetailsPanel
    })((props: MainContentBarProps) =>
        <Toolbar>
            <Grid container>
                <Grid container item xs alignItems="center">
                    <Breadcrumbs />
                </Grid>
                <Grid item>
                    {props.buttonVisible && <Tooltip title="Additional Info">
                        <IconButton color="inherit" onClick={props.onDetailsPanelToggle}>
                            <DetailsIcon />
                        </IconButton>
                    </Tooltip>}
                </Grid>
            </Grid>
        </Toolbar>);<|MERGE_RESOLUTION|>--- conflicted
+++ resolved
@@ -8,13 +8,8 @@
 import { Breadcrumbs } from "~/views-components/breadcrumbs/breadcrumbs";
 import { connect } from 'react-redux';
 import { RootState } from '~/store/store';
-<<<<<<< HEAD
-import { matchWorkflowRoute } from '~/routes/routes';
-import { matchVirtualMachineRoute } from '~/routes/routes';
-=======
-import { matchWorkflowRoute, matchSshKeysRoute, matchRepositoriesRoute } from '~/routes/routes';
+import { matchWorkflowRoute, matchSshKeysRoute, matchRepositoriesRoute, matchVirtualMachineRoute } from '~/routes/routes';
 import { toggleDetailsPanel } from '~/store/details-panel/details-panel-action';
->>>>>>> da61c0b6
 
 interface MainContentBarProps {
     onDetailsPanelToggle: () => void;
@@ -27,11 +22,12 @@
     return !!match;
 };
 
-<<<<<<< HEAD
 const isVirtualMachinePath = ({ router }: RootState) => {
     const pathname = router.location ? router.location.pathname : '';
     const match = matchVirtualMachineRoute(pathname);
-=======
+    return !!match;
+};
+
 const isRepositoriesPath = ({ router }: RootState) => {
     const pathname = router.location ? router.location.pathname : '';
     const match = matchRepositoriesRoute(pathname);
@@ -41,16 +37,11 @@
 const isSshKeysPath = ({ router }: RootState) => {
     const pathname = router.location ? router.location.pathname : '';
     const match = matchSshKeysRoute(pathname);
->>>>>>> da61c0b6
     return !!match;
 };
 
 export const MainContentBar = connect((state: RootState) => ({
-<<<<<<< HEAD
-    buttonVisible: !isWorkflowPath(state) && !isVirtualMachinePath(state)
-=======
-    buttonVisible: !isWorkflowPath(state) && !isSshKeysPath(state) && !isRepositoriesPath(state)
->>>>>>> da61c0b6
+    buttonVisible: !isWorkflowPath(state) && !isSshKeysPath(state) && !isRepositoriesPath(state) && !isVirtualMachinePath(state)
 }), {
         onDetailsPanelToggle: toggleDetailsPanel
     })((props: MainContentBarProps) =>
