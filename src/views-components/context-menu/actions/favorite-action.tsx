// Copyright (C) The Arvados Authors. All rights reserved.
//
// SPDX-License-Identifier: AGPL-3.0

import * as React from "react";
<<<<<<< HEAD
import { ListItemIcon, ListItemText, ListItem } from "@material-ui/core";
import { AddFavoriteIcon, RemoveFavoriteIcon } from "../../../components/icon/icon";
=======
import { ListItemIcon, ListItemText } from "@material-ui/core";
import { AddFavoriteIcon, RemoveFavoriteIcon } from "~/components/icon/icon";
>>>>>>> f0d51963
import { connect } from "react-redux";
import { RootState } from "~/store/store";

const mapStateToProps = (state: RootState, props: { onClick: () => {} }) => ({
    isFavorite: state.contextMenu.resource !== undefined && state.favorites[state.contextMenu.resource.uuid] === true,
    onClick: props.onClick
});

export const ToggleFavoriteAction = connect(mapStateToProps)((props: { isFavorite: boolean, onClick: () => void }) =>
    <ListItem
        button
        onClick={props.onClick}>
        <ListItemIcon>
            {props.isFavorite
                ? <RemoveFavoriteIcon />
                : <AddFavoriteIcon />}
        </ListItemIcon>
        <ListItemText style={{ textDecoration: 'none' }}>
            {props.isFavorite
                ? <>Remove from favorites</>
                : <>Add to favorites</>}
        </ListItemText>
    </ListItem >);<|MERGE_RESOLUTION|>--- conflicted
+++ resolved
@@ -3,13 +3,8 @@
 // SPDX-License-Identifier: AGPL-3.0
 
 import * as React from "react";
-<<<<<<< HEAD
 import { ListItemIcon, ListItemText, ListItem } from "@material-ui/core";
-import { AddFavoriteIcon, RemoveFavoriteIcon } from "../../../components/icon/icon";
-=======
-import { ListItemIcon, ListItemText } from "@material-ui/core";
 import { AddFavoriteIcon, RemoveFavoriteIcon } from "~/components/icon/icon";
->>>>>>> f0d51963
 import { connect } from "react-redux";
 import { RootState } from "~/store/store";
 
