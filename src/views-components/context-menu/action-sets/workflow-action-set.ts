// Copyright (C) The Arvados Authors. All rights reserved.
//
// SPDX-License-Identifier: AGPL-3.0

<<<<<<< HEAD
import { ContextMenuActionSet } from 'views-components/context-menu/context-menu-action-set';
import { openRunProcess } from 'store/workflow-panel/workflow-panel-actions';
import { DetailsIcon, AdvancedIcon, OpenIcon, Link, StartIcon } from 'components/icon/icon';
import { copyToClipboardAction, openInNewTabAction } from 'store/open-in-new-tab/open-in-new-tab.actions';
=======
import { ContextMenuActionSet } from "views-components/context-menu/context-menu-action-set";
import { openRunProcess, deleteWorkflow } from "store/workflow-panel/workflow-panel-actions";
import {
    DetailsIcon,
    AdvancedIcon,
    OpenIcon,
    Link,
    StartIcon,
    TrashIcon
} from "components/icon/icon";
import { copyToClipboardAction, openInNewTabAction } from "store/open-in-new-tab/open-in-new-tab.actions";
>>>>>>> c30fc0c7
import { toggleDetailsPanel } from 'store/details-panel/details-panel-action';
import { openAdvancedTabDialog } from 'store/advanced-tab/advanced-tab';

<<<<<<< HEAD
export const workflowActionSet: ContextMenuActionSet = [
    [
        {
            icon: OpenIcon,
            name: 'Open in new tab',
            execute: (dispatch, resources) => {
                resources.forEach((resource) => dispatch<any>(openInNewTabAction(resource)));
            },
        },
        {
            icon: Link,
            name: 'Copy to clipboard',
            execute: (dispatch, resources) => {
                dispatch<any>(copyToClipboardAction(resources));
            },
        },
        {
            icon: DetailsIcon,
            name: 'View details',
            execute: (dispatch) => {
                dispatch<any>(toggleDetailsPanel());
            },
        },
        {
            icon: AdvancedIcon,
            name: 'API Details',
            execute: (dispatch, resources) => {
                resources.forEach((resource) => dispatch<any>(openAdvancedTabDialog(resource.uuid)));
            },
        },
        {
            icon: StartIcon,
            name: 'Run Workflow',
            execute: (dispatch, resources) => {
                resources.forEach((resource) => dispatch<any>(openRunProcess(resource.uuid, resource.ownerUuid, resource.name)));
            },
        },
    ],
];
=======
export const readOnlyWorkflowActionSet: ContextMenuActionSet = [[
    {
        icon: OpenIcon,
        name: "Open in new tab",
        execute: (dispatch, resource) => {
            dispatch<any>(openInNewTabAction(resource));
        }
    },
    {
        icon: Link,
        name: "Copy to clipboard",
        execute: (dispatch, resource) => {
            dispatch<any>(copyToClipboardAction(resource));
        }
    },
    {
        icon: DetailsIcon,
        name: "View details",
        execute: dispatch => {
            dispatch<any>(toggleDetailsPanel());
        }
    },
    {
        icon: AdvancedIcon,
        name: "API Details",
        execute: (dispatch, resource) => {
            dispatch<any>(openAdvancedTabDialog(resource.uuid));
        }
    },
    {
        icon: StartIcon,
        name: "Run Workflow",
        execute: (dispatch, resource) => {
            dispatch<any>(openRunProcess(resource.uuid, resource.ownerUuid, resource.name));
        }
    }
]];

export const workflowActionSet: ContextMenuActionSet = [[
    ...readOnlyWorkflowActionSet[0],
    {
        icon: TrashIcon,
        name: "Delete Workflow",
        execute: (dispatch, resource) => {
            dispatch<any>(deleteWorkflow(resource.uuid, resource.ownerUuid));
        }
    },
]];
>>>>>>> c30fc0c7
<|MERGE_RESOLUTION|>--- conflicted
+++ resolved
@@ -2,114 +2,62 @@
 //
 // SPDX-License-Identifier: AGPL-3.0
 
-<<<<<<< HEAD
-import { ContextMenuActionSet } from 'views-components/context-menu/context-menu-action-set';
-import { openRunProcess } from 'store/workflow-panel/workflow-panel-actions';
-import { DetailsIcon, AdvancedIcon, OpenIcon, Link, StartIcon } from 'components/icon/icon';
-import { copyToClipboardAction, openInNewTabAction } from 'store/open-in-new-tab/open-in-new-tab.actions';
-=======
 import { ContextMenuActionSet } from "views-components/context-menu/context-menu-action-set";
 import { openRunProcess, deleteWorkflow } from "store/workflow-panel/workflow-panel-actions";
-import {
-    DetailsIcon,
-    AdvancedIcon,
-    OpenIcon,
-    Link,
-    StartIcon,
-    TrashIcon
-} from "components/icon/icon";
+import { DetailsIcon, AdvancedIcon, OpenIcon, Link, StartIcon, TrashIcon } from "components/icon/icon";
 import { copyToClipboardAction, openInNewTabAction } from "store/open-in-new-tab/open-in-new-tab.actions";
->>>>>>> c30fc0c7
-import { toggleDetailsPanel } from 'store/details-panel/details-panel-action';
-import { openAdvancedTabDialog } from 'store/advanced-tab/advanced-tab';
+import { toggleDetailsPanel } from "store/details-panel/details-panel-action";
+import { openAdvancedTabDialog } from "store/advanced-tab/advanced-tab";
 
-<<<<<<< HEAD
-export const workflowActionSet: ContextMenuActionSet = [
+export const readOnlyWorkflowActionSet: ContextMenuActionSet = [
     [
         {
             icon: OpenIcon,
-            name: 'Open in new tab',
+            name: "Open in new tab",
             execute: (dispatch, resources) => {
-                resources.forEach((resource) => dispatch<any>(openInNewTabAction(resource)));
+                dispatch<any>(openInNewTabAction(resources[0]));
             },
         },
         {
             icon: Link,
-            name: 'Copy to clipboard',
+            name: "Copy to clipboard",
             execute: (dispatch, resources) => {
                 dispatch<any>(copyToClipboardAction(resources));
             },
         },
         {
             icon: DetailsIcon,
-            name: 'View details',
-            execute: (dispatch) => {
+            name: "View details",
+            execute: dispatch => {
                 dispatch<any>(toggleDetailsPanel());
             },
         },
         {
             icon: AdvancedIcon,
-            name: 'API Details',
+            name: "API Details",
             execute: (dispatch, resources) => {
-                resources.forEach((resource) => dispatch<any>(openAdvancedTabDialog(resource.uuid)));
+                dispatch<any>(openAdvancedTabDialog(resources[0].uuid));
             },
         },
         {
             icon: StartIcon,
-            name: 'Run Workflow',
+            name: "Run Workflow",
             execute: (dispatch, resources) => {
-                resources.forEach((resource) => dispatch<any>(openRunProcess(resource.uuid, resource.ownerUuid, resource.name)));
+                dispatch<any>(openRunProcess(resources[0].uuid, resources[0].ownerUuid, resources[0].name));
             },
         },
     ],
 ];
-=======
-export const readOnlyWorkflowActionSet: ContextMenuActionSet = [[
-    {
-        icon: OpenIcon,
-        name: "Open in new tab",
-        execute: (dispatch, resource) => {
-            dispatch<any>(openInNewTabAction(resource));
-        }
-    },
-    {
-        icon: Link,
-        name: "Copy to clipboard",
-        execute: (dispatch, resource) => {
-            dispatch<any>(copyToClipboardAction(resource));
-        }
-    },
-    {
-        icon: DetailsIcon,
-        name: "View details",
-        execute: dispatch => {
-            dispatch<any>(toggleDetailsPanel());
-        }
-    },
-    {
-        icon: AdvancedIcon,
-        name: "API Details",
-        execute: (dispatch, resource) => {
-            dispatch<any>(openAdvancedTabDialog(resource.uuid));
-        }
-    },
-    {
-        icon: StartIcon,
-        name: "Run Workflow",
-        execute: (dispatch, resource) => {
-            dispatch<any>(openRunProcess(resource.uuid, resource.ownerUuid, resource.name));
-        }
-    }
-]];
 
-export const workflowActionSet: ContextMenuActionSet = [[
-    ...readOnlyWorkflowActionSet[0],
-    {
-        icon: TrashIcon,
-        name: "Delete Workflow",
-        execute: (dispatch, resource) => {
-            dispatch<any>(deleteWorkflow(resource.uuid, resource.ownerUuid));
-        }
-    },
-]];
->>>>>>> c30fc0c7
+export const workflowActionSet: ContextMenuActionSet = [
+    [
+        ...readOnlyWorkflowActionSet[0],
+        {
+            icon: TrashIcon,
+            name: "Delete Workflow",
+            execute: (dispatch, resources) => {
+                dispatch<any>(deleteWorkflow(resources[0].uuid, resources[0].ownerUuid));
+            },
+        },
+    ],
+];