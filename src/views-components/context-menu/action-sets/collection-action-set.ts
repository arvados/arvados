// Copyright (C) The Arvados Authors. All rights reserved.
//
// SPDX-License-Identifier: AGPL-3.0

import { ContextMenuActionSet } from "../context-menu-action-set";
import { ToggleFavoriteAction } from "../actions/favorite-action";
import { toggleFavorite } from "../../../store/favorites/favorites-actions";
import { dataExplorerActions } from "../../../store/data-explorer/data-explorer-action";
import { RenameIcon, ShareIcon, MoveToIcon, CopyIcon, DetailsIcon, ProvenanceGraphIcon, AdvancedIcon, RemoveIcon } from "../../../components/icon/icon";
<<<<<<< HEAD
import { openUpdator } from "../../../store/collections/updator/collection-updator-action";
=======
import { favoritePanelActions } from "../../../store/favorite-panel/favorite-panel-action";
>>>>>>> 6cb43ce8

export const collectionActionSet: ContextMenuActionSet = [[
    {
        icon: RenameIcon,
        name: "Edit collection",
        execute: (dispatch, resource) => {
            dispatch<any>(openUpdator(resource.uuid));
        }
    },
    {
        icon: ShareIcon,
        name: "Share",
        execute: (dispatch, resource) => {
            // add code
        }
    },
    {
        icon: MoveToIcon,
        name: "Move to",
        execute: (dispatch, resource) => {
            // add code
        }
    },
    {
        component: ToggleFavoriteAction,
        execute: (dispatch, resource) => {
            dispatch<any>(toggleFavorite(resource)).then(() => {
                dispatch<any>(favoritePanelActions.REQUEST_ITEMS());
            });
        }
    },
    {
        icon: CopyIcon,
        name: "Copy to project",
        execute: (dispatch, resource) => {
            // add code
        }
    },
    {
        icon: DetailsIcon,
        name: "View details",
        execute: (dispatch, resource) => {
            // add code
        }
    },
    {
        icon: ProvenanceGraphIcon,
        name: "Provenance graph",
        execute: (dispatch, resource) => {
            // add code
        }
    },
    {
        icon: AdvancedIcon,
        name: "Advanced",
        execute: (dispatch, resource) => {
            // add code
        }
    },
    {
        icon: RemoveIcon,
        name: "Remove",
        execute: (dispatch, resource) => {
            // add code
        }
    }
]];<|MERGE_RESOLUTION|>--- conflicted
+++ resolved
@@ -5,13 +5,9 @@
 import { ContextMenuActionSet } from "../context-menu-action-set";
 import { ToggleFavoriteAction } from "../actions/favorite-action";
 import { toggleFavorite } from "../../../store/favorites/favorites-actions";
-import { dataExplorerActions } from "../../../store/data-explorer/data-explorer-action";
 import { RenameIcon, ShareIcon, MoveToIcon, CopyIcon, DetailsIcon, ProvenanceGraphIcon, AdvancedIcon, RemoveIcon } from "../../../components/icon/icon";
-<<<<<<< HEAD
 import { openUpdator } from "../../../store/collections/updator/collection-updator-action";
-=======
 import { favoritePanelActions } from "../../../store/favorite-panel/favorite-panel-action";
->>>>>>> 6cb43ce8
 
 export const collectionActionSet: ContextMenuActionSet = [[
     {
@@ -39,7 +35,7 @@
         component: ToggleFavoriteAction,
         execute: (dispatch, resource) => {
             dispatch<any>(toggleFavorite(resource)).then(() => {
-                dispatch<any>(favoritePanelActions.REQUEST_ITEMS());
+                dispatch<any>(favoritePanelActions.REQUEST_ITEMS());           
             });
         }
     },
