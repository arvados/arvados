// Copyright (C) The Arvados Authors. All rights reserved.
//
// SPDX-License-Identifier: AGPL-3.0

import { reset } from "redux-form";

import { ContextMenuActionSet } from "../context-menu-action-set";
<<<<<<< HEAD
import { openProjectCreator } from "~/store/project/project-action";
import { collectionCreateActions } from "~/store/collections/creator/collection-creator-action";
import { COLLECTION_CREATE_DIALOG } from "../../dialog-create/dialog-collection-create";
=======
import { projectActions } from "~/store/project/project-action";
import { COLLECTION_CREATE_FORM_NAME, openCollectionCreateDialog } from '~/store/collections/collection-create-actions';
>>>>>>> bef6136a
import { NewProjectIcon, CollectionIcon } from "~/components/icon/icon";
import { PROJECT_CREATE_FORM_NAME, openProjectCreateDialog } from '~/store/projects/project-create-actions';

export const rootProjectActionSet: ContextMenuActionSet =  [[
    {
        icon: NewProjectIcon,
        name: "New project",
<<<<<<< HEAD
        execute: (dispatch, resource) => dispatch<any>(openProjectCreator(resource.uuid))
=======
        execute: (dispatch, resource) => {
            dispatch(reset(PROJECT_CREATE_FORM_NAME));
            dispatch<any>(openProjectCreateDialog(resource.uuid));
        }
>>>>>>> bef6136a
    },
    {
        icon: CollectionIcon,
        name: "New Collection",
        execute: (dispatch, resource) => {
            dispatch(reset(COLLECTION_CREATE_FORM_NAME));
            dispatch<any>(openCollectionCreateDialog(resource.uuid));
        }
    }
]];<|MERGE_RESOLUTION|>--- conflicted
+++ resolved
@@ -2,38 +2,23 @@
 //
 // SPDX-License-Identifier: AGPL-3.0
 
-import { reset } from "redux-form";
-
 import { ContextMenuActionSet } from "../context-menu-action-set";
-<<<<<<< HEAD
-import { openProjectCreator } from "~/store/project/project-action";
-import { collectionCreateActions } from "~/store/collections/creator/collection-creator-action";
-import { COLLECTION_CREATE_DIALOG } from "../../dialog-create/dialog-collection-create";
-=======
-import { projectActions } from "~/store/project/project-action";
-import { COLLECTION_CREATE_FORM_NAME, openCollectionCreateDialog } from '~/store/collections/collection-create-actions';
->>>>>>> bef6136a
+import { openCollectionCreateDialog } from '~/store/collections/collection-create-actions';
 import { NewProjectIcon, CollectionIcon } from "~/components/icon/icon";
-import { PROJECT_CREATE_FORM_NAME, openProjectCreateDialog } from '~/store/projects/project-create-actions';
+import { openProjectCreateDialog } from '~/store/projects/project-create-actions';
 
 export const rootProjectActionSet: ContextMenuActionSet =  [[
     {
         icon: NewProjectIcon,
         name: "New project",
-<<<<<<< HEAD
-        execute: (dispatch, resource) => dispatch<any>(openProjectCreator(resource.uuid))
-=======
         execute: (dispatch, resource) => {
-            dispatch(reset(PROJECT_CREATE_FORM_NAME));
             dispatch<any>(openProjectCreateDialog(resource.uuid));
         }
->>>>>>> bef6136a
     },
     {
         icon: CollectionIcon,
         name: "New Collection",
         execute: (dispatch, resource) => {
-            dispatch(reset(COLLECTION_CREATE_FORM_NAME));
             dispatch<any>(openCollectionCreateDialog(resource.uuid));
         }
     }
