// Copyright (C) The Arvados Authors. All rights reserved.
//
// SPDX-License-Identifier: AGPL-3.0

import { ContextMenuActionSet } from "../context-menu-action-set";
import { ToggleFavoriteAction } from "../actions/favorite-action";
import { toggleFavorite } from "store/favorites/favorites-actions";
import {
    RenameIcon,
    ShareIcon,
    MoveToIcon,
    DetailsIcon,
    RemoveIcon,
    ReRunProcessIcon,
    OutputIcon,
    AdvancedIcon,
    OpenIcon,
<<<<<<< HEAD
    StopIcon,
=======
>>>>>>> 3eda0015
} from "components/icon/icon";
import { favoritePanelActions } from "store/favorite-panel/favorite-panel-action";
import { openMoveProcessDialog } from "store/processes/process-move-actions";
import { openProcessUpdateDialog } from "store/processes/process-update-actions";
import { openCopyProcessDialog } from "store/processes/process-copy-actions";
import { openSharingDialog } from "store/sharing-dialog/sharing-dialog-actions";
import { openRemoveProcessDialog } from "store/processes/processes-actions";
import { toggleDetailsPanel } from "store/details-panel/details-panel-action";
import { navigateToOutput } from "store/process-panel/process-panel-actions";
import { openAdvancedTabDialog } from "store/advanced-tab/advanced-tab";
import { TogglePublicFavoriteAction } from "../actions/public-favorite-action";
import { togglePublicFavorite } from "store/public-favorites/public-favorites-actions";
import { publicFavoritePanelActions } from "store/public-favorites-panel/public-favorites-action";
import { openInNewTabAction } from "store/open-in-new-tab/open-in-new-tab.actions";
import { cancelRunningWorkflow } from "store/processes/processes-actions";

export const readOnlyProcessResourceActionSet: ContextMenuActionSet = [
    [
        {
            component: ToggleFavoriteAction,
<<<<<<< HEAD
            execute: (dispatch, resource) => {
                dispatch<any>(toggleFavorite(resource)).then(() => {
=======
            execute: (dispatch, resources) => {
                dispatch<any>(toggleFavorite(resources[0])).then(() => {
>>>>>>> 3eda0015
                    dispatch<any>(favoritePanelActions.REQUEST_ITEMS());
                });
            },
        },
        {
            icon: OpenIcon,
            name: "Open in new tab",
<<<<<<< HEAD
            execute: (dispatch, resource) => {
                dispatch<any>(openInNewTabAction(resource));
=======
            execute: (dispatch, resources) => {
                dispatch<any>(openInNewTabAction(resources[0]));
>>>>>>> 3eda0015
            },
        },
        {
            icon: ReRunProcessIcon,
            name: "Copy and re-run process",
<<<<<<< HEAD
            execute: (dispatch, resource) => {
                dispatch<any>(openCopyProcessDialog(resource));
=======
            execute: (dispatch, resources) => {
                dispatch<any>(openCopyProcessDialog(resources[0]));
>>>>>>> 3eda0015
            },
        },
        {
            icon: OutputIcon,
            name: "Outputs",
<<<<<<< HEAD
            execute: (dispatch, resource) => {
                if (resource.outputUuid) {
                    dispatch<any>(navigateToOutput(resource.outputUuid));
=======
            execute: (dispatch, resources) => {
                if (resources[0].outputUuid) {
                    dispatch<any>(navigateToOutput(resources[0].outputUuid));
>>>>>>> 3eda0015
                }
            },
        },
        {
            icon: DetailsIcon,
            name: "View details",
            execute: dispatch => {
                dispatch<any>(toggleDetailsPanel());
            },
        },
        {
            icon: AdvancedIcon,
            name: "API Details",
<<<<<<< HEAD
            execute: (dispatch, resource) => {
                dispatch<any>(openAdvancedTabDialog(resource.uuid));
=======
            execute: (dispatch, resources) => {
                dispatch<any>(openAdvancedTabDialog(resources[0].uuid));
>>>>>>> 3eda0015
            },
        },
    ],
];

export const processResourceActionSet: ContextMenuActionSet = [
    [
        ...readOnlyProcessResourceActionSet.reduce((prev, next) => prev.concat(next), []),
        {
            icon: RenameIcon,
            name: "Edit process",
<<<<<<< HEAD
            execute: (dispatch, resource) => {
                dispatch<any>(openProcessUpdateDialog(resource));
=======
            execute: (dispatch, resources) => {
                dispatch<any>(openProcessUpdateDialog(resources[0]));
>>>>>>> 3eda0015
            },
        },
        {
            icon: ShareIcon,
            name: "Share",
<<<<<<< HEAD
            execute: (dispatch, { uuid }) => {
                dispatch<any>(openSharingDialog(uuid));
=======
            execute: (dispatch, resources) => {
                dispatch<any>(openSharingDialog(resources[0].uuid));
>>>>>>> 3eda0015
            },
        },
        {
            icon: MoveToIcon,
            name: "Move to",
<<<<<<< HEAD
            execute: (dispatch, resource) => {
                dispatch<any>(openMoveProcessDialog(resource));
=======
            execute: (dispatch, resources) => {
                dispatch<any>(openMoveProcessDialog(resources[0]));
>>>>>>> 3eda0015
            },
        },
        {
            name: "Remove",
            icon: RemoveIcon,
<<<<<<< HEAD
            execute: (dispatch, resource) => {
                dispatch<any>(openRemoveProcessDialog(resource.uuid));
            },
        },
    ],
];

export const runningProcessResourceActionSet = [
    [
        ...processResourceActionSet.reduce((prev, next) => prev.concat(next), []),
        {
            name: "CANCEL",
            icon: StopIcon,
            execute: (dispatch, resource) => {
                dispatch(cancelRunningWorkflow(resource.uuid));
            },
        },
    ],
];

=======
            execute: (dispatch, resources) => {
                dispatch<any>(openRemoveProcessDialog(resources[0], resources.length));
            },
        },
    ],
];

>>>>>>> 3eda0015
export const processResourceAdminActionSet: ContextMenuActionSet = [
    [
        ...processResourceActionSet.reduce((prev, next) => prev.concat(next), []),
        {
            component: TogglePublicFavoriteAction,
            name: "Add to public favorites",
<<<<<<< HEAD
            execute: (dispatch, resource) => {
                dispatch<any>(togglePublicFavorite(resource)).then(() => {
=======
            execute: (dispatch, resources) => {
                dispatch<any>(togglePublicFavorite(resources[0])).then(() => {
>>>>>>> 3eda0015
                    dispatch<any>(publicFavoritePanelActions.REQUEST_ITEMS());
                });
            },
        },
    ],
<<<<<<< HEAD
];

export const runningProcessResourceAdminActionSet: ContextMenuActionSet = [
    [
        ...processResourceActionSet.reduce((prev, next) => prev.concat(next), []),
        {
            component: TogglePublicFavoriteAction,
            name: "Add to public favorites",
            execute: (dispatch, resource) => {
                dispatch<any>(togglePublicFavorite(resource)).then(() => {
                    dispatch<any>(publicFavoritePanelActions.REQUEST_ITEMS());
                });
            },
        },
        {
            name: "CANCEL",
            icon: StopIcon,
            execute: (dispatch, resource) => {
                dispatch<any>(cancelRunningWorkflow(resource.uuid));
            },
        },
    ],
=======
>>>>>>> 3eda0015
];<|MERGE_RESOLUTION|>--- conflicted
+++ resolved
@@ -15,10 +15,7 @@
     OutputIcon,
     AdvancedIcon,
     OpenIcon,
-<<<<<<< HEAD
     StopIcon,
-=======
->>>>>>> 3eda0015
 } from "components/icon/icon";
 import { favoritePanelActions } from "store/favorite-panel/favorite-panel-action";
 import { openMoveProcessDialog } from "store/processes/process-move-actions";
@@ -39,13 +36,8 @@
     [
         {
             component: ToggleFavoriteAction,
-<<<<<<< HEAD
-            execute: (dispatch, resource) => {
-                dispatch<any>(toggleFavorite(resource)).then(() => {
-=======
             execute: (dispatch, resources) => {
                 dispatch<any>(toggleFavorite(resources[0])).then(() => {
->>>>>>> 3eda0015
                     dispatch<any>(favoritePanelActions.REQUEST_ITEMS());
                 });
             },
@@ -53,39 +45,23 @@
         {
             icon: OpenIcon,
             name: "Open in new tab",
-<<<<<<< HEAD
-            execute: (dispatch, resource) => {
-                dispatch<any>(openInNewTabAction(resource));
-=======
             execute: (dispatch, resources) => {
                 dispatch<any>(openInNewTabAction(resources[0]));
->>>>>>> 3eda0015
             },
         },
         {
             icon: ReRunProcessIcon,
             name: "Copy and re-run process",
-<<<<<<< HEAD
-            execute: (dispatch, resource) => {
-                dispatch<any>(openCopyProcessDialog(resource));
-=======
             execute: (dispatch, resources) => {
                 dispatch<any>(openCopyProcessDialog(resources[0]));
->>>>>>> 3eda0015
             },
         },
         {
             icon: OutputIcon,
             name: "Outputs",
-<<<<<<< HEAD
-            execute: (dispatch, resource) => {
-                if (resource.outputUuid) {
-                    dispatch<any>(navigateToOutput(resource.outputUuid));
-=======
             execute: (dispatch, resources) => {
                 if (resources[0].outputUuid) {
                     dispatch<any>(navigateToOutput(resources[0].outputUuid));
->>>>>>> 3eda0015
                 }
             },
         },
@@ -99,13 +75,8 @@
         {
             icon: AdvancedIcon,
             name: "API Details",
-<<<<<<< HEAD
-            execute: (dispatch, resource) => {
-                dispatch<any>(openAdvancedTabDialog(resource.uuid));
-=======
             execute: (dispatch, resources) => {
                 dispatch<any>(openAdvancedTabDialog(resources[0].uuid));
->>>>>>> 3eda0015
             },
         },
     ],
@@ -117,45 +88,29 @@
         {
             icon: RenameIcon,
             name: "Edit process",
-<<<<<<< HEAD
-            execute: (dispatch, resource) => {
-                dispatch<any>(openProcessUpdateDialog(resource));
-=======
             execute: (dispatch, resources) => {
                 dispatch<any>(openProcessUpdateDialog(resources[0]));
->>>>>>> 3eda0015
             },
         },
         {
             icon: ShareIcon,
             name: "Share",
-<<<<<<< HEAD
-            execute: (dispatch, { uuid }) => {
-                dispatch<any>(openSharingDialog(uuid));
-=======
             execute: (dispatch, resources) => {
                 dispatch<any>(openSharingDialog(resources[0].uuid));
->>>>>>> 3eda0015
             },
         },
         {
             icon: MoveToIcon,
             name: "Move to",
-<<<<<<< HEAD
-            execute: (dispatch, resource) => {
-                dispatch<any>(openMoveProcessDialog(resource));
-=======
             execute: (dispatch, resources) => {
                 dispatch<any>(openMoveProcessDialog(resources[0]));
->>>>>>> 3eda0015
             },
         },
         {
             name: "Remove",
             icon: RemoveIcon,
-<<<<<<< HEAD
-            execute: (dispatch, resource) => {
-                dispatch<any>(openRemoveProcessDialog(resource.uuid));
+            execute: (dispatch, resources) => {
+                dispatch<any>(openRemoveProcessDialog(resources[0], resources.length));
             },
         },
     ],
@@ -174,34 +129,19 @@
     ],
 ];
 
-=======
-            execute: (dispatch, resources) => {
-                dispatch<any>(openRemoveProcessDialog(resources[0], resources.length));
-            },
-        },
-    ],
-];
-
->>>>>>> 3eda0015
 export const processResourceAdminActionSet: ContextMenuActionSet = [
     [
         ...processResourceActionSet.reduce((prev, next) => prev.concat(next), []),
         {
             component: TogglePublicFavoriteAction,
             name: "Add to public favorites",
-<<<<<<< HEAD
-            execute: (dispatch, resource) => {
-                dispatch<any>(togglePublicFavorite(resource)).then(() => {
-=======
             execute: (dispatch, resources) => {
                 dispatch<any>(togglePublicFavorite(resources[0])).then(() => {
->>>>>>> 3eda0015
                     dispatch<any>(publicFavoritePanelActions.REQUEST_ITEMS());
                 });
             },
         },
     ],
-<<<<<<< HEAD
 ];
 
 export const runningProcessResourceAdminActionSet: ContextMenuActionSet = [
@@ -210,8 +150,8 @@
         {
             component: TogglePublicFavoriteAction,
             name: "Add to public favorites",
-            execute: (dispatch, resource) => {
-                dispatch<any>(togglePublicFavorite(resource)).then(() => {
+            execute: (dispatch, resources) => {
+                dispatch<any>(togglePublicFavorite(resources[0])).then(() => {
                     dispatch<any>(publicFavoritePanelActions.REQUEST_ITEMS());
                 });
             },
@@ -219,11 +159,9 @@
         {
             name: "CANCEL",
             icon: StopIcon,
-            execute: (dispatch, resource) => {
-                dispatch<any>(cancelRunningWorkflow(resource.uuid));
+            execute: (dispatch, resources) => {
+                dispatch<any>(cancelRunningWorkflow(resources[0].uuid));
             },
         },
     ],
-=======
->>>>>>> 3eda0015
 ];