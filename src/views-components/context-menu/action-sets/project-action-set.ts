--- conflicted
+++ resolved
@@ -6,17 +6,13 @@
 
 import { ContextMenuActionSet } from "../context-menu-action-set";
 import { projectActions, PROJECT_FORM_NAME } from "~/store/project/project-action";
-<<<<<<< HEAD
-import { NewProjectIcon, RenameIcon, CopyIcon } from "~/components/icon/icon";
-=======
-import { NewProjectIcon, MoveToIcon, RenameIcon } from "~/components/icon/icon";
->>>>>>> 353c3912
+import { NewProjectIcon, RenameIcon, CopyIcon, MoveToIcon } from "~/components/icon/icon";
 import { ToggleFavoriteAction } from "../actions/favorite-action";
 import { toggleFavorite } from "~/store/favorites/favorites-actions";
 import { favoritePanelActions } from "~/store/favorite-panel/favorite-panel-action";
 import { openMoveToDialog } from "../../move-to-dialog/move-to-dialog";
 import { PROJECT_CREATE_DIALOG } from "../../dialog-create/dialog-project-create";
-import { openMakeACopyDialog } from "~/views-components/make-a-copy-dialog/make-a-copy-dialog";
+import { openMakeACopyDialog, MAKE_A_COPY_DIALOG } from "~/views-components/make-a-copy-dialog/make-a-copy-dialog";
 
 export const projectActionSet: ContextMenuActionSet = [[
     {
@@ -44,14 +40,16 @@
         }
     },
     {
-<<<<<<< HEAD
+        icon: MoveToIcon,
+        name: "Move to",
+        execute: dispatch => dispatch<any>(openMoveToDialog())       
+    },
+    {
         icon: CopyIcon,
         name: "Copy to project",
-        execute: dispatch => dispatch<any>(openMakeACopyDialog())
-=======
-        icon: MoveToIcon,
-        name: "Move to",
-        execute: dispatch => dispatch<any>(openMoveToDialog())
->>>>>>> 353c3912
-    },
+        execute: (dispatch, resource) => {
+            dispatch(reset(MAKE_A_COPY_DIALOG));
+            dispatch<any>(openMakeACopyDialog({name: resource.name, projectUuid: resource.uuid}));
+        }
+    }
 ]];