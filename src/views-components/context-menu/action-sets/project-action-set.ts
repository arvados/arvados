--- conflicted
+++ resolved
@@ -2,37 +2,22 @@
 //
 // SPDX-License-Identifier: AGPL-3.0
 
-import { initialize } from "redux-form";
 import { ContextMenuActionSet } from "../context-menu-action-set";
-<<<<<<< HEAD
-import { projectActions, PROJECT_FORM_NAME, openProjectCreator } from '~/store/project/project-action';
-=======
->>>>>>> bef6136a
 import { NewProjectIcon, RenameIcon, CopyIcon, MoveToIcon } from "~/components/icon/icon";
 import { ToggleFavoriteAction } from "../actions/favorite-action";
 import { toggleFavorite } from "~/store/favorites/favorites-actions";
 import { favoritePanelActions } from "~/store/favorite-panel/favorite-panel-action";
-<<<<<<< HEAD
-import { openMoveProjectDialog } from '~/store/move-project-dialog/move-project-dialog';
-import { openProjectCopyDialog } from "~/views-components/project-copy-dialog/project-copy-dialog";
-=======
 import { openMoveProjectDialog } from '~/store/projects/project-move-actions';
-import { PROJECT_CREATE_FORM_NAME, openProjectCreateDialog } from '~/store/projects/project-create-actions';
+import { openProjectCreateDialog } from '~/store/projects/project-create-actions';
 import { openProjectUpdateDialog } from '~/store/projects/project-update-actions';
->>>>>>> bef6136a
 
 export const projectActionSet: ContextMenuActionSet = [[
     {
         icon: NewProjectIcon,
         name: "New project",
-<<<<<<< HEAD
-        execute: (dispatch, resource) => dispatch<any>(openProjectCreator(resource.uuid))
-=======
         execute: (dispatch, resource) => {
-            dispatch(reset(PROJECT_CREATE_FORM_NAME));
             dispatch<any>(openProjectCreateDialog(resource.uuid));
         }
->>>>>>> bef6136a
     },
     {
         icon: RenameIcon,
