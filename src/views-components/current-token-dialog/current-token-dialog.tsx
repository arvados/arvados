--- conflicted
+++ resolved
@@ -51,9 +51,9 @@
 
     getSnippet = ({ apiHost, currentToken }: CurrentTokenDialogData) =>
         `HISTIGNORE=$HISTIGNORE:'export ARVADOS_API_TOKEN=*'
-    export ARVADOS_API_TOKEN=${currentToken}
-    export ARVADOS_API_HOST=${apiHost}
-    unset ARVADOS_API_HOST_INSECURE`
+export ARVADOS_API_TOKEN=${currentToken}
+export ARVADOS_API_HOST=${apiHost}
+unset ARVADOS_API_HOST_INSECURE`
 
     render() {
         const { classes, open, closeDialog, ...data } = this.props;
@@ -66,55 +66,37 @@
             <DialogContent>
                 <Typography paragraph={true}>
                     The Arvados API token is a secret key that enables the Arvados SDKs to access Arvados with the proper permissions.
-                            <Typography component='p'>
-                        For more information see
-                                <a href='http://doc.arvados.org/user/reference/api-tokens.html' target='blank' className={classes.link}>
-                            Getting an API token.
-                                </a>
-                    </Typography>
-<<<<<<< HEAD
+                        <Typography component='span'>
+                            For more information see
+                            <a href='http://doc.arvados.org/user/reference/api-tokens.html' target='blank' className={classes.link}>
+                                Getting an API token.
+                            </a>
+                        </Typography>
                 </Typography>
                 <Typography paragraph={true}>
-                    Paste the following lines at a shell prompt to set up the necessary environment for Arvados SDKs to authenticate to your klingenc account.
-                        </Typography>
+                    Paste the following lines at a shell prompt to set up the necessary environment for Arvados SDKs to authenticate to your account.
+                </Typography>
                 <DefaultCodeSnippet lines={[this.getSnippet(data)]} />
-                <CopyToClipboard text={data.currentToken} onCopy={() => this.onCopy('Token copied to clipboard')}>
+                <CopyToClipboard text={this.getSnippet(data)} onCopy={() => this.onCopy('Token copied to clipboard')}>
                     <Button
                         color="primary"
                         size="small"
                         variant="contained"
                         className={classes.copyButton}
                     >
-                        Copy Api Token
+                        COPY TO CLIPBOARD
                     </Button>
                 </CopyToClipboard>
                 <Typography >
                     Arvados
                             <a href='http://doc.arvados.org/user/reference/api-tokens.html' target='blank' className={classes.link}>virtual machines</a>
                     do this for you automatically. This setup is needed only when you use the API remotely (e.g., from your own workstation).
-                        </Typography>
+                </Typography>
             </DialogContent>
             <DialogActions>
                 <Button onClick={closeDialog} className={classes.button} color="primary">CLOSE</Button>
             </DialogActions>
         </Dialog>;
-=======
-                    <Typography  paragraph={true}>
-                        Paste the following lines at a shell prompt to set up the necessary environment for Arvados SDKs to authenticate to your account.
-                            </Typography>
-                    <DefaultCodeSnippet lines={[getSnippet(data)]} />
-                    <Typography >
-                        Arvados
-                                <a href='http://doc.arvados.org/user/reference/api-tokens.html' target='blank' className={classes.link}>virtual machines</a>
-                        do this for you automatically. This setup is needed only when you use the API remotely (e.g., from your own workstation).
-                            </Typography>
-                </DialogContent>
-                <DialogActions>
-                    <Button onClick={closeDialog} className={classes.button} color="primary">CLOSE</Button>
-                </DialogActions>
-            </Dialog>;
-        }
->>>>>>> d4349585
     }
 }
 
