// Copyright (C) The Arvados Authors. All rights reserved.
//
// SPDX-License-Identifier: AGPL-3.0

package dispatchcloud

import (
	"errors"
<<<<<<< HEAD
	"sort"
=======
	"log"
	"os/exec"
	"regexp"
	"sort"
	"strconv"
	"strings"
	"time"
>>>>>>> 882727d4

	"git.curoverse.com/arvados.git/sdk/go/arvados"
)

var ErrInstanceTypesNotConfigured = errors.New("site configuration does not list any instance types")

var discountConfiguredRAMPercent = 5

// ConstraintsNotSatisfiableError includes a list of available instance types
// to be reported back to the user.
type ConstraintsNotSatisfiableError struct {
	error
	AvailableTypes []arvados.InstanceType
}

var pdhRegexp = regexp.MustCompile(`^[0-9a-f]{32}\+(\d+)$`)

// estimateDockerImageSize estimates how much disk space will be used
// by a Docker image, given the PDH of a collection containing a
// Docker image that was created by "arv-keepdocker".  Returns
// estimated number of bytes of disk space that should be reserved.
func estimateDockerImageSize(collectionPDH string) int64 {
	m := pdhRegexp.FindStringSubmatch(collectionPDH)
	if m == nil {
		log.Printf("estimateDockerImageSize: '%v' did not match pdhRegexp, returning 0", collectionPDH)
		return 0
	}
	n, err := strconv.ParseInt(m[1], 10, 64)
	if err != nil || n < 122 {
		log.Printf("estimateDockerImageSize: short manifest %v or error (%v), returning 0", n, err)
		return 0
	}
	// To avoid having to fetch the collection, take advantage of
	// the fact that the manifest storing a container image
	// uploaded by arv-keepdocker has a predictable format, which
	// allows us to estimate the size of the image based on just
	// the size of the manifest.
	//
	// Use the following heuristic:
	// - Start with the length of the mainfest (n)
	// - Subtract 80 characters for the filename and file segment
	// - Divide by 42 to get the number of block identifiers ('hash\+size\ ' is 32+1+8+1)
	// - Assume each block is full, multiply by 64 MiB
	return ((n - 80) / 42) * (64 * 1024 * 1024)
}

// EstimateScratchSpace estimates how much available disk space (in
// bytes) is needed to run the container by summing the capacity
// requested by 'tmp' mounts plus disk space required to load the
// Docker image.
func EstimateScratchSpace(ctr *arvados.Container) (needScratch int64) {
	for _, m := range ctr.Mounts {
		if m.Kind == "tmp" {
			needScratch += m.Capacity
		}
	}

	// Account for disk space usage by Docker, assumes the following behavior:
	// - Layer tarballs are buffered to disk during "docker load".
	// - Individual layer tarballs are extracted from buffered
	// copy to the filesystem
	dockerImageSize := estimateDockerImageSize(ctr.ContainerImage)

	// The buffer is only needed during image load, so make sure
	// the baseline scratch space at least covers dockerImageSize,
	// and assume it will be released to the job afterwards.
	if needScratch < dockerImageSize {
		needScratch = dockerImageSize
	}

	// Now reserve space for the extracted image on disk.
	needScratch += dockerImageSize

	return
}

// ChooseInstanceType returns the cheapest available
// arvados.InstanceType big enough to run ctr.
func ChooseInstanceType(cc *arvados.Cluster, ctr *arvados.Container) (best arvados.InstanceType, err error) {
	if len(cc.InstanceTypes) == 0 {
		err = ErrInstanceTypesNotConfigured
		return
	}

	needScratch := EstimateScratchSpace(ctr)

	needVCPUs := ctr.RuntimeConstraints.VCPUs

	needRAM := ctr.RuntimeConstraints.RAM + ctr.RuntimeConstraints.KeepCacheRAM
	needRAM = (needRAM * 100) / int64(100-discountConfiguredRAMPercent)

	ok := false
	for _, it := range cc.InstanceTypes {
		switch {
		case ok && it.Price > best.Price:
		case int64(it.Scratch) < needScratch:
		case int64(it.RAM) < needRAM:
		case it.VCPUs < needVCPUs:
		case it.Preemptible != ctr.SchedulingParameters.Preemptible:
		case it.Price == best.Price && (it.RAM < best.RAM || it.VCPUs < best.VCPUs):
			// Equal price, but worse specs
		default:
			// Lower price || (same price && better specs)
			best = it
			ok = true
		}
	}
	if !ok {
		availableTypes := make([]arvados.InstanceType, 0, len(cc.InstanceTypes))
		for _, t := range cc.InstanceTypes {
			availableTypes = append(availableTypes, t)
		}
		sort.Slice(availableTypes, func(a, b int) bool {
			return availableTypes[a].Price < availableTypes[b].Price
		})
		err = ConstraintsNotSatisfiableError{
			errors.New("constraints not satisfiable by any configured instance type"),
			availableTypes,
		}
		return
	}
	return
}<|MERGE_RESOLUTION|>--- conflicted
+++ resolved
@@ -6,17 +6,10 @@
 
 import (
 	"errors"
-<<<<<<< HEAD
-	"sort"
-=======
 	"log"
-	"os/exec"
 	"regexp"
 	"sort"
 	"strconv"
-	"strings"
-	"time"
->>>>>>> 882727d4
 
 	"git.curoverse.com/arvados.git/sdk/go/arvados"
 )
