--- conflicted
+++ resolved
@@ -20,13 +20,12 @@
   class APIClient
 
     ##
-    # DEPRECATED WARNING
-    # This class is deprecated use Storage and FileStore as
-    # mentioned in the samples
-    #
     # Represents cached OAuth 2 tokens stored on local disk in a
     # JSON serialized file. Meant to resemble the serialized format
     # http://google-api-python-client.googlecode.com/hg/docs/epy/oauth2client.file.Storage-class.html
+    #
+    # @deprecated
+    #  Use {Google::APIClient::Storage} and {Google::APIClient::FileStore} instead
     #
     class FileStorage
 
@@ -41,25 +40,11 @@
       end
 
       def load_credentials
-<<<<<<< HEAD
-        if File.exists? self.path
-          File.open(self.path, 'r') do |file|
-            cached_credentials = JSON.load(file)
-            @authorization = Signet::OAuth2::Client.new(cached_credentials)
-            @authorization.issued_at = Time.at(cached_credentials['issued_at'])
-            if @authorization.expired?
-              @authorization.fetch_access_token!
-              self.write_credentials
-            end
-          end
-        end
-=======
         storage.authorize
       end
 
       def authorization
         storage.authorization
->>>>>>> fd145d2c
       end
 
       ##
