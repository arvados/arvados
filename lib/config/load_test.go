// Copyright (C) The Arvados Authors. All rights reserved.
//
// SPDX-License-Identifier: AGPL-3.0

package config

import (
	"bytes"
	"fmt"
	"io"
	"io/ioutil"
	"os"
	"os/exec"
	"reflect"
	"regexp"
	"runtime"
	"strings"
	"testing"
	"time"

	"git.arvados.org/arvados.git/sdk/go/arvados"
	"git.arvados.org/arvados.git/sdk/go/ctxlog"
	"github.com/ghodss/yaml"
	"github.com/prometheus/client_golang/prometheus"
	"github.com/prometheus/common/expfmt"
	"github.com/sirupsen/logrus"
	"golang.org/x/sys/unix"
	check "gopkg.in/check.v1"
)

// Gocheck boilerplate
func Test(t *testing.T) {
	check.TestingT(t)
}

var _ = check.Suite(&LoadSuite{})

var emptyConfigYAML = `Clusters: {"z1111": {}}`

// Return a new Loader that reads cluster config from configdata
// (instead of the usual default /etc/arvados/config.yml), and logs to
// logdst or (if that's nil) c.Log.
func testLoader(c *check.C, configdata string, logdst io.Writer) *Loader {
	logger := ctxlog.TestLogger(c)
	if logdst != nil {
		lgr := logrus.New()
		lgr.Out = logdst
		logger = lgr
	}
	ldr := NewLoader(bytes.NewBufferString(configdata), logger)
	ldr.Path = "-"
	return ldr
}

type LoadSuite struct{}

func (s *LoadSuite) SetUpSuite(c *check.C) {
	os.Unsetenv("ARVADOS_API_HOST")
	os.Unsetenv("ARVADOS_API_HOST_INSECURE")
	os.Unsetenv("ARVADOS_API_TOKEN")
}

func (s *LoadSuite) TestEmpty(c *check.C) {
	cfg, err := testLoader(c, "", nil).Load()
	c.Check(cfg, check.IsNil)
	c.Assert(err, check.ErrorMatches, `config does not define any clusters`)
}

func (s *LoadSuite) TestNoConfigs(c *check.C) {
	cfg, err := testLoader(c, emptyConfigYAML, nil).Load()
	c.Assert(err, check.IsNil)
	c.Assert(cfg.Clusters, check.HasLen, 1)
	cc, err := cfg.GetCluster("z1111")
	c.Assert(err, check.IsNil)
	c.Check(cc.ClusterID, check.Equals, "z1111")
	c.Check(cc.API.MaxRequestAmplification, check.Equals, 4)
	c.Check(cc.API.MaxItemsPerResponse, check.Equals, 1000)
}

func (s *LoadSuite) TestNullKeyDoesNotOverrideDefault(c *check.C) {
	ldr := testLoader(c, `{"Clusters":{"z1111":{"API":}}}`, nil)
	ldr.SkipDeprecated = true
	cfg, err := ldr.Load()
	c.Assert(err, check.IsNil)
	c1, err := cfg.GetCluster("z1111")
	c.Assert(err, check.IsNil)
	c.Check(c1.ClusterID, check.Equals, "z1111")
	c.Check(c1.API.MaxRequestAmplification, check.Equals, 4)
	c.Check(c1.API.MaxItemsPerResponse, check.Equals, 1000)
}

func (s *LoadSuite) TestMungeLegacyConfigArgs(c *check.C) {
	f, err := ioutil.TempFile("", "")
	c.Check(err, check.IsNil)
	defer os.Remove(f.Name())
	io.WriteString(f, "Debug: true\n")
	oldfile := f.Name()

	f, err = ioutil.TempFile("", "")
	c.Check(err, check.IsNil)
	defer os.Remove(f.Name())
	io.WriteString(f, emptyConfigYAML)
	newfile := f.Name()

	for _, trial := range []struct {
		argsIn  []string
		argsOut []string
	}{
		{
			[]string{"-config", oldfile},
			[]string{"-old-config", oldfile},
		},
		{
			[]string{"-config=" + oldfile},
			[]string{"-old-config=" + oldfile},
		},
		{
			[]string{"-config", newfile},
			[]string{"-config", newfile},
		},
		{
			[]string{"-config=" + newfile},
			[]string{"-config=" + newfile},
		},
		{
			[]string{"-foo", oldfile},
			[]string{"-foo", oldfile},
		},
		{
			[]string{"-foo=" + oldfile},
			[]string{"-foo=" + oldfile},
		},
		{
			[]string{"-foo", "-config=" + oldfile},
			[]string{"-foo", "-old-config=" + oldfile},
		},
		{
			[]string{"-foo", "bar", "-config=" + oldfile},
			[]string{"-foo", "bar", "-old-config=" + oldfile},
		},
		{
			[]string{"-foo=bar", "baz", "-config=" + oldfile},
			[]string{"-foo=bar", "baz", "-old-config=" + oldfile},
		},
		{
			[]string{"-config=/dev/null"},
			[]string{"-config=/dev/null"},
		},
		{
			[]string{"-config=-"},
			[]string{"-config=-"},
		},
		{
			[]string{"-config="},
			[]string{"-config="},
		},
		{
			[]string{"-foo=bar", "baz", "-config"},
			[]string{"-foo=bar", "baz", "-config"},
		},
		{
			[]string{},
			nil,
		},
	} {
		var logbuf bytes.Buffer
		logger := logrus.New()
		logger.Out = &logbuf

		var ldr Loader
		args := ldr.MungeLegacyConfigArgs(logger, trial.argsIn, "-old-config")
		c.Check(args, check.DeepEquals, trial.argsOut)
		if fmt.Sprintf("%v", trial.argsIn) != fmt.Sprintf("%v", trial.argsOut) {
			c.Check(logbuf.String(), check.Matches, `.*`+oldfile+` is not a cluster config file -- interpreting -config as -old-config.*\n`)
		}
	}
}

func (s *LoadSuite) TestSampleKeys(c *check.C) {
	for _, yaml := range []string{
		`{"Clusters":{"z1111":{}}}`,
		`{"Clusters":{"z1111":{"InstanceTypes":{"Foo":{"RAM": "12345M"}}}}}`,
	} {
		cfg, err := testLoader(c, yaml, nil).Load()
		c.Assert(err, check.IsNil)
		cc, err := cfg.GetCluster("z1111")
		c.Assert(err, check.IsNil)
		_, hasSample := cc.InstanceTypes["SAMPLE"]
		c.Check(hasSample, check.Equals, false)
		if strings.Contains(yaml, "Foo") {
			c.Check(cc.InstanceTypes["Foo"].RAM, check.Equals, arvados.ByteSize(12345000000))
			c.Check(cc.InstanceTypes["Foo"].Price, check.Equals, 0.0)
		}
	}
}

func (s *LoadSuite) TestMultipleClusters(c *check.C) {
	ldr := testLoader(c, `{"Clusters":{"z1111":{},"z2222":{}}}`, nil)
	ldr.SkipDeprecated = true
	cfg, err := ldr.Load()
	c.Assert(err, check.IsNil)
	c1, err := cfg.GetCluster("z1111")
	c.Assert(err, check.IsNil)
	c.Check(c1.ClusterID, check.Equals, "z1111")
	c2, err := cfg.GetCluster("z2222")
	c.Assert(err, check.IsNil)
	c.Check(c2.ClusterID, check.Equals, "z2222")
}

func (s *LoadSuite) TestDeprecatedOrUnknownWarning(c *check.C) {
	var logbuf bytes.Buffer
	_, err := testLoader(c, `
Clusters:
  zzzzz:
    ManagementToken: aaaaaaaaaaaaaaaaaaaaaaaaaaaaaaaa
    SystemRootToken: aaaaaaaaaaaaaaaaaaaaaaaaaaaaaaaa
    Collections:
     BlobSigningKey: aaaaaaaaaaaaaaaaaaaaaaaaaaaaaaaa
    PostgreSQL: {}
    BadKey1: {}
    Containers:
      RunTimeEngine: abc
    RemoteClusters:
      z2222:
        Host: z2222.arvadosapi.com
        Proxy: true
        BadKey2: badValue
    Services:
      KeepStore:
        InternalURLs:
          "http://host.example:12345": {}
      Keepstore:
        InternalURLs:
          "http://host.example:12345":
            RendezVous: x
    ServiceS:
      Keepstore:
        InternalURLs:
          "http://host.example:12345": {}
    Volumes:
      zzzzz-nyw5e-aaaaaaaaaaaaaaa: {Replication: 2}
`, &logbuf).Load()
	c.Assert(err, check.IsNil)
	c.Log(logbuf.String())
	logs := strings.Split(strings.TrimSuffix(logbuf.String(), "\n"), "\n")
	for _, log := range logs {
		c.Check(log, check.Matches, `.*deprecated or unknown config entry:.*(RunTimeEngine.*RuntimeEngine|BadKey1|BadKey2|KeepStore|ServiceS|RendezVous).*`)
	}
	c.Check(logs, check.HasLen, 6)
}

func (s *LoadSuite) checkSAMPLEKeys(c *check.C, path string, x interface{}) {
	v := reflect.Indirect(reflect.ValueOf(x))
	switch v.Kind() {
	case reflect.Map:
		var stringKeys, sampleKey bool
		iter := v.MapRange()
		for iter.Next() {
			k := iter.Key()
			if k.Kind() == reflect.String {
				stringKeys = true
				if k.String() == "SAMPLE" || k.String() == "xxxxx" {
					sampleKey = true
					s.checkSAMPLEKeys(c, path+"."+k.String(), iter.Value().Interface())
				}
			}
		}
		if stringKeys && !sampleKey {
			c.Errorf("%s is a map with string keys (type %T) but config.default.yml has no SAMPLE key", path, x)
		}
		return
	case reflect.Struct:
		for i := 0; i < v.NumField(); i++ {
			val := v.Field(i)
			if val.CanInterface() {
				s.checkSAMPLEKeys(c, path+"."+v.Type().Field(i).Name, val.Interface())
			}
		}
	}
}

func (s *LoadSuite) TestDefaultConfigHasAllSAMPLEKeys(c *check.C) {
	var logbuf bytes.Buffer
	loader := testLoader(c, string(DefaultYAML), &logbuf)
	cfg, err := loader.Load()
	c.Assert(err, check.IsNil)
	s.checkSAMPLEKeys(c, "", cfg)
}

func (s *LoadSuite) TestNoUnrecognizedKeysInDefaultConfig(c *check.C) {
	var logbuf bytes.Buffer
	var supplied map[string]interface{}
	yaml.Unmarshal(DefaultYAML, &supplied)

	loader := testLoader(c, string(DefaultYAML), &logbuf)
	cfg, err := loader.Load()
	c.Assert(err, check.IsNil)
	var loaded map[string]interface{}
	buf, err := yaml.Marshal(cfg)
	c.Assert(err, check.IsNil)
	err = yaml.Unmarshal(buf, &loaded)
	c.Assert(err, check.IsNil)

	c.Check(logbuf.String(), check.Matches, `(?ms).*SystemRootToken: secret token is not set.*`)
	c.Check(logbuf.String(), check.Matches, `(?ms).*ManagementToken: secret token is not set.*`)
	c.Check(logbuf.String(), check.Matches, `(?ms).*Collections.BlobSigningKey: secret token is not set.*`)
	logbuf.Reset()
	loader.logExtraKeys(loaded, supplied, "")
	c.Check(logbuf.String(), check.Equals, "")
}

func (s *LoadSuite) TestNoWarningsForDumpedConfig(c *check.C) {
	var logbuf bytes.Buffer
	cfg, err := testLoader(c, `
Clusters:
 zzzzz:
  ManagementToken: aaaaaaaaaaaaaaaaaaaaaaaaaaaaaaaa
  SystemRootToken: aaaaaaaaaaaaaaaaaaaaaaaaaaaaaaaa
  Collections:
   BlobSigningKey: aaaaaaaaaaaaaaaaaaaaaaaaaaaaaaaa
  InstanceTypes:
   abc:
    IncludedScratch: 123456
`, &logbuf).Load()
	c.Assert(err, check.IsNil)
	yaml, err := yaml.Marshal(cfg)
	c.Assert(err, check.IsNil)
	// Well, *nearly* no warnings. SourceTimestamp and
	// SourceSHA256 are included in a config-dump, but not
	// expected in a real config file.
	yaml = regexp.MustCompile(`(^|\n)(Source(Timestamp|SHA256): .*?\n)+`).ReplaceAll(yaml, []byte("$1"))
	cfgDumped, err := testLoader(c, string(yaml), &logbuf).Load()
	c.Assert(err, check.IsNil)
	// SourceTimestamp and SourceSHA256 aren't expected to be
	// preserved through dump+load
	cfgDumped.SourceTimestamp = cfg.SourceTimestamp
	cfgDumped.SourceSHA256 = cfg.SourceSHA256
	c.Check(cfg, check.DeepEquals, cfgDumped)
	c.Check(logbuf.String(), check.Equals, "")
}

func (s *LoadSuite) TestUnacceptableTokens(c *check.C) {
	for _, trial := range []struct {
		short      bool
		configPath string
		example    string
	}{
		{false, "SystemRootToken", "SystemRootToken: aaaaaaaaaaaaaaaaaaaaaaaaaaaaaaaa_b_c"},
		{false, "ManagementToken", "ManagementToken: aaaaaaaaaaaaaaaaaaaaaaaaaaaaaaaaa b c"},
		{false, "ManagementToken", "ManagementToken: \"$aaaaaaaaaaaaaaaaaaaaaaaaaaaaaaaabc\""},
		{false, "Collections.BlobSigningKey", "Collections: {BlobSigningKey: \"aaaaaaaaaaaaaaaaaaaaaaaaaaaaaaaa⛵\"}"},
		{true, "SystemRootToken", "SystemRootToken: a_b_c"},
		{true, "ManagementToken", "ManagementToken: a b c"},
		{true, "ManagementToken", "ManagementToken: \"$abc\""},
		{true, "Collections.BlobSigningKey", "Collections: {BlobSigningKey: \"⛵\"}"},
	} {
		c.Logf("trying bogus config: %s", trial.example)
		_, err := testLoader(c, "Clusters:\n zzzzz:\n  "+trial.example, nil).Load()
		c.Check(err, check.ErrorMatches, `Clusters.zzzzz.`+trial.configPath+`: unacceptable characters in token.*`)
	}
}

func (s *LoadSuite) TestPostgreSQLKeyConflict(c *check.C) {
	_, err := testLoader(c, `
Clusters:
 zzzzz:
  PostgreSQL:
   Connection:
     DBName: dbname
     Host: host
`, nil).Load()
	c.Check(err, check.ErrorMatches, `Clusters.zzzzz.PostgreSQL.Connection: multiple entries for "(dbname|host)".*`)
}

func (s *LoadSuite) TestBadClusterIDs(c *check.C) {
	for _, data := range []string{`
Clusters:
 123456:
  ManagementToken: aaaaaaaaaaaaaaaaaaaaaaaaaaaaaaaa
  SystemRootToken: aaaaaaaaaaaaaaaaaaaaaaaaaaaaaaaa
  Collections:
   BlobSigningKey: aaaaaaaaaaaaaaaaaaaaaaaaaaaaaaaa
`, `
Clusters:
 12345:
  ManagementToken: aaaaaaaaaaaaaaaaaaaaaaaaaaaaaaaa
  SystemRootToken: aaaaaaaaaaaaaaaaaaaaaaaaaaaaaaaa
  Collections:
   BlobSigningKey: aaaaaaaaaaaaaaaaaaaaaaaaaaaaaaaa
  RemoteClusters:
   Zzzzz:
    Host: Zzzzz.arvadosapi.com
    Proxy: true
`, `
Clusters:
 abcde:
  ManagementToken: aaaaaaaaaaaaaaaaaaaaaaaaaaaaaaaa
  SystemRootToken: aaaaaaaaaaaaaaaaaaaaaaaaaaaaaaaa
  Collections:
   BlobSigningKey: aaaaaaaaaaaaaaaaaaaaaaaaaaaaaaaa
  Login:
   LoginCluster: zz-zz
`,
	} {
		c.Log(data)
		v, err := testLoader(c, data, nil).Load()
		if v != nil {
			c.Logf("%#v", v.Clusters)
		}
		c.Check(err, check.ErrorMatches, `.*cluster ID should be 5 alphanumeric characters.*`)
	}
}

func (s *LoadSuite) TestBadType(c *check.C) {
	for _, data := range []string{`
Clusters:
 zzzzz:
  PostgreSQL: true
`, `
Clusters:
 zzzzz:
  PostgreSQL:
   ConnectionPool: true
`, `
Clusters:
 zzzzz:
  PostgreSQL:
   ConnectionPool: "foo"
`, `
Clusters:
 zzzzz:
  PostgreSQL:
   ConnectionPool: []
`, `
Clusters:
 zzzzz:
  PostgreSQL:
   ConnectionPool: [] # {foo: bar} isn't caught here; we rely on config-check
`,
	} {
		c.Log(data)
		v, err := testLoader(c, data, nil).Load()
		if v != nil {
			c.Logf("%#v", v.Clusters["zzzzz"].PostgreSQL.ConnectionPool)
		}
		c.Check(err, check.ErrorMatches, `.*cannot unmarshal .*PostgreSQL.*`)
	}
}

func (s *LoadSuite) TestMovedKeys(c *check.C) {
	checkEquivalent(c, `# config has old keys only
Clusters:
 zzzzz:
  RequestLimits:
   MultiClusterRequestConcurrency: 3
   MaxItemsPerResponse: 999
`, `
Clusters:
 zzzzz:
  API:
   MaxRequestAmplification: 3
   MaxItemsPerResponse: 999
`)
	checkEquivalent(c, `# config has both old and new keys; old values win
Clusters:
 zzzzz:
  RequestLimits:
   MultiClusterRequestConcurrency: 0
   MaxItemsPerResponse: 555
  API:
   MaxRequestAmplification: 3
   MaxItemsPerResponse: 999
`, `
Clusters:
 zzzzz:
  API:
   MaxRequestAmplification: 0
   MaxItemsPerResponse: 555
`)
}

func checkEquivalent(c *check.C, goty, expectedy string) string {
	var logbuf bytes.Buffer
	gotldr := testLoader(c, goty, &logbuf)
	expectedldr := testLoader(c, expectedy, nil)
	checkEquivalentLoaders(c, gotldr, expectedldr)
	return logbuf.String()
}

func checkEqualYAML(c *check.C, got, expected interface{}) {
	expectedyaml, err := yaml.Marshal(expected)
	c.Assert(err, check.IsNil)
	gotyaml, err := yaml.Marshal(got)
	c.Assert(err, check.IsNil)
	if !bytes.Equal(gotyaml, expectedyaml) {
		cmd := exec.Command("diff", "-u", "--label", "expected", "--label", "got", "/dev/fd/3", "/dev/fd/4")
		for _, y := range [][]byte{expectedyaml, gotyaml} {
			pr, pw, err := os.Pipe()
			c.Assert(err, check.IsNil)
			defer pr.Close()
			go func(data []byte) {
				pw.Write(data)
				pw.Close()
			}(y)
			cmd.ExtraFiles = append(cmd.ExtraFiles, pr)
		}
		diff, err := cmd.CombinedOutput()
		// diff should report differences and exit non-zero.
		c.Check(err, check.NotNil)
		c.Log(string(diff))
		c.Error("got != expected; see diff (-expected +got) above")
	}
}

func checkEquivalentLoaders(c *check.C, gotldr, expectedldr *Loader) {
	got, err := gotldr.Load()
	c.Assert(err, check.IsNil)
	expected, err := expectedldr.Load()
	c.Assert(err, check.IsNil)
	// The inputs generally aren't even files, so SourceTimestamp
	// can't be expected to match.
	got.SourceTimestamp = expected.SourceTimestamp
	// Obviously the content isn't identical -- otherwise we
	// wouldn't need to check that it's equivalent.
	got.SourceSHA256 = expected.SourceSHA256
	checkEqualYAML(c, got, expected)
}

func checkListKeys(path string, x interface{}) (err error) {
	v := reflect.Indirect(reflect.ValueOf(x))
	switch v.Kind() {
	case reflect.Map:
		iter := v.MapRange()
		for iter.Next() {
			k := iter.Key()
			if k.Kind() == reflect.String {
				if err = checkListKeys(path+"."+k.String(), iter.Value().Interface()); err != nil {
					return
				}
			}
		}
		return

	case reflect.Struct:
		for i := 0; i < v.NumField(); i++ {
			val := v.Field(i)
			structField := v.Type().Field(i)
			fieldname := structField.Name
			endsWithList := strings.HasSuffix(fieldname, "List")
			isAnArray := structField.Type.Kind() == reflect.Slice
			if endsWithList != isAnArray {
				if endsWithList {
					err = fmt.Errorf("%s.%s ends with 'List' but field is not an array (type %v)", path, fieldname, val.Kind())
					return
				}
				if isAnArray && structField.Type.Elem().Kind() != reflect.Uint8 {
					err = fmt.Errorf("%s.%s is an array but field name does not end in 'List' (slice of %v)", path, fieldname, structField.Type.Elem().Kind())
					return
				}
			}
			if val.CanInterface() {
				checkListKeys(path+"."+fieldname, val.Interface())
			}
		}
	}
	return
}

func (s *LoadSuite) TestListKeys(c *check.C) {
	v1 := struct {
		EndInList []string
	}{[]string{"a", "b"}}
	var m1 = make(map[string]interface{})
	m1["c"] = &v1
	if err := checkListKeys("", m1); err != nil {
		c.Error(err)
	}

	v2 := struct {
		DoesNot []string
	}{[]string{"a", "b"}}
	var m2 = make(map[string]interface{})
	m2["c"] = &v2
	if err := checkListKeys("", m2); err == nil {
		c.Errorf("Should have produced an error")
	}

	v3 := struct {
		EndInList string
	}{"a"}
	var m3 = make(map[string]interface{})
	m3["c"] = &v3
	if err := checkListKeys("", m3); err == nil {
		c.Errorf("Should have produced an error")
	}

	loader := testLoader(c, string(DefaultYAML), nil)
	cfg, err := loader.Load()
	c.Assert(err, check.IsNil)
	if err := checkListKeys("", cfg); err != nil {
		c.Error(err)
	}
}

<<<<<<< HEAD
func (s *LoadSuite) TestLoopbackInstanceTypes(c *check.C) {
	ldr := testLoader(c, `
Clusters:
 z1111:
  Containers:
   CloudVMs:
    Enable: true
    Driver: loopback
  InstanceTypes:
   a: {}
   b: {}
`, nil)
	cfg, err := ldr.Load()
	c.Check(err, check.ErrorMatches, `Clusters\.z1111\.InstanceTypes: cannot use multiple InstanceTypes with loopback driver`)

	ldr = testLoader(c, `
Clusters:
 z1111:
  Containers:
   CloudVMs:
    Enable: true
    Driver: loopback
`, nil)
	cfg, err = ldr.Load()
	c.Assert(err, check.IsNil)
	cc, err := cfg.GetCluster("")
	c.Assert(err, check.IsNil)
	c.Check(cc.InstanceTypes, check.HasLen, 1)
	c.Check(cc.InstanceTypes["localhost"].VCPUs, check.Equals, runtime.NumCPU())

	ldr = testLoader(c, `
Clusters:
 z1111:
  Containers:
   CloudVMs:
    Enable: true
    Driver: loopback
  InstanceTypes:
   a:
    VCPUs: 9
`, nil)
	cfg, err = ldr.Load()
	c.Assert(err, check.IsNil)
	cc, err = cfg.GetCluster("")
	c.Assert(err, check.IsNil)
	c.Check(cc.InstanceTypes, check.HasLen, 1)
	c.Check(cc.InstanceTypes["a"].VCPUs, check.Equals, 9)
=======
func (s *LoadSuite) TestWarnUnusedLocalKeep(c *check.C) {
	var logbuf bytes.Buffer
	_, err := testLoader(c, `
Clusters:
 z1111:
  Volumes:
   z:
    Replication: 1
`, &logbuf).Load()
	c.Assert(err, check.IsNil)
	c.Check(logbuf.String(), check.Matches, `(?ms).*LocalKeepBlobBuffersPerVCPU is 1 but will not be used because at least one volume \(z\) has lower replication than DefaultReplication \(1 < 2\) -- suggest changing to 0.*`)

	logbuf.Reset()
	_, err = testLoader(c, `
Clusters:
 z1111:
  Volumes:
   z:
    AccessViaHosts:
     "http://0.0.0.0:12345": {}
`, &logbuf).Load()
	c.Assert(err, check.IsNil)
	c.Check(logbuf.String(), check.Matches, `(?ms).*LocalKeepBlobBuffersPerVCPU is 1 but will not be used because at least one volume \(z\) uses AccessViaHosts -- suggest changing to 0.*`)
>>>>>>> 4b593edc
}

func (s *LoadSuite) TestImplicitStorageClasses(c *check.C) {
	// If StorageClasses and Volumes.*.StorageClasses are all
	// empty, there is a default storage class named "default".
	ldr := testLoader(c, `{"Clusters":{"z1111":{}}}`, nil)
	cfg, err := ldr.Load()
	c.Assert(err, check.IsNil)
	cc, err := cfg.GetCluster("z1111")
	c.Assert(err, check.IsNil)
	c.Check(cc.StorageClasses, check.HasLen, 1)
	c.Check(cc.StorageClasses["default"].Default, check.Equals, true)
	c.Check(cc.StorageClasses["default"].Priority, check.Equals, 0)

	// The implicit "default" storage class is used by all
	// volumes.
	ldr = testLoader(c, `
Clusters:
 z1111:
  Volumes:
   z: {}`, nil)
	cfg, err = ldr.Load()
	c.Assert(err, check.IsNil)
	cc, err = cfg.GetCluster("z1111")
	c.Assert(err, check.IsNil)
	c.Check(cc.StorageClasses, check.HasLen, 1)
	c.Check(cc.StorageClasses["default"].Default, check.Equals, true)
	c.Check(cc.StorageClasses["default"].Priority, check.Equals, 0)
	c.Check(cc.Volumes["z"].StorageClasses["default"], check.Equals, true)

	// The "default" storage class isn't implicit if any classes
	// are configured explicitly.
	ldr = testLoader(c, `
Clusters:
 z1111:
  StorageClasses:
   local:
    Default: true
    Priority: 111
  Volumes:
   z:
    StorageClasses:
     local: true`, nil)
	cfg, err = ldr.Load()
	c.Assert(err, check.IsNil)
	cc, err = cfg.GetCluster("z1111")
	c.Assert(err, check.IsNil)
	c.Check(cc.StorageClasses, check.HasLen, 1)
	c.Check(cc.StorageClasses["local"].Default, check.Equals, true)
	c.Check(cc.StorageClasses["local"].Priority, check.Equals, 111)

	// It is an error for a volume to refer to a storage class
	// that isn't listed in StorageClasses.
	ldr = testLoader(c, `
Clusters:
 z1111:
  StorageClasses:
   local:
    Default: true
    Priority: 111
  Volumes:
   z:
    StorageClasses:
     nx: true`, nil)
	_, err = ldr.Load()
	c.Assert(err, check.ErrorMatches, `z: volume refers to storage class "nx" that is not defined.*`)

	// It is an error for a volume to refer to a storage class
	// that isn't listed in StorageClasses ... even if it's
	// "default", which would exist implicitly if it weren't
	// referenced explicitly by a volume.
	ldr = testLoader(c, `
Clusters:
 z1111:
  Volumes:
   z:
    StorageClasses:
     default: true`, nil)
	_, err = ldr.Load()
	c.Assert(err, check.ErrorMatches, `z: volume refers to storage class "default" that is not defined.*`)

	// If the "default" storage class is configured explicitly, it
	// is not used implicitly by any volumes, even if it's the
	// only storage class.
	var logbuf bytes.Buffer
	ldr = testLoader(c, `
Clusters:
 z1111:
  StorageClasses:
   default:
    Default: true
    Priority: 111
  Volumes:
   z: {}`, &logbuf)
	_, err = ldr.Load()
	c.Assert(err, check.ErrorMatches, `z: volume has no StorageClasses listed`)

	// If StorageClasses are configured explicitly, there must be
	// at least one with Default: true. (Calling one "default" is
	// not sufficient.)
	ldr = testLoader(c, `
Clusters:
 z1111:
  StorageClasses:
   default:
    Priority: 111
  Volumes:
   z:
    StorageClasses:
     default: true`, nil)
	_, err = ldr.Load()
	c.Assert(err, check.ErrorMatches, `there is no default storage class.*`)
}

func (s *LoadSuite) TestPreemptiblePriceFactor(c *check.C) {
	yaml := `
Clusters:
 z1111:
  InstanceTypes:
   Type1:
    RAM: 12345M
    VCPUs: 8
    Price: 1.23
 z2222:
  Containers:
   PreemptiblePriceFactor: 0.5
  InstanceTypes:
   Type1:
    RAM: 12345M
    VCPUs: 8
    Price: 1.23
 z3333:
  Containers:
   PreemptiblePriceFactor: 0.5
  InstanceTypes:
   Type1:
    RAM: 12345M
    VCPUs: 8
    Price: 1.23
   Type1.preemptible: # higher price than the auto-added variant would use -- should generate warning
    ProviderType: Type1
    RAM: 12345M
    VCPUs: 8
    Price: 1.23
    Preemptible: true
   Type2:
    RAM: 23456M
    VCPUs: 16
    Price: 2.46
   Type2.preemptible: # identical to the auto-added variant -- so no warning
    ProviderType: Type2
    RAM: 23456M
    VCPUs: 16
    Price: 1.23
    Preemptible: true
`
	var logbuf bytes.Buffer
	cfg, err := testLoader(c, yaml, &logbuf).Load()
	c.Assert(err, check.IsNil)
	cc, err := cfg.GetCluster("z1111")
	c.Assert(err, check.IsNil)
	c.Check(cc.InstanceTypes["Type1"].Price, check.Equals, 1.23)
	c.Check(cc.InstanceTypes, check.HasLen, 1)

	cc, err = cfg.GetCluster("z2222")
	c.Assert(err, check.IsNil)
	c.Check(cc.InstanceTypes["Type1"].Preemptible, check.Equals, false)
	c.Check(cc.InstanceTypes["Type1"].Price, check.Equals, 1.23)
	c.Check(cc.InstanceTypes["Type1.preemptible"].Preemptible, check.Equals, true)
	c.Check(cc.InstanceTypes["Type1.preemptible"].Price, check.Equals, 1.23/2)
	c.Check(cc.InstanceTypes["Type1.preemptible"].ProviderType, check.Equals, "Type1")
	c.Check(cc.InstanceTypes, check.HasLen, 2)

	cc, err = cfg.GetCluster("z3333")
	c.Assert(err, check.IsNil)
	// Don't overwrite the explicitly configured preemptible variant
	c.Check(cc.InstanceTypes["Type1.preemptible"].Price, check.Equals, 1.23)
	c.Check(cc.InstanceTypes, check.HasLen, 4)
	c.Check(logbuf.String(), check.Matches, `(?ms).*Clusters\.z3333\.InstanceTypes\[Type1\.preemptible\]: already exists, so not automatically adding a preemptible variant of Type1.*`)
	c.Check(logbuf.String(), check.Not(check.Matches), `(?ms).*Type2\.preemptible.*`)
	c.Check(logbuf.String(), check.Not(check.Matches), `(?ms).*(z1111|z2222)[^\n]*InstanceTypes.*`)
}

func (s *LoadSuite) TestSourceTimestamp(c *check.C) {
	conftime, err := time.Parse(time.RFC3339, "2022-03-04T05:06:07-08:00")
	c.Assert(err, check.IsNil)
	confdata := `Clusters: {zzzzz: {}}`
	conffile := c.MkDir() + "/config.yml"
	ioutil.WriteFile(conffile, []byte(confdata), 0777)
	tv := unix.NsecToTimeval(conftime.UnixNano())
	unix.Lutimes(conffile, []unix.Timeval{tv, tv})
	for _, trial := range []struct {
		configarg  string
		expectTime time.Time
	}{
		{"-", time.Now()},
		{conffile, conftime},
	} {
		c.Logf("trial: %+v", trial)
		ldr := NewLoader(strings.NewReader(confdata), ctxlog.TestLogger(c))
		ldr.Path = trial.configarg
		cfg, err := ldr.Load()
		c.Assert(err, check.IsNil)
		c.Check(cfg.SourceTimestamp, check.Equals, cfg.SourceTimestamp.UTC())
		c.Check(cfg.SourceTimestamp, check.Equals, ldr.sourceTimestamp)
		c.Check(int(cfg.SourceTimestamp.Sub(trial.expectTime).Seconds()), check.Equals, 0)
		c.Check(int(ldr.loadTimestamp.Sub(time.Now()).Seconds()), check.Equals, 0)

		var buf bytes.Buffer
		reg := prometheus.NewRegistry()
		ldr.RegisterMetrics(reg)
		enc := expfmt.NewEncoder(&buf, expfmt.FmtText)
		got, _ := reg.Gather()
		for _, mf := range got {
			enc.Encode(mf)
		}
		c.Check(buf.String(), check.Matches, `# HELP .*
# TYPE .*
arvados_config_load_timestamp_seconds{sha256="83aea5d82eb1d53372cd65c936c60acc1c6ef946e61977bbca7cfea709d201a8"} \Q`+fmt.Sprintf("%g", float64(ldr.loadTimestamp.UnixNano())/1e9)+`\E
# HELP .*
# TYPE .*
arvados_config_source_timestamp_seconds{sha256="83aea5d82eb1d53372cd65c936c60acc1c6ef946e61977bbca7cfea709d201a8"} \Q`+fmt.Sprintf("%g", float64(cfg.SourceTimestamp.UnixNano())/1e9)+`\E
`)
	}
}

func (s *LoadSuite) TestGetHostRAM(c *check.C) {
	hostram, err := getHostRAM()
	c.Check(err, check.IsNil)
	c.Logf("getHostRAM() == %v", hostram)
}

func (s *LoadSuite) TestGetFilesystemSize(c *check.C) {
	path := c.MkDir()
	size, err := getFilesystemSize(path)
	c.Check(err, check.IsNil)
	c.Logf("getFilesystemSize(%q) == %v", path, size)
}<|MERGE_RESOLUTION|>--- conflicted
+++ resolved
@@ -602,7 +602,6 @@
 	}
 }
 
-<<<<<<< HEAD
 func (s *LoadSuite) TestLoopbackInstanceTypes(c *check.C) {
 	ldr := testLoader(c, `
 Clusters:
@@ -650,7 +649,8 @@
 	c.Assert(err, check.IsNil)
 	c.Check(cc.InstanceTypes, check.HasLen, 1)
 	c.Check(cc.InstanceTypes["a"].VCPUs, check.Equals, 9)
-=======
+}
+
 func (s *LoadSuite) TestWarnUnusedLocalKeep(c *check.C) {
 	var logbuf bytes.Buffer
 	_, err := testLoader(c, `
@@ -674,7 +674,6 @@
 `, &logbuf).Load()
 	c.Assert(err, check.IsNil)
 	c.Check(logbuf.String(), check.Matches, `(?ms).*LocalKeepBlobBuffersPerVCPU is 1 but will not be used because at least one volume \(z\) uses AccessViaHosts -- suggest changing to 0.*`)
->>>>>>> 4b593edc
 }
 
 func (s *LoadSuite) TestImplicitStorageClasses(c *check.C) {
