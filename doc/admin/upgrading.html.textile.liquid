--- conflicted
+++ resolved
@@ -29,19 +29,15 @@
 </notextile>
 
 
-<<<<<<< HEAD
-h2(#main). development main (as of 2022-10-13)
+h2(#main). development main (as of 2022-10-31)
 
 "previous: Upgrading to 2.4.3":#v2_4_3
 
 h3. New keepstore S3 driver enabled by default
 
 A more actively maintained S3 client library is now enabled by default for keeepstore services. The previous driver is still available for use in case of unknown issues. To use the old driver, set @DriverParameters.UseAWSS3v2Driver@ to @false@ on the appropriate @Volumes@ config entries.
-=======
 h2(#main). development main (as of 2022-10-14)
 
-"previous: Upgrading to 2.4.3":#v2_4_3
-
 h3. Old container logs are automatically deleted from PostgreSQL
 
 Cached copies of log entries from containers that finished more than 1 month ago are now deleted automatically (this only affects the "live" logs saved in the PostgreSQL database, not log collections saved in Keep). If you have an existing cron job that runs @rake db:delete_old_container_logs@, you can remove it. See configuration options @Containers.Logging.MaxAge@ and @Containers.Logging.SweepInterval@.
@@ -49,7 +45,6 @@
 h3. Fixed salt installer template file to support container shell access
 
 If you manage your cluster using the salt installer, you may want to update it to the latest version, use the appropriate @config_examples@ subdirectory and re-reploy with your custom @local.params@ file so that the @arvados-controller@'s @nginx@ configuration file gets fixed.
->>>>>>> 4529d84a
 
 h3. Login-sync script requires configuration update on LoginCluster federations
 
