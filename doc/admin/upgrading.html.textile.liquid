--- conflicted
+++ resolved
@@ -32,11 +32,10 @@
 
 "previous: Upgrading to 2.4.0":#v2_4_0
 
-<<<<<<< HEAD
 h3. Slurm dispatcher requires configuration update
 
 If you use the Slurm dispatcher (@crunch-dispatch-slurm@) you must add a @Services.DispatchSLURM.InternalURLs@ section to your configuration file, as shown on the "updated install page":{{site.baseurl}}/install/crunch2-slurm/install-dispatch.html.
-=======
+
 h3. New proxy parameters for arvados-controller
 
 We now recommend disabling nginx proxy caching for arvados-controller, to avoid truncation of large responses.
@@ -49,7 +48,6 @@
     proxy_buffering          off;
     proxy_http_version       1.1;
 </pre>
->>>>>>> d904fbcd
 
 h3. Now recommending Singularity 3.9.9
 
