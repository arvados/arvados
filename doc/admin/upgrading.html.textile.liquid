---
layout: default
navsection: installguide
title: "Arvados upgrade notes"
...

{% comment %}
Copyright (C) The Arvados Authors. All rights reserved.

SPDX-License-Identifier: CC-BY-SA-3.0
{% endcomment %}

For Arvados administrators, this page will cover what you need to know and do in order to ensure a smooth upgrade of your Arvados installation.  For general release notes covering features added and bugs fixed, see "Arvados releases":https://arvados.org/releases.

Upgrade instructions can be found at "Maintenance and upgrading":{{site.baseurl}}/admin/maintenance-and-upgrading.html#upgrading.

h2. Upgrade notes

Some versions introduce changes that require special attention when upgrading: e.g., there is a new service to install, or there is a change to the default configuration that you might need to override in order to preserve the old behavior. These notes are listed below, organized by release version. Scroll down to the version number you are upgrading to.

{% comment %}
Note to developers: Add new items at the top. Include the date, issue number, commit, and considerations/instructions for those about to upgrade.

TODO: extract this information based on git commit messages and generate changelogs / release notes automatically.
{% endcomment %}

<notextile>
<div class="releasenotes">
</notextile>

h2(#main). development main

"previous: Upgrading to 2.7.1":#v2_7_1

<<<<<<< HEAD
h3. Debian 10, Ubuntu 18.04, and CentOS are no longer supported

Arvados 3.0 no longer supports some of the older distributions supported by Arvados 2.7: Debian 10 "buster," Ubuntu 18.04 "bionic," and CentOS 7 and 8. If you are running Arvados on any of these distributions, you must first upgrade to a supported distribution before you upgrade to Arvados 3.0.

Arvados 2.7 supports Debian 11 "bullseye" and Ubuntu 20.04 "focal." If you are running Debian or Ubuntu, You can upgrade to one of those releases, then proceed to upgrade Arvados to 3.0.

If you are running CentOS, Arvados 2.7 supports Red Hat Enterprise Linux 8, AlmaLinux 8, and Rocky Linux 8. Please plan a migration to one of these related distributions. Then you can upgrade to Arvados 3.0.

h3. RVM is no longer supported

Some Arvados packages, most notably the Rails API server package @arvados-api-server@, would check whether RVM is installed on the system, and invoke Ruby commands through it if so. Arvados 3.0 no longer specially supports RVM. Instead, Arvados 3.0 supports all the different versions of Ruby that are packaged in our supported distributions, mitigating the need to support separate Ruby installations. Package scripts run plain @ruby@ and @gem@ commands and expect they come from a supported version.

If you have a custom install that requires a different version of Ruby than the one included with your distribution, you must configure your system to ensure package scripts find that version of @ruby@ before any others. For example, you might do this on Debian-based distributions by customizing apt's @DPkg::Path@ setting.
=======
h3. Configuration entries have been removed or renamed

The following configuration keys have been renamed or removed.  Renamed keys will still be loaded if they appear with their old names, but you should update your @/etc/arvados/config.yml@ file to avoid warnings when services start up.
* @Containers.JobsAPI.Enable@ has been removed
* @Mail.EmailFrom@ has been removed
* @Mail.IssueReporterEmailFrom@ has been removed
* @Mail.IssueReporterEmailTo@ has been removed
* @Mail.MailchimpAPIKey@ has been removed
* @Mail.MailchimpListID@ has been removed
* @Mail.SendUserSetupNotificationEmail@ has moved to @Users.SendUserSetupNotificationEmail@
* @Mail.SupportEmailAddress@ has moved to @Users.SupportEmailAddress@
>>>>>>> 6fa7f9fb

h3. S3 volume IAMRole configuration entry has been removed

The @Volumes.*.DriverParameters.IAMRole@ configuration entry for S3 volumes has been removed. You should remove it from your @/etc/arvados/config.yml@ file to avoid warnings when services start up. As before, if @AccessKeyID@ and @SecretAccessKey@ are blank, keepstore will retrieve IAM role credentials from instance metadata. Previously, documentation indicated that keepstore would refuse to use the IAM credentials if @IAMRole@ was specified and did not match the instance metadata, but that check has not been working for some time.

h3. Legacy container logging system has been removed

The following configuration keys are no longer supported. Remove them from your @/etc/arvados/config.yml@ file to avoid warnings when services start up.
* @Containers.Logging.LimitLogBytesPerJob@
* @Containers.Logging.LogBytesPerEvent@
* @Containers.Logging.LogPartialLineThrottlePeriod@
* @Containers.Logging.LogSecondsBetweenEvents@
* @Containers.Logging.LogThrottleBytes@
* @Containers.Logging.LogThrottleLines@
* @Containers.Logging.LogThrottlePeriod@
* @Containers.Logging.MaxAge@
* @Containers.Logging.SweepInterval@

Any container logging content remaining in the database from the legacy system will be deleted.

h3. Virtual environments inside distribution Python packages have moved

The distribution packages that we publish for Python packages include an entire virtualenv with all required libraries. In Arvados 3.0 these virtualenvs have moved from @/usr/share/python3/dist/PACKAGE_NAME@ to @/usr/lib/PACKAGE_NAME@ to prevent conflicts with distribution packages and better conform to filesystem standards.

If you only run the executables installed by these packages, you don't need to change anything. Those are still installed under @/usr/bin@ and will use the new location when you upgrade. If you have written your own scripts or tools that rely on these virtualenvs, you may need to update those with the new location. For example, if you have a shell script that activates the virtualenv by running:

<pre><code class="shell">source /usr/share/python3/dist/python3-arvados-python-client/bin/activate</code></pre>

You must update it to:

<notextile>
<pre><code class="shell">source <span class="userinput">/usr/lib/python3-arvados-python-client</span>/bin/activate</code></pre>
</notextile>

If you have a Python script with this shebang line:

<pre><code class="shell">#!/usr/share/python3/dist/python3-arvados-python-client/bin/python</code></pre>

You must update it to:

<notextile>
<pre><code class="shell">#!<span class="userinput">/usr/lib/python3-arvados-python-client</span>/bin/python</code></pre>
</notextile>

h3. WebDAV service uses @/var/cache@ for file content

@keep-web@ now stores copies of recently accessed data blocks in @/var/cache/arvados/keep@ instead of in memory. That directory will be created automatically. The default cache size is 10% of the filesystem size. Use the new @Collections.WebDAVCache.DiskCacheSize@ config to specify a different percentage or an absolute size.

If the previously supported @MaxBlockEntries@ config is present, remove it to avoid warning messages at startup.

h3. Check MaxGatewayTunnels config

If you use the LSF or Slurm dispatcher, ensure the new @API.MaxGatewayTunnels@ config entry is high enough to support the size of your cluster. See "LSF docs":{{site.baseurl}}/install/crunch2-lsf/install-dispatch.html#MaxGatewayTunnels or "Slurm docs":{{site.baseurl}}/install/crunch2-slurm/install-dispatch.html#MaxGatewayTunnels for details.

h2(#2_7_1). v2.7.1 (2023-12-12)

"previous: Upgrading to 2.7.0":#v2_7_0

h3. Remove Workbench1 packages after upgrading the salt installer

If you installed a previous version of Arvados with the Salt installer, and you upgrade your installer to upgrade the cluster, you should uninstall the @arvados-workbench@ package from the workbench instance afterwards.

h3. Remove Workbench1 packages and configuration

The Workbench1 application has been removed from the Arvados distribution. We recommend the following follow-up steps.
* Remove the Workbench1 package from any service node where it is installed (e.g., @apt remove arvados-workbench@).
* In your Nginx configuration, add your Workbench1 URL host (from @Services.Workbench1.ExternalURL@) to the @server_name@ directive in the Workbench2 section. For example: <notextile><pre>server {
  listen 443 ssl;
  server_name workbench.ClusterID.example.com workbench2.ClusterID.example.com;
  ...
}</pre></notextile>
* In your Nginx configuration, remove the @upstream@ and @server@ sections for Workbench1.
* Remove the @Services.Workbench1.InternalURLs@ section of your configuration file. (Do not remove @ExternalURL@.)
* Run @arvados-server config-check@ to identify any Workbench1-specific entries in your configuration file, and remove them.

h3. Check implications of Containers.MaximumPriceFactor 1.5

When scheduling a container, Arvados now considers using instance types other than the lowest-cost type consistent with the container's resource constraints. If a larger instance is already running and idle, or the cloud provider reports that the optimal instance type is not currently available, Arvados will select a larger instance type, provided the cost does not exceed 1.5x the optimal instance type cost.

This will typically reduce overall latency for containers and reduce instance booting/shutdown overhead, but may increase costs depending on workload and instance availability. To avoid this behavior, configure @Containers.MaximumPriceFactor: 1.0@.

h3. Synchronize keepstore and keep-balance upgrades

The internal communication between keepstore and keep-balance about read-only volumes has changed. After keep-balance is upgraded, old versions of keepstore will be treated as read-only. We recommend upgrading and restarting all keepstore services first, then upgrading and restarting keep-balance.

h3. Separate configs for MaxConcurrentRequests and MaxConcurrentRailsRequests

The default configuration value @API.MaxConcurrentRequests@ (the number of concurrent requests that will be processed by a single instance of an arvados service process) is raised from 8 to 64.

A new configuration key @API.MaxConcurrentRailsRequests@ (default 8) limits the number of concurrent requests processed by a RailsAPI service process.

h2(#v2_7_0). v2.7.0 (2023-09-21)

"previous: Upgrading to 2.6.3":#v2_6_3

h3. New system for live container logs

Starting with Arvados 2.7, a new system for fetching live container logs is in place.  This system features significantly reduced database load compared to previous releases.  When Workbench or another application needs to access the logs of a process (running or completed), they should use the "log endpoint of container_requests":{{ site.baseurl }}/api/methods/container_requests.html which forwards requests to the running container.  This supersedes the previous system where compute processes would send all of their logs to the database, which produced significant load.

The legacy logging system is now disabled by default for all installations with the setting @Containers.Logging.LimitLogBytesForJob: 0@.  If you have an existing Arvados installation where you have customized this value and do not need the legacy container logging system, we recommend removing @LimitLogBytesForJob@ from your configuration.

If you need to re-enable the legacy logging system, set @Containers.Logging.LimitLogBytesForJob@ to a positive value (the previous default was @Containers.Logging.LimitLogBytesForJob: 67108864@).

h3. Workbench 1 deprecated

The original Arvados Workbench application (referred to as "Workbench 1") is deprecated and will be removed in a future major version of Arvados.  Users are advised to migrate to "Workbench 2".  Starting with this release, new installations of Arvados will only set up Workbench 2 and no longer include Workbench 1 by default.

It is also important to note that Workbench 1 only supports the legacy logging system, which is now disabled by default.  If you need to re-enable the legacy logging system, see above.

h3. Multi-node installer's domain name configuration changes

The @domain_name@ variable at @terraform/vpc/terraform.tfvars@ and @DOMAIN@ variable at @local.params@ changed their meaning. In previous versions they were used in combination with @cluster_name@ and @CLUSTER@ to build the cluster's domain name (e.g.: @cluster_name@.@domain_name@). To allow the use of any arbitrary cluster domain, now we don't enforce using the cluster prefix as part of the domain, so @domain_name@ and @DOMAIN@ need to hold the entire domain for the given cluster.
For example, if @cluster_name@ is set to @"xarv1"@ and @domain_name@ was previously set to @"example.com"@, it should now be set to @"xarv1.example.com"@ to keep using the same cluster domain.

h3. Crunchstat log format change

The reported number of CPUs available in a container is now formatted in @crunchstat.txt@ log files and @crunchstat-summary@ text reports as a floating-point number rather than an integer (@2.00 cpus@ rather than @2 cpus@). Programs that parse these files may need to be updated accordingly.

h3. arvados-login-sync configuration changes, including ignored groups

In the @Users@ section of your cluster configuration, there are now several options to control what system resources are or are not managed by @arvados-login-sync@. These options all have names that begin with @Sync@.

The defaults for all of these options match the previous behavior of @arvados-login-sync@ _except_ for @SyncIgnoredGroups@. This list names groups that @arvados-login-sync@ will never modify by adding or removing members. As a security precaution, the default list names security-sensitive system groups on Debian- and Red Hat-based distributions. If you are using Arvados to manage system group membership on shell nodes, especially @sudo@ or @wheel@, you may want to provide your own list. Set @SyncIgnoredGroups: []@ to restore the original behavior of ignoring no groups.

h3. API clients can always retrieve their current token, regardless of scopes

We have introduced a small exception to the previous behavior of "Arvados API token scopes":{{ site.baseurl }}/admin/scoped-tokens.html in this release. A valid token is now always allowed to issue a request to "@GET /arvados/v1/api_client_authorizations/current@":{{ site.baseurl }}/api/methods/api_client_authorizations.html#current regardless of its scopes. This allows clients to reliably determine whether a request failed because a token is invalid, or because the token is not permitted to perform a particular request. The API server itself needs to be able to do this to validate tokens issued by other clusters in a federation.

h3. Deprecated/legacy APIs slated for removal

The legacy APIs "humans":https://doc.arvados.org/v2.7/api/methods/humans.html, "specimens":https://doc.arvados.org/v2.7/api/methods/specimens.html, "traits":https://doc.arvados.org/v2.7/api/methods/traits.html, "jobs":https://doc.arvados.org/v2.7/api/methods/jobs.html, "job_tasks":https://doc.arvados.org/v2.7/api/methods/job_tasks.html, "pipeline_instances":https://doc.arvados.org/v2.7/api/methods/pipeline_instances.html, "pipeline_templates":https://doc.arvados.org/v2.7/api/methods/pipeline_templates.html, "nodes":https://doc.arvados.org/v2.7/api/methods/nodes.html, "repositories":https://doc.arvados.org/v2.7/api/methods/repositories.html, and "keep_disks":https://doc.arvados.org/v2.7/api/methods/keep_disks.html are deprecated and will be removed in a future major version of Arvados.

In addition, the @default_owner_uuid@, @api_client_id@, and @user_id@ fields of "api_client_authorizations":../api/methods/api_client_authorizations.html are deprecated and will be removed from @api_client_authorization@ responses in a future major version of Arvados.  This should not affect clients as  @default_owner_uuid@ was never implemented, and @api_client_id@ and @user_id@ returned internal ids that were not meaningful or usable with any other API call.

h3. UseAWSS3v2Driver option removed

The old "v1" S3 driver for keepstore has been removed. The new "v2" implementation, which has been the default since Arvados 2.5.0, is always used. The @Volumes.*.DriverParameters.UseAWSS3v2Driver@ configuration key is no longer recognized. If your config file uses it, remove it to avoid warning messages at startup.

h2(#v2_6_3). v2.6.3 (2023-06-06)

h3. Python SDK automatically retries failed requests much more

The Python SDK has always provided functionality to retry API requests that fail due to temporary problems like network failures, by passing @num_retries=N@ to a request's @execute()@ method. In this release, API client constructor functions like @arvados.api@ also accept a @num_retries@ argument. This value is stored on the client object and used as a floor for all API requests made with this client. This allows developers to set their preferred retry strategy once, without having to pass it to each @execute()@ call.

The default value for @num_retries@ in API constructor functions is 10. This means that an API request that repeatedly encounters temporary problems may spend up to about 35 minutes retrying in the worst case. We believe this is an appropriate default for most users, where eventual success is a much greater concern than responsiveness. If you have client applications where this is undesirable, update them to pass a lower @num_retries@ value to the constructor function. You can even pass @num_retries=0@ to have the API client act as it did before, like this:

{% codeblock as python %}
import arvados
arv_client = arvados.api('v1', num_retries=0, ...)
{% endcodeblock %}

The first time the Python SDK fetches an Arvados API discovery document, it will ensure that @googleapiclient.http@ logs are handled so you have a way to know about early problems that are being retried. If you prefer to handle these logs your own way, just ensure that the @googleapiclient.http@ logger (or a parent logger) has a handler installed before you call any Arvados API client constructor.

h2(#v2_6_2). v2.6.2 (2023-05-22)

"previous: Upgrading to 2.6.1":#v2_6_1

This version introduces a new API feature which is used by Workbench 2 to improve page loading performance.  To avoid any errors using the new Workbench with an old API server, be sure to upgrade the API server before upgrading Workbench 2.

h2(#v2_6_1). v2.6.1 (2023-04-17)

"previous: Upgrading to 2.6.0":#v2_6_0

h3. Performance improvement for permission row de-duplication migration

The migration which de-duplicates permission links has been optimized.  We recommend upgrading from 2.5.0 directly to 2.6.1 in order to avoid the slow permission de-deplication migration in 2.6.0.

You should still plan for the arvados-api-server package upgrade to take longer than usual due to the database schema update changing the integer id column in each table from 32-bit to 64-bit.

h2(#v2_6_0). v2.6.0 (2023-04-06)

"previous: Upgrading to 2.5.0":#v2_5_0

h3. WebDAV InternalURLs must be reachable from controller nodes

Ensure your internal keep-web service addresses are listed in the @Services.WebDAV.InternalURLs@ section of your configuration file, and reachable from controller processes, as noted on the "updated install page":{{site.baseurl}}/admin/config-urls.html.

h3. Slow migration on upgrade

Important!  This upgrade includes a database schema update changing the integer id column in each table from 32-bit to 64-bit.  Because it touches every row in the table, on moderate to large sized installations *this may be very slow* (on the order of hours). Plan for the arvados-api-server package upgrade to take longer than usual.

h3. Default request concurrency, new limit on log requests

The configuration value @API.MaxConcurrentRequests@ (the number of concurrent requests that will be accepted by a single instance of arvados-controller) now has a default value of 64, instead of being unlimited.

New configuration value @API.LogCreateRequestFraction@ (default 0.50) limits requests that post live container logs to the API server, to avoid situations where log messages crowd out other more important requests.

h3. New limit on concurrent workflows

New configuration options @CloudVMs.SupervisorFraction@ (default 0.30) limits the number of concurrent workflow supervisors, to avoid situations where too many workflow runners crowds out actual workers.

h3. Default limit for cloud VM instances

There is a new configuration entry @CloudVMs.MaxInstances@ (default 64) that limits the number of VMs the cloud dispatcher will run at a time. This may need to be adjusted to suit your anticipated workload.

Using the obsolete configuration entry @MaxCloudVMs@, which was previously accepted in config files but not obeyed, will now result in a deprecation warning.

h3. Default frequency for running keep-balance has changed

The frequency that @keep-balance@ will run (@Collections.BalancePeriod@) has been changed from every 10 minutes to every 6 hours.

h2(#v2_5_0). v2.5.0 (2022-12-22)

"previous: Upgrading to 2.4.4":#v2_4_4

h3. Dispatchers require PostgreSQL database access

All dispatchers (cloud, LSF, and Slurm) now connect directly to the PostgreSQL database. Make sure these connections are supported by your network firewall rules, PostgreSQL connection settings, and PostgreSQL server configuration (in @pg_hba.conf@) as shown in the "PostgreSQL install instructions":{{site.baseurl}}/install/install-postgresql.html.

h3. Google or OpenID Connect login restricted to trusted clients

If you use OpenID Connect or Google login, and your cluster serves as the @LoginCluster@ in a federation _or_ your users log in from a web application other than the Workbench1 and Workbench2 @ExternalURL@ addresses in your configuration file, the additional web application URLs (e.g., the other clusters' Workbench addresses) must be listed explicitly in @Login.TrustedClients@, otherwise login will fail. Previously, login would succeed with a less-privileged token.

h3. New keepstore S3 driver enabled by default

A more actively maintained S3 client library is now enabled by default for keeepstore services. The previous driver is still available for use in case of unknown issues. To use the old driver, set @DriverParameters.UseAWSS3v2Driver@ to @false@ on the appropriate @Volumes@ config entries.

h3. Old container logs are automatically deleted from PostgreSQL

Cached copies of log entries from containers that finished more than 1 month ago are now deleted automatically (this only affects the "live" logs saved in the PostgreSQL database, not log collections saved in Keep). If you have an existing cron job that runs @rake db:delete_old_container_logs@, you can remove it. See configuration options @Containers.Logging.MaxAge@ and @Containers.Logging.SweepInterval@.

h3. Fixed salt installer template file to support container shell access

If you manage your cluster using the salt installer, you may want to update it to the latest version, use the appropriate @config_examples@ subdirectory and re-reploy with your custom @local.params@ file so that the @arvados-controller@'s @nginx@ configuration file gets fixed.

h3. Login-sync script requires configuration update on LoginCluster federations

If you have @arvados-login-sync@ running on a satellite cluster, please update the environment variable settings by removing the @LOGINCLUSTER_ARVADOS_API_*@ variables and setting @ARVADOS_API_TOKEN@ to a LoginCluster's admin token, as described on the "updated install page":{{site.baseurl}}/install/install-shell-server.html#arvados-login-sync.

h3. Renamed keep-web metrics and WebDAV configs

Metrics previously reported by keep-web (@arvados_keepweb_collectioncache_requests@, @..._hits@, @..._pdh_hits@, @..._api_calls@, @..._cached_manifests@, and @arvados_keepweb_sessions_cached_collection_bytes@) have been replaced with @arvados_keepweb_cached_session_bytes@.

The config entries @Collections.WebDAVCache.UUIDTTL@, @...MaxCollectionEntries@, and @...MaxUUIDEntries@ are no longer used, and should be removed from your config file.

h2(#v2_4_4). v2.4.4 (2022-11-18)

"previous: Upgrading to 2.4.3":#v2_4_3

This update only consists of improvements to @arvados-cwl-runner@.  There are no changes to backend services.

h2(#v2_4_3). v2.4.3 (2022-09-21)

"previous: Upgrading to 2.4.2":#v2_4_2

h3. Fixed PAM authentication security vulnerability

In Arvados 2.4.2 and earlier, when using PAM authentication, if a user presented valid credentials but the account is disabled or otherwise not allowed to access the host, it would still be accepted for access to Arvados.  From 2.4.3 onwards, Arvados now also checks that the account is permitted to access the host before completing the PAM login process.

Other authentication methods (LDAP, OpenID Connect) are not affected by this flaw.

h2(#v2_4_2). v2.4.2 (2022-08-09)

"previous: Upgrading to 2.4.1":#v2_4_1

h3. GHSL-2022-063

GitHub Security Lab (GHSL) reported a remote code execution (RCE) vulnerability in the Arvados Workbench that allows authenticated attackers to execute arbitrary code via specially crafted JSON payloads.

This vulnerability is fixed in 2.4.2 ("#19316":https://dev.arvados.org/issues/19316).

It is likely that this vulnerability exists in all versions of Arvados up to 2.4.1.

This vulnerability is specific to the Ruby on Rails Workbench application ("Workbench 1").  We do not believe any other Arvados components, including the TypesScript browser-based Workbench application ("Workbench 2") or API Server, are vulnerable to this attack.

h3. CVE-2022-31163 and CVE-2022-32224

As a precaution, Arvados 2.4.2 has includes security updates for Ruby on Rails and the TZInfo Ruby gem.  However, there are no known exploits in Arvados based on these CVEs.

h3. Disable Sharing URLs UI

There is now a configuration option @Workbench.DisableSharingURLsUI@ for admins to disable the user interface for "sharing link" feature (URLs which can be sent to users to access the data in a specific collection in Arvados without an Arvados account), for organizations where sharing links violate their data sharing policy.

h2(#v2_4_1). v2.4.1 (2022-06-02)

"previous: Upgrading to 2.4.0":#v2_4_0

h3. Slurm dispatcher requires configuration update

If you use the Slurm dispatcher (@crunch-dispatch-slurm@) you must add a @Services.DispatchSLURM.InternalURLs@ section to your configuration file, as shown on the "updated install page":{{site.baseurl}}/install/crunch2-slurm/install-dispatch.html.

h3. New proxy parameters for arvados-controller

We now recommend disabling nginx proxy caching for arvados-controller, to avoid truncation of large responses.

In your Nginx configuration file (@/etc/nginx/conf.d/arvados-api-and-controller.conf@), add the following lines to the @location /@ block with @http://controller@ (see "Update nginx configuration":{{site.baseurl}}/install/install-api-server.html#update-nginx for an example) and reload/restart Nginx (@sudo nginx -s reload@).

<pre>
    proxy_max_temp_file_size 0;
    proxy_request_buffering  off;
    proxy_buffering          off;
    proxy_http_version       1.1;
</pre>

h3. Now recommending Singularity 3.9.9

The compute image "build script":{{site.baseurl}}/install/crunch2-cloud/install-compute-node.html now installs Singularity 3.9.9 instead of 3.7.4. The newer version includes a bugfix that should resolve "intermittent loopback device errors":https://dev.arvados.org/issues/18489 when running containers.

h3. Changes to @arvados-cwl-runner --create-workflow@ and @--update-workflow@

When using @arvados-cwl-runner --create-workflow@ or @--update-workflow@, by default it will now make a copy of all collection and Docker image dependencies in the target project.  Running workflows retains the old behavior (use the dependencies wherever they are found).  The can be controlled explicit with @--copy-deps@ and @--no-copy-deps@.

h2(#v2_4_0). v2.4.0 (2022-04-08)

"previous: Upgrading to 2.3.1":#v2_3_1

h3. Default result order changed

When requesting a list of objects without an explicit @order@ parameter, the default order has changed from @modified_at desc, uuid asc@ to @modified_at desc, uuid desc@.  This means that if two objects have identical @modified_at@ timestamps, the tiebreaker will now be based on @uuid@ in decending order where previously it would be ascending order. The practical effect of this should be minor; with microsecond precision it is unusual to have two records with exactly the same timestamp, and order-sensitive queries should already provide an explicit @order@ parameter.

h3. Ubuntu 18.04 Arvados Python packages now depend on python-3.8

Ubuntu 18.04 ships with Python 3.6 as the default version of Python 3. Ubuntu also ships a version of Python 3.8, and the Arvados Python packages (@python3-arvados-cwl-runner@, @python3-arvados-fuse@, @python3-arvados-python-client@, @python3-arvados-user-activity@ and @python3-crunchstat-summary@) now depend on the @python-3.8@ system package.

This means that they are now installed under @/usr/share/python3.8@ (before, the path was @/usr/share/python3@). If you rely on the @python3@ executable from the packages (e.g. to load a virtualenv), you may need to update the path to that executable.

h3. Minimum supported Ruby version is now 2.6

The minimum supported Ruby version is now 2.6.  If you are running Arvados on Debian 10 or Ubuntu 18.04, you may need to switch to using RVM or upgrade your OS.  See "Install Ruby and Bundler":../install/ruby.html for more information.

h3. Anonymous token changes

The anonymous token configured in @Users.AnonymousUserToken@ must now be 32 characters or longer. This was already the suggestion in the documentation, now it is enforced. The @script/get_anonymous_user_token.rb@ script that was needed to register the anonymous user token in the database has been removed. Registration of the anonymous token is no longer necessary.

h3. Preemptible instance support changes

The @Containers.UsePreemptibleInstances@ option has been renamed to @Containers.AlwaysUsePreemptibleInstances@ and has the same behavior when @true@ and one or more preemptible instances are configured.  However, a value of @false@ no longer disables support for preemptible instances, instead users can now enable use of preemptible instances at the level of an individual workflow or workflow step.

In addition, there is a new configuration option @Containers.PreemptiblePriceFactor@ will automatically add a preemptible instance type corresponding to each regular instance type.  See "Using Preemptible instances":spot-instances.html for details.

h3. Default LSF arguments have changed

If you use LSF and your configuration specifies @Containers.LSF.BsubArgumentsList@, you should update it to include the new arguments (@"-R", "select[mem>=%MMB]", ...@, see "configuration reference":{{site.baseurl}}/admin/config.html). Otherwise, containers that are too big to run on any LSF host will remain in the LSF queue instead of being cancelled.

h3. Support for NVIDIA CUDA GPUs

Arvados now supports requesting NVIDIA CUDA GPUs for cloud and LSF (Slurm is currently not supported).  To be able to request GPU nodes, some additional configuration is needed:

"Including GPU support in cloud compute node image":{{site.baseurl}}/install/crunch2-cloud/install-compute-node.html#nvidia

"Configure cloud dispatcher for GPU support":{{site.baseurl}}/install/crunch2-cloud/install-dispatch-cloud.html#GPUsupport

"LSF GPU configuration":{{site.baseurl}}/install/crunch2-lsf/install-dispatch.html

h3. Role groups are visible to all users by default

The permission model has changed such that all role groups are visible to all active users. This enables users to share objects with groups they don't belong to. To preserve the previous behavior, where role groups are only visible to members and admins, add @RoleGroupsVisibleToAll: false@ to the @Users@ section of your configuration file.

h3. Previously trashed role groups will be deleted

Due to a bug in previous versions, the @DELETE@ operation on a role group caused the group to be flagged as trash in the database, but continue to grant permissions regardless. After upgrading, any role groups that had been trashed this way will be deleted. This might surprise some users if they were relying on permissions that were still in effect due to this bug. Future @DELETE@ operations on a role group will immediately delete the group and revoke the associated permissions.

h3. Dedicated keepstore process for each container

When Arvados runs a container via @arvados-dispatch-cloud@, the @crunch-run@ supervisor process now brings up its own keepstore server to handle I/O for mounted collections, outputs, and logs. With the default configuration, the keepstore process allocates one 64 MiB block buffer per VCPU requested by the container. For most workloads this will increase throughput, reduce total network traffic, and make it possible to run more containers at once without provisioning additional keepstore nodes to handle the I/O load.
* If you have containers that can effectively handle multiple I/O threads per VCPU, consider increasing the @Containers.LocalKeepBlobBuffersPerVCPU@ value.
* If you already have a robust permanent keepstore infrastructure, you can set @Containers.LocalKeepBlobBuffersPerVCPU@ to 0 to disable this feature and preserve the previous behavior of sending container I/O traffic to your separately provisioned keepstore servers.
* This feature is enabled only if no volumes use @AccessViaHosts@, and no volumes have underlying @Replication@ less than @Collections.DefaultReplication@. If the feature is configured but cannot be enabled due to an incompatible volume configuration, this will be noted in the @crunch-run.txt@ file in the container log.

h2(#v2_3_1). v2.3.1 (2021-11-24)

"previous: Upgrading to 2.3.0":#v2_3_0

h3. Users are visible to other users by default

When a new user is set up (either via @AutoSetupNewUsers@ config or via Workbench admin interface) the user immediately becomes visible to other users. To revert to the previous behavior, where the administrator must add two users to the same group using the Workbench admin interface in order for the users to see each other, change the new @Users.ActivatedUsersAreVisibleToOthers@ config to @false@.

h3. Backend support for vocabulary checking

If your installation uses the vocabulary feature on Workbench2, you will need to update the cluster configuration by moving the vocabulary definition file to the node where @controller@ runs, and set the @API.VocabularyPath@ configuration parameter to the local path where the file was placed.
This will enable the vocabulary checking cluster-wide, including Workbench2. The @Workbench.VocabularyURL@ configuration parameter is deprecated and will be removed in a future release.
You can read more about how this feature works on the "admin page":{{site.baseurl}}/admin/metadata-vocabulary.html.

h2(#v2_3_0). v2.3.0 (2021-10-27)

"previous: Upgrading to 2.2.0":#v2_2_0

h3. Ubuntu 18.04 packages for arvados-api-server and arvados-workbench now conflict with ruby-bundler

Ubuntu 18.04 ships with Bundler version 1.16.1, which is no longer compatible with the Gemfiles in the Arvados packages (made with Bundler 2.2.19). The Ubuntu 18.04 packages for arvados-api-server and arvados-workbench now conflict with the ruby-bundler package to work around this issue. The post-install scripts for arvados-api-server and arvados-workbench install the proper version of Bundler as a gem.

h3. Removed unused @update_uuid@ endpoint for users.

The @update_uuid@ endpoint was superseded by the "link accounts feature":{{site.baseurl}}/admin/link-accounts.html, so it's no longer available.

h3. Removed deprecated '@@' search operator

The '@@' full text search operator, previously deprecated, has been removed. To perform a string search across multiple columns, use the 'ilike' operator on 'any' column as described in the "available list method filter section":{{site.baseurl}}/api/methods.html#substringsearchfilter of the API documentation.

h3. Storage classes must be defined explicitly

If your configuration uses the StorageClasses attribute on any Keep volumes, you must add a new @StorageClasses@ section that lists all of your storage classes. Refer to the updated documentation about "configuring storage classes":{{site.baseurl}}/admin/storage-classes.html for details.

h3. keep-balance requires access to PostgreSQL

Make sure the keep-balance process can connect to your PostgreSQL server using the settings in your config file. (In previous versions, keep-balance accessed the database through controller instead of connecting to the database server directly.)

h3. crunch-dispatch-local now requires config.yml

The @crunch-dispatch-local@ dispatcher now reads the API host and token from the system wide @/etc/arvados/config.yml@ .  It will fail to start that file is not found or not readable.

h3. Multi-file docker image collections

Typically a docker image collection contains a single @.tar@ file at the top level. Handling of atypical cases has changed. If a docker image collection contains files with extensions other than @.tar@, they will be ignored (previously they could cause errors). If a docker image collection contains multiple @.tar@ files, it will cause an error at runtime, "cannot choose from multiple tar files in image collection" (previously one of the @.tar@ files was selected). Subdirectories are ignored. The @arv keep docker@ command always creates a collection with a single @.tar@ file, and never uses subdirectories, so this change will not affect most users.

h2(#v2_2_0). v2.2.0 (2021-06-03)

"previous: Upgrading to 2.1.0":#v2_1_0

h3. New spelling of S3 credential configs

If you use the S3 driver for Keep volumes and specify credentials in your configuration file (as opposed to using an IAM role), you should change the spelling of the @AccessKey@ and @SecretKey@ config keys to @AccessKeyID@ and @SecretAccessKey@. If you don't update them, the previous spellings will still be accepted, but warnings will be logged at server startup.

h3. New proxy parameters for arvados-controller

In your Nginx configuration file (@/etc/nginx/conf.d/arvados-api-and-controller.conf@), add the following lines to the @location /@ block with @http://controller@ (see "Update nginx configuration":{{site.baseurl}}/install/install-api-server.html#update-nginx for an example) and reload/restart Nginx (@sudo nginx -s reload@).

<pre>
    proxy_set_header      Upgrade           $http_upgrade;
    proxy_set_header      Connection        "upgrade";
</pre>

h3. Changes on the collection's @preserve_version@ attribute semantics

The @preserve_version@ attribute on collections was originally designed to allow clients to persist a preexisting collection version. This forced clients to make 2 requests if the intention is to "make this set of changes in a new version that will be kept", so we have changed the semantics to do just that: When passing @preserve_version=true@ along with other collection updates, the current version is persisted and also the newly created one will be persisted on the next update.

h3. System token requirements

System services now log a warning at startup if any of the system tokens (@ManagementToken@, @SystemRootToken@, and @Collections.BlobSigningKey@) are less than 32 characters, or contain characters other than a-z, A-Z, and 0-9. After upgrading, run @arvados-server config-check@ and update your configuration file if needed to resolve any warnings.

The @API.RailsSessionSecretToken@ configuration key has been removed. Delete this entry from your configuration file after upgrading.

h3. Centos7 Python 3 dependency upgraded to python3

Now that Python 3 is part of the base repository in CentOS 7, the Python 3 dependency for Centos7 Arvados packages was changed from SCL rh-python36 to python3.

h3. ForceLegacyAPI14 option removed

The ForceLegacyAPI14 configuration option has been removed. In the unlikely event it is mentioned in your config file, remove it to avoid "deprecated/unknown config" warning logs.

h2(#v2_1_0). v2.1.0 (2020-10-13)

"previous: Upgrading to 2.0.0":#v2_0_0

h3. LoginCluster conflicts with other Login providers

A satellite cluster that delegates its user login to a central user database must only have `Login.LoginCluster` set, or it will return an error.  This is a change in behavior, previously it would return an error if another login provider was _not_ configured, even though the provider would never be used.

h3. Minimum supported Python version is now 3.5

We no longer publish Python 2 based distribution packages for our Python components. There are equivalent packages based on Python 3, but their names are slightly different. If you were using the Python 2 based packages, you can install the Python 3 based package for a drop in replacement. On Debian and Ubuntu:

<pre>
    apt remove python-arvados-fuse && apt install python3-arvados-fuse
    apt remove python-arvados-python-client && apt install python3-arvados-python-client
    apt remove python-arvados-cwl-runner && apt install python3-arvados-cwl-runner
    apt remove python-crunchstat-summary && apt install python3-crunchstat-summary
    apt remove python-cwltest && apt install python3-cwltest
</pre>

On CentOS:

<pre>
    yum remove python-arvados-fuse && yum install python3-arvados-fuse
    yum remove python-arvados-python-client && yum install python3-arvados-python-client
    yum remove python-arvados-cwl-runner && yum install python3-arvados-cwl-runner
    yum remove python-crunchstat-summary && yum install python3-crunchstat-summary
    yum remove python-cwltest && yum install python3-cwltest
</pre>

h3. Minimum supported Ruby version is now 2.5

The minimum supported Ruby version is now 2.5.  If you are running Arvados on Debian 9 or Ubuntu 16.04, you may need to switch to using RVM or upgrade your OS.  See "Install Ruby and Bundler":../install/ruby.html for more information.

h3. Removing libpam-arvados, replaced with libpam-arvados-go

The Python-based PAM package has been replaced with a version written in Go. See "using PAM for authentication":{{site.baseurl}}/install/setup-login.html#pam for details.

h3. Removing sso-provider

The SSO (single sign-on) component is deprecated and will not be supported in future releases. Existing configurations will continue to work in this release, but you should switch to one of the built-in authentication mechanisms as soon as possible. See "setting up web based login":{{site.baseurl}}/install/setup-login.html for details.

After migrating your configuration, uninstall the @arvados-sso-provider@ package.

h3. S3 signatures

Keepstore now uses "V4 signatures":https://docs.aws.amazon.com/AmazonS3/latest/API/sig-v4-authenticating-requests.html by default for S3 requests. If you are using Amazon S3, no action is needed; all regions support V4 signatures. If you are using a different S3-compatible service that does not support V4 signatures, add @V2Signature: true@ to your volume driver parameters to preserve the old behavior. See "configuring S3 object storage":{{site.baseurl}}/install/configure-s3-object-storage.html.

h3. New permission system constraints

Some constraints on the permission system have been added, in particular @role@ and @project@ group types now have distinct behavior. These constraints were already de-facto imposed by the Workbench UI, so on most installations the only effect of this migration will be to reassign @role@ groups to the system user and create a @can_manage@ permission link for the previous owner.

# The @group_class@ field must be either @role@ or @project@. Invalid group_class are migrated to @role@.
# A @role@ cannot own things. Anything owned by a role is migrated to a @can_manage@ link and reassigned to the system user.
# Only @role@ and @user@ can have outgoing permission links. Permission links originating from projects are deleted by the migration.
# A @role@ is always owned by the system_user. When a group is created, it creates a @can_manage@ link for the object that would have been assigned to @owner_uuid@.  Migration adds @can_manage@ links and reassigns roles to the system user.  This also has the effect of requiring that all @role@ groups have unique names on the system.  If there is a name collision during migration, roles will be renamed to ensure they are unique.
# A permission link can have the permission level (@name@) updated but not @head_uuid@, @tail_uuid@ or @link_class@.

The @arvados-sync-groups@ tool has been updated to reflect these constraints, so it is important to use the version of @arvados-sync-groups@ that matches the API server version.

Before upgrading, use the following commands to find out which groups and permissions in your database will be automatically modified or deleted during the upgrade.

To determine which groups have invalid @group_class@ (these will be migrated to @role@ groups):

<pre>
arv group list --filters '[["group_class", "not in", ["project", "role"]]]'
</pre>

To list all @role@ groups, which will be reassigned to the system user (unless @owner_uuid@ is already the system user):

<pre>
arv group list --filters '[["group_class", "=", "role"]]'
</pre>

To list which @project@ groups have outgoing permission links (such links are now invalid and will be deleted by the migration):

<pre>
for uuid in $(arv link list --filters '[["link_class", "=", "permission"], ["tail_uuid", "like", "%-j7d0g-%"]]' |
              jq -r .items[].tail_uuid | sort | uniq) ; do
   arv group list --filters '[["group_class", "=", "project"], ["uuid", "=", "'$uuid'"]]' | jq .items
done
</pre>

h4. "Public favorites" moved to their own project

As a side effect of new permission system constraints, "star" links (indicating shortcuts in Workbench) that were previously owned by "All users" (which is now a "role" and cannot own things) will be migrated to a new system project called "Public favorites" which is readable by the "Anonymous users" role.

h2(#v2_0_0). v2.0.0 (2020-02-07)

"previous: Upgrading to 1.4.1":#v1_4_1

Arvados 2.0 is a major upgrade, with many changes.  Please read these upgrade notes carefully before you begin.

h3. Migrating to centralized config.yml

See "Migrating Configuration":https://doc.arvados.org/v2.1/admin/config-migration.html for notes on migrating legacy per-component configuration files to the new centralized @/etc/arvados/config.yml@.

To ensure a smooth transition, the per-component config files continue to be read, and take precedence over the centralized configuration.  Your cluster should continue to function after upgrade but before doing the full configuration migration.  However, several services (keepstore, keep-web, keepproxy) require a minimal `/etc/arvados/config.yml` to start:

<pre>
Clusters:
  zzzzz:
    Services:
      Controller:
        ExternalURL: "https://zzzzz.example.com"
</pre>

h3. Keep-balance configuration migration

(feature "#14714":https://dev.arvados.org/issues/14714 ) The keep-balance service can now be configured using the centralized configuration file at @/etc/arvados/config.yml@. The following command line and configuration options have changed.

You can no longer specify types of keep services to balance via the @KeepServiceTypes@ config option in the legacy config at @/etc/arvados/keep-balance/keep-balance.yml@. If you are still using the legacy config and @KeepServiceTypes@ has a value other than "disk", keep-balance will produce an error.

You can no longer specify individual keep services to balance via the @config.KeepServiceList@ command line option or @KeepServiceList@ legacy config option. Instead, keep-balance will operate on all keepstore servers with @service_type:disk@ as reported by the @arv keep_service list@ command. If you are still using the legacy config, @KeepServiceList@ should be removed or keep-balance will produce an error.

Please see the "config migration guide":https://doc.arvados.org/v2.1/admin/config-migration.html and "keep-balance install guide":{{site.baseurl}}/install/install-keep-balance.html for more details.

h3. Arv-git-httpd configuration migration

(feature "#14712":https://dev.arvados.org/issues/14712 ) The arv-git-httpd package can now be configured using the centralized configuration file at @/etc/arvados/config.yml@. Configuration via individual command line arguments is no longer available. Please see "arv-git-httpd's config migration guide":https://doc.arvados.org/v2.1/admin/config-migration.html#arv-git-httpd for more details.

h3. Keepstore and keep-web configuration migration

keepstore and keep-web no longer support configuration via (previously deprecated) command line configuration flags and environment variables.

keep-web now supports the legacy @keep-web.yml@ config format (used by Arvados 1.4) and the new cluster config file format. Please check "keep-web's install guide":{{site.baseurl}}/install/install-keep-web.html for more details.

keepstore now supports the legacy @keepstore.yml@ config format (used by Arvados 1.4) and the new cluster config file format. Please check the "keepstore config migration notes":https://doc.arvados.org/v2.1/admin/config-migration.html#keepstore and "keepstore install guide":{{site.baseurl}}/install/install-keepstore.html for more details.

h3. Keepproxy configuration migration

(feature "#14715":https://dev.arvados.org/issues/14715 ) Keepproxy can now be configured using the centralized config at @/etc/arvados/config.yml@. Configuration via individual command line arguments is no longer available and the @DisableGet@, @DisablePut@, and @PIDFile@ configuration options are no longer supported. If you are still using the legacy config and @DisableGet@ or @DisablePut@ are set to true or @PIDFile@ has a value, keepproxy will produce an error and fail to start. Please see "keepproxy's config migration guide":https://doc.arvados.org/v2.1/admin/config-migration.html#keepproxy for more details.

h3. Delete "keep_services" records

After all keepproxy and keepstore configurations have been migrated to the centralized configuration file, all keep_services records you added manually during installation should be removed. System logs from keepstore and keepproxy at startup, as well as the output of @arvados-server config-check@, will remind you to do this.

<notextile><pre><code>$ export ARVADOS_API_HOST=...
$ export ARVADOS_API_TOKEN=...
$ arv --format=uuid keep_service list | xargs -n1 arv keep_service delete --uuid
</code></pre></notextile>

Once these old records are removed, @arv keep_service list@ will instead return the services listed under Services/Keepstore/InternalURLs and Services/Keepproxy/ExternalURL in your centralized configuration file.

h3. Enabling Postgres trigram indexes

Feature "#15106":https://dev.arvados.org/issues/15106 improves the speed and functionality of full text search by introducing trigram indexes on text searchable database columns via a migration. Prior to updating, you must first install the postgresql-contrib package on your system and subsequently run the <code class="userprint">CREATE EXTENSION pg_trgm</code> SQL command on the arvados_production database as a postgres superuser.

The "postgres-contrib package":https://www.postgresql.org/docs/10/contrib.html has been supported since PostgreSQL version 9.4. The version of the contrib package should match the version of your PostgreSQL installation. Using 9.5 as an example, the package can be installed and the extension enabled using the following:

<strong>Centos 7</strong>
<notextile>
<pre><code>~$ <span class="userinput">sudo yum install -y postgresql95-contrib</span>
~$ <span class="userinput">su - postgres -c "psql -d 'arvados_production' -c 'CREATE EXTENSION IF NOT EXISTS pg_trgm'"</span>
</code></pre>
</notextile>

<strong>RHEL 7</strong>
<notextile>
<pre><code>~$ <span class="userinput">sudo yum install -y rh-postgresql95-postgresql-contrib</span>
~$ <span class="userinput">su - postgres -c "psql -d 'arvados_production' -c 'CREATE EXTENSION IF NOT EXISTS pg_trgm'"</span>
</code></pre>
</notextile>

<strong>Debian or Ubuntu</strong>
<notextile>
<pre><code>~$ <span class="userinput">sudo apt-get install -y postgresql-contrib-9.5</span>
~$ <span class="userinput">sudo -u postgres psql -d 'arvados_production' -c 'CREATE EXTENSION IF NOT EXISTS pg_trgm'</span>
</code></pre>
</notextile>

Subsequently, the <code class="userinput">psql -d 'arvados_production' -c '\dx'</code> command will display the installed extensions for the arvados_production database. This list should now contain @pg_trgm@.

h3. New Workbench 2

Workbench 2 is now ready for regular use.  Follow the instructions to "install workbench 2":../install/install-workbench2-app.html

h3. New property vocabulary format for Workbench2

(feature "#14151":https://dev.arvados.org/issues/14151) Workbench2 supports a new vocabulary format and it isn't compatible with the previous one, please read the "metadata vocabulary format admin page":{{site.baseurl}}/admin/metadata-vocabulary.html for more information.

h3. Cloud installations only: node manager replaced by arvados-dispatch-cloud

Node manager is deprecated and replaced by @arvados-dispatch-cloud@.  No automated config migration is available.  Follow the instructions to "install the cloud dispatcher":../install/crunch2-cloud/install-dispatch-cloud.html

*Only one dispatch process should be running at a time.* If you are migrating a system that currently runs Node manager and @crunch-dispatch-slurm@, it is safest to remove the @crunch-dispatch-slurm@ service entirely before installing @arvados-dispatch-cloud@.

<notextile>
<pre><code>~$ <span class="userinput">sudo systemctl --now disable crunch-dispatch-slurm</span>
~$ <span class="userinput">sudo apt-get remove crunch-dispatch-slurm</span>
</code></pre>
</notextile>

h3. Jobs API is read-only

(task "#15133":https://dev.arvados.org/issues/15133 ) The legacy 'jobs' API is now read-only.  It has been superceded since Arvados 1.1 by containers / container_requests (aka crunch v2).  Arvados installations since the end of 2017 (v1.1.0) have probably only used containers, and are unaffected by this change.

So that older Arvados sites don't lose access to legacy records, the API has been converted to read-only.  Creating and updating jobs (and related types job_task, pipeline_template and pipeline_instance) is disabled and much of the business logic related has been removed, along with various other code specific to the jobs API.  Specifically, the following programs associated with the jobs API have been removed: @crunch-dispatch.rb@, @crunch-job@, @crunchrunner@, @arv-run-pipeline-instance@, @arv-run@.

h3. "/" prohibited in collection and project names

(issue "#15836":https://dev.arvados.org/issues/15836) By default, Arvados now rejects new names containing the @/@ character when creating or renaming collections and projects. Previously, these names were permitted, but the resulting objects were invisible in the WebDAV "home" tree. If you prefer, you can restore the previous behavior, and optionally configure a substitution string to make the affected objects accessible via WebDAV. See @ForwardSlashNameSubstitution@ in the "configuration reference":config.html.

h3. No longer stripping ':' from strings in serialized database columns

(bug "#15311":https://dev.arvados.org/issues/15311 ) Strings read from serialized columns in the database with a leading ':' would have the ':' stripped after loading the record.  This behavior existed due to legacy serialization behavior which stored Ruby symbols with a leading ':'.  Unfortunately this corrupted fields where the leading ":" was intentional.  This behavior has been removed.

You can test if any records in your database are affected by going to the API server directory and running @bundle exec rake symbols:check@.  This will report which records contain fields with a leading ':' that would previously have been stripped.  If there are records to be updated, you can update the database using @bundle exec rake symbols:stringify@.

h3. Scoped tokens should use PATCH for updates

The API server accepts both PUT and PATCH for updates, but they will be normalized to PATCH by arvados-controller.  Scoped tokens should be updated accordingly.



h2(#v1_4_1). v1.4.1 (2019-09-20)

"previous: Upgrading to 1.4.0":#v1_4_0

h3. Centos7 Python 3 dependency upgraded to rh-python36

The Python 3 dependency for Centos7 Arvados packages was upgraded from rh-python35 to rh-python36.

h2(#v1_4_0). v1.4.0 (2019-06-05)

"previous: Upgrading to 1.3.3":#v1_3_3

h3. Populating the new file_count and file_size_total columns on the collections table

As part of story "#14484":https://dev.arvados.org/issues/14484, two new columns were added to the collections table in a database migration. If your installation has a large collections table, this migration may take some time. We've seen it take ~5 minutes on an installation with 250k collections, but your mileage may vary.

The new columns are initialized with a zero value. In order to populate them, it is necessary to run a script called <code class="userinput">populate-file-info-columns-in-collections.rb</code> from the scripts directory of the API server. This can be done out of band, ideally directly after the API server has been upgraded to v1.4.0.

h3. Stricter collection manifest validation on the API server

As a consequence of "#14482":https://dev.arvados.org/issues/14482, the Ruby SDK does a more rigorous collection manifest validation. Collections created after 2015-05 are unlikely to be invalid, however you may check for invalid manifests using the script below.

You could set up a new rvm gemset and install the specific arvados gem for testing, like so:

<notextile>
<pre><code>~$ <span class="userinput">rvm gemset create rubysdk-test</span>
~$ <span class="userinput">rvm gemset use rubysdk-test</span>
~$ <span class="userinput">gem install arvados -v 1.3.1.20190301212059</span>
</code></pre>
</notextile>

Next, you can run the following script using admin credentials, it will scan the whole collection database and report any collection that didn't pass the check:

{% codeblock as ruby %}
require 'arvados'
require 'arvados/keep'

api = Arvados.new
offset = 0
batch_size = 100
invalid = []

while true
    begin
        req = api.collection.index(
            :select => [:uuid, :created_at, :manifest_text],
            :include_trash => true, :include_old_versions => true,
            :limit => batch_size, :offset => offset)
    rescue
        invalid.each {|c| puts "#{c[:uuid]} (Created at #{c[:created_at]}): #{c[:error]}" }
        raise
    end

    req[:items].each do |col|
        begin
            Keep::Manifest.validate! col[:manifest_text]
        rescue Exception => e
            puts "Collection #{col[:uuid]} manifest not valid"
            invalid << {uuid: col[:uuid], error: e, created_at: col[:created_at]}
        end
    end
    puts "Checked #{offset} / #{req[:items_available]} - Invalid: #{invalid.size}"
    offset += req[:limit]
    break if offset > req[:items_available]
end

if invalid.empty?
    puts "No invalid collection manifests found"
else
    invalid.each {|c| puts "#{c[:uuid]} (Created at #{c[:created_at]}): #{c[:error]}" }
end
{% endcodeblock %}

The script will return a final report enumerating any invalid collection by UUID, with its creation date and error message so you can take the proper correction measures, if needed.

h3. Python packaging change

As part of story "#9945":https://dev.arvados.org/issues/9945, the distribution packaging (deb/rpm) of our Python packages has changed. These packages now include a built-in virtualenv to reduce dependencies on system packages. We have also stopped packaging and publishing backports for all the Python dependencies of our packages, as they are no longer needed.

One practical consequence of this change is that the use of the Arvados Python SDK (aka "import arvados") will require a tweak if the SDK was installed from a distribution package. It now requires the loading of the virtualenv environment from our packages. The "Install documentation for the Arvados Python SDK":{{ site.baseurl }}/sdk/python/sdk-python.html reflects this change. This does not affect the use of the command line tools (e.g. arv-get, etc.).

Python scripts that rely on the distribution Arvados Python SDK packages to import the Arvados SDK will need to be tweaked to load the correct Python environment.

This can be done by activating the virtualenv outside of the script:

<notextile>
<pre>~$ <code class="userinput">source /usr/share/python2.7/dist/python-arvados-python-client/bin/activate</code>
(python-arvados-python-client) ~$ <code class="userinput">path-to-the-python-script</code>
</pre>
</notextile>

Or alternatively, by updating the shebang line at the start of the script to:

<notextile>
<pre>
#!/usr/share/python2.7/dist/python-arvados-python-client/bin/python
</pre>
</notextile>

h3. python-arvados-cwl-runner deb/rpm package now conflicts with python-cwltool deb/rpm package

As part of story "#9945":https://dev.arvados.org/issues/9945, the distribution packaging (deb/rpm) of our Python packages has changed. The python-arvados-cwl-runner package now includes a version of cwltool. If present, the python-cwltool and cwltool distribution packages will need to be uninstalled before the python-arvados-cwl-runner deb or rpm package can be installed.

h3. Centos7 Python 3 dependency upgraded to rh-python35

As part of story "#9945":https://dev.arvados.org/issues/9945, the Python 3 dependency for Centos7 Arvados packages was upgraded from SCL python33 to rh-python35.

h3. Centos7 package for libpam-arvados depends on the python-pam package, which is available from EPEL

As part of story "#9945":https://dev.arvados.org/issues/9945, it was discovered that the Centos7 package for libpam-arvados was missing a dependency on the python-pam package, which is available from the EPEL repository. The dependency has been added to the libpam-arvados package. This means that going forward, the EPEL repository will need to be enabled to install libpam-arvados on Centos7.

h3. New configuration

Arvados is migrating to a centralized configuration file for all components.  During the migration, legacy configuration files will continue to be loaded.  See "Migrating Configuration":https://doc.arvados.org/v2.1/admin/config-migration.html for details.

h2(#v1_3_3). v1.3.3 (2019-05-14)

"previous: Upgrading to 1.3.0":#v1_3_0

This release corrects a potential data loss issue, if you are running Arvados 1.3.0 or 1.3.1 we strongly recommended disabling @keep-balance@ until you can upgrade to 1.3.3 or 1.4.0. With keep-balance disabled, there is no chance of data loss.

We've put together a "wiki page":https://dev.arvados.org/projects/arvados/wiki/Recovering_lost_data which outlines how to recover blocks which have been put in the trash, but not yet deleted, as well as how to identify any collections which have missing blocks so that they can be regenerated. The keep-balance component has been enhanced to provide a list of missing blocks and affected collections and we've provided a "utility script":https://github.com/arvados/arvados/blob/main/tools/keep-xref/keep-xref.py  which can be used to identify the workflows that generated those collections and who ran those workflows, so that they can be rerun.

h2(#v1_3_0). v1.3.0 (2018-12-05)

"previous: Upgrading to 1.2":#v1_2_0

This release includes several database migrations, which will be executed automatically as part of the API server upgrade. On large Arvados installations, these migrations will take a while. We've seen the upgrade take 30 minutes or more on installations with a lot of collections.

The @arvados-controller@ component now requires the /etc/arvados/config.yml file to be present.

Support for the deprecated "jobs" API is broken in this release.  Users who rely on it should not upgrade.  This will be fixed in an upcoming 1.3.1 patch release, however users are "encouraged to migrate":upgrade-crunch2.html as support for the "jobs" API will be dropped in an upcoming release.  Users who are already using the "containers" API are not affected.

h2(#v1_2_1). v1.2.1 (2018-11-26)

There are no special upgrade notes for this release.

h2(#v1_2_0). v1.2.0 (2018-09-05)

"previous: Upgrading to 1.1.2 or 1.1.3":#v1_1_2

h3. Regenerate Postgres table statistics

It is recommended to regenerate the table statistics for Postgres after upgrading to v1.2.0. If autovacuum is enabled on your installation, this script would do the trick:

<pre>
#!/bin/bash

set -e
set -u

tables=`echo "\dt" | psql arvados_production | grep public|awk -e '{print $3}'`

for t in $tables; do
    echo "echo 'analyze $t' | psql arvados_production"
    time echo "analyze $t" | psql arvados_production
done
</pre>

If you also need to do the vacuum, you could adapt the script to run 'vacuum analyze' instead of 'analyze'.

h3. New component: arvados-controller

Commit "db5107dca":https://dev.arvados.org/projects/arvados/repository/revisions/db5107dca adds a new system service, arvados-controller. More detail is available in story "#13496":https://dev.arvados.org/issues/13497.

To add the Arvados Controller to your system please refer to the "installation instructions":../install/install-api-server.html after upgrading your system to 1.2.0.

Verify your setup by confirming that API calls appear in the controller's logs (_e.g._, @journalctl -fu arvados-controller@) while loading a workbench page.

h2(#v1_1_4). v1.1.4 (2018-04-10)

"previous: Upgrading to 1.1.3":#v1_1_3

h3. arvados-cwl-runner regressions (2018-04-05)

<strong>Secondary files missing from toplevel workflow inputs</strong>

This only affects workflows that rely on implicit discovery of secondaryFiles.

If a workflow input does not declare @secondaryFiles@ corresponding to the @secondaryFiles@ of workflow steps which use the input, the workflow would inconsistently succeed or fail depending on whether the input values were specified as local files or referenced an existing collection (and whether the existing collection contained the secondary files or not).  To ensure consistent behavior, the workflow is now required to declare in the top level workflow inputs any secondaryFiles that are expected by workflow steps.

As an example, the following workflow will fail because the @toplevel_input@ does not declare the @secondaryFiles@ that are expected by @step_input@:

<pre>
class: Workflow
cwlVersion: v1.0
inputs:
  toplevel_input: File
outputs: []
steps:
  step1:
    in:
      step_input: toplevel_input
    out: []
    run:
      id: sub
      class: CommandLineTool
      inputs:
        step_input:
          type: File
          secondaryFiles:
            - .idx
      outputs: []
      baseCommand: echo
</pre>

When run, this produces an error like this:

<pre>
cwltool ERROR: [step step1] Cannot make job: Missing required secondary file 'hello.txt.idx' from file object: {
    "basename": "hello.txt",
    "class": "File",
    "location": "keep:ade9d0e032044bd7f58daaecc0d06bc6+51/hello.txt",
    "size": 0,
    "nameroot": "hello",
    "nameext": ".txt",
    "secondaryFiles": []
}
</pre>

To fix this error, add the appropriate @secondaryFiles@ section to @toplevel_input@

<notextile>
<pre><code>class: Workflow
cwlVersion: v1.0
inputs:
  <span class="userinput">toplevel_input:
    type: File
    secondaryFiles:
      - .idx</span>
outputs: []
steps:
  step1:
    in:
      step_input: toplevel_input
    out: []
    run:
      id: sub
      class: CommandLineTool
      inputs:
        step_input:
          type: File
          secondaryFiles:
            - .idx
      outputs: []
      baseCommand: echo
</code></pre>
</notextile>

This bug has been fixed in Arvados release v1.2.0.

<strong>Secondary files on default file inputs</strong>

@File@ inputs that have default values and also expect @secondaryFiles@ and will fail to upload default @secondaryFiles@.  As an example, the following case will fail:

<pre>
class: CommandLineTool
inputs:
  step_input:
    type: File
    secondaryFiles:
      - .idx
    default:
      class: File
      location: hello.txt
outputs: []
baseCommand: echo
</pre>

When run, this produces an error like this:

<pre>
2018-05-03 10:58:47 cwltool ERROR: Unhandled error, try again with --debug for more information:
  [Errno 2] File not found: u'hello.txt.idx'
</pre>

To fix this, manually upload the primary and secondary files to keep and explicitly declare @secondaryFiles@ on the default primary file:

<notextile>
<pre><code>class: CommandLineTool
inputs:
  step_input:
    type: File
    secondaryFiles:
      - .idx
    <span class="userinput">default:
      class: File
      location: keep:4d8a70b1e63b2aad6984e40e338e2373+69/hello.txt
      secondaryFiles:
       - class: File
         location: keep:4d8a70b1e63b2aad6984e40e338e2373+69/hello.txt.idx</span>
outputs: []
baseCommand: echo
</code></pre>
</notextile>

This bug has been fixed in Arvados release v1.2.0.

h2(#v1_1_3). v1.1.3 (2018-02-08)

There are no special upgrade notes for this release.

h2(#v1_1_2). v1.1.2 (2017-12-22)

"previous: Upgrading to 1.1.0 or 1.1.1":#v1_1_0

h3. The minimum version for Postgres is now 9.4 (2017-12-08)

As part of story "#11908":https://dev.arvados.org/issues/11908, commit "8f987a9271":https://dev.arvados.org/projects/arvados/repository/revisions/8f987a9271 introduces a dependency on Postgres 9.4. Previously, Arvados required Postgres 9.3.

* Debian 8 (pg 9.4) and Debian 9 (pg 9.6) do not require an upgrade
* Ubuntu 16.04 (pg 9.5) does not require an upgrade
* Ubuntu 14.04 (pg 9.3) requires upgrade to Postgres 9.4: https://www.postgresql.org/download/linux/ubuntu/
* CentOS 7 and RHEL7 (pg 9.2) require upgrade to Postgres 9.4. It is necessary to migrate of the contents of your database: https://www.postgresql.org/docs/9.0/static/migration.html
*# Create a database backup using @pg_dump@
*# Install the @rh-postgresql94@ backport package from either Software Collections: http://doc.arvados.org/install/install-postgresql.html or the Postgres developers: https://www.postgresql.org/download/linux/redhat/
*# Restore from the backup using @psql@

h2(#v1_1_1). v1.1.1 (2017-11-30)

There are no special upgrade notes for this release.

h2(#v1_1_0). v1.1.0 (2017-10-24)

h3. The minimum version for Postgres is now 9.3 (2017-09-25)

As part of story "#12032":https://dev.arvados.org/issues/12032, commit "68bdf4cbb1":https://dev.arvados.org/projects/arvados/repository/revisions/68bdf4cbb1 introduces a dependency on Postgres 9.3. Previously, Arvados required Postgres 9.1.

* Debian 8 (pg 9.4) and Debian 9 (pg 9.6) do not require an upgrade
* Ubuntu 16.04 (pg 9.5) does not require an upgrade
* Ubuntu 14.04 (pg 9.3) is compatible, however upgrading to Postgres 9.4 is recommended: https://www.postgresql.org/download/linux/ubuntu/
* CentOS 7 and RHEL7 (pg 9.2) should upgrade to Postgres 9.4. It is necessary to migrate of the contents of your database: https://www.postgresql.org/docs/9.0/static/migration.html
*# Create a database backup using @pg_dump@
*# Install the @rh-postgresql94@ backport package from either Software Collections: http://doc.arvados.org/install/install-postgresql.html or the Postgres developers: https://www.postgresql.org/download/linux/redhat/
*# Restore from the backup using @psql@

h2(#older). Older versions

h3. Upgrade slower than usual (2017-06-30)

As part of story "#11807":https://dev.arvados.org/issues/11807, commit "55aafbb":https://dev.arvados.org/projects/arvados/repository/revisions/55aafbb converts old "jobs" database records from YAML to JSON, making the upgrade process slower than usual.

* The migration can take some time if your database contains a substantial number of YAML-serialized rows (i.e., you installed Arvados before March 3, 2017 "660a614":https://dev.arvados.org/projects/arvados/repository/revisions/660a614 and used the jobs/pipelines APIs). Otherwise, the upgrade will be no slower than usual.
* The conversion runs as a database migration, i.e., during the deb/rpm package upgrade process, while your API server is unavailable.
* Expect it to take about 1 minute per 20K jobs that have ever been created/run.

h3. Service discovery overhead change in keep-web (2017-06-05)

As part of story "#9005":https://dev.arvados.org/issues/9005, commit "cb230b0":https://dev.arvados.org/projects/arvados/repository/revisions/cb230b0 reduces service discovery overhead in keep-web requests.

* When upgrading keep-web _or keepproxy_ to/past this version, make sure to update API server as well. Otherwise, a bad token in a request can cause keep-web to fail future requests until either keep-web restarts or API server gets upgraded.

h3. Node manager now has an http endpoint for management (2017-04-12)

As part of story "#11349":https://dev.arvados.org/issues/11349, commit "2c094e2":https://dev.arvados.org/projects/arvados/repository/revisions/2c094e2 adds a "management" http server to nodemanager.

* To enable it, add to your configuration file: <pre>[Manage]
  address = 127.0.0.1
  port = 8989</pre>
* The server responds to @http://{address}:{port}/status.json@ with a summary of how many nodes are in each state (booting, busy, shutdown, etc.)

h3. New websockets component (2017-03-23)

As part of story "#10766":https://dev.arvados.org/issues/10766, commit "e8cc0d7":https://dev.arvados.org/projects/arvados/repository/revisions/e8cc0d7 replaces puma with arvados-ws as the recommended websocket server.
* See http://doc.arvados.org/install/install-ws.html for install/upgrade instructions.
* Remove the old puma server after the upgrade is complete. Example, with runit: <pre>
$ sudo sv down /etc/sv/puma
$ sudo rm -r /etc/sv/puma
</pre> Example, with systemd: <pre>
$ systemctl disable puma
$ systemctl stop puma
</pre>

h3. Change of database encoding for hashes and arrays (2017-03-06)

As part of story "#11168":https://dev.arvados.org/issues/11168, commit "660a614":https://dev.arvados.org/projects/arvados/repository/revisions/660a614 uses JSON instead of YAML to encode hashes and arrays in the database.

* Aside from a slight performance improvement, this should have no externally visible effect.
* Downgrading past this version is not supported, and is likely to cause errors. If this happens, the solution is to upgrade past this version.
* After upgrading, make sure to restart puma and crunch-dispatch-* processes.

h3. Docker image format compatibility check (2017-02-03)

As part of story "#10969":https://dev.arvados.org/issues/10969, commit "74a9dec":https://dev.arvados.org/projects/arvados/repository/revisions/74a9dec introduces a Docker image format compatibility check: the @arv keep docker@ command prevents users from inadvertently saving docker images that compute nodes won't be able to run.
* If your compute nodes run a version of *docker older than 1.10* you must override the default by adding to your API server configuration (@/etc/arvados/api/application.yml@): <pre><code class="yaml">docker_image_formats: ["v1"]</code></pre>
* Refer to the comments above @docker_image_formats@ in @/var/www/arvados-api/current/config/application.default.yml@ or source:services/api/config/application.default.yml or issue "#10969":https://dev.arvados.org/issues/10969 for more detail.
* *NOTE:* This does *not* include any support for migrating existing Docker images from v1 to v2 format. This will come later: for now, sites running Docker 1.9 or earlier should still *avoid upgrading Docker further than 1.9.*

h3. Debian and RPM packages now have systemd unit files (2016-09-27)

Several Debian and RPM packages -- keep-balance ("d9eec0b":https://dev.arvados.org/projects/arvados/repository/revisions/d9eec0b), keep-web ("3399e63":https://dev.arvados.org/projects/arvados/repository/revisions/3399e63), keepproxy ("6de67b6":https://dev.arvados.org/projects/arvados/repository/revisions/6de67b6), and arvados-git-httpd ("9e27ddf":https://dev.arvados.org/projects/arvados/repository/revisions/9e27ddf) -- now enable their respective components using systemd. These components prefer YAML configuration files over command line flags ("3bbe1cd":https://dev.arvados.org/projects/arvados/repository/revisions/3bbe1cd).

* On Debian-based systems using systemd, services are enabled automatically when packages are installed.
* On RedHat-based systems using systemd, unit files are installed but services must be enabled explicitly: e.g., <code>"sudo systemctl enable keep-web; sudo systemctl start keep-web"</code>.
* The new systemd-supervised services will not start up successfully until configuration files are installed in /etc/arvados/: e.g., <code>"Sep 26 18:23:55 62751f5bb946 keep-web[74]: 2016/09/26 18:23:55 open /etc/arvados/keep-web/keep-web.yml: no such file or directory"</code>
* To migrate from runit to systemd after installing the new packages, we recommend the following procedure:
*# Bring down the runit service: "sv down /etc/sv/keep-web"
*# Create a JSON configuration file (e.g., /etc/arvados/keep-web/keep-web.yml -- see "keep-web -help")
*# Ensure the service is running correctly under systemd: "systemctl status keep-web" / "journalctl -u keep-web"
*# Remove the runit service so it doesn't start at next boot
* Affected services:
** keep-balance - /etc/arvados/keep-balance/keep-balance.yml
** keep-web - /etc/arvados/keep-web/keep-web.yml
** keepproxy - /etc/arvados/keepproxy/keepproxy.yml
** arvados-git-httpd - /etc/arvados/arv-git-httpd/arv-git-httpd.yml

h3. Installation paths for Python modules and script changed (2016-05-31)

Commits "ae72b172c8":https://dev.arvados.org/projects/arvados/repository/revisions/ae72b172c8 and "3aae316c25":https://dev.arvados.org/projects/arvados/repository/revisions/3aae316c25 change the filesystem location where Python modules and scripts are installed.

* Previous packages installed these files to the distribution's preferred path under @/usr/local@ (or the equivalent location in a Software Collection).  Now they get installed to a path under @/usr@.  This improves compatibility with other Python packages provided by the distribution.  See "#9242":https://dev.arvados.org/issues/9242 for more background.
* If you simply import Python modules from scripts, or call Python tools relying on $PATH, you don't need to make any changes.  If you have hardcoded full paths to some of these files (e.g., in symbolic links or configuration files), you will need to update those paths after this upgrade.

h3. Crunchrunner package is required on compute and shell nodes (2016-04-25)

Commit "eebcb5e":https://dev.arvados.org/projects/arvados/repository/revisions/eebcb5e requires the crunchrunner package to be installed on compute nodes and shell nodes in order to run CWL workflows.

* On each Debian-based compute node and shell node, run: @sudo apt-get install crunchrunner@
* On each Red Hat-based compute node and shell node, run: @sudo yum install crunchrunner@

h3. Keep permission signature algorithm change (2016-04-21)

Commit "3c88abd":https://dev.arvados.org/projects/arvados/repository/revisions/3c88abd changes the Keep permission signature algorithm.

* All software components that generate signatures must be upgraded together. These are: keepstore, API server, keep-block-check, and keep-rsync. For example, if keepstore < 0.1.20160421183420 but API server >= 0.1.20160421183420, clients will not be able to read or write data in Keep.
* Jobs and client operations that are in progress during the upgrade (including arv-put's "resume cache") will fail.

h3. Workbench's "Getting Started" popup disabled by default (2015-01-05)

Commit "e1276d6e":https://dev.arvados.org/projects/arvados/repository/revisions/e1276d6e disables Workbench's "Getting Started" popup by default.

* If you want new users to continue seeing this popup, set @enable_getting_started_popup: true@ in Workbench's @application.yml@ configuration.

h3. Crunch jobs now have access to Keep-backed writable scratch storage (2015-12-03)

Commit "5590c9ac":https://dev.arvados.org/projects/arvados/repository/revisions/5590c9ac makes a Keep-backed writable scratch directory available in crunch jobs (see "#7751":https://dev.arvados.org/issues/7751)

* All compute nodes must be upgraded to arvados-fuse >= 0.1.2015112518060 because crunch-job uses some new arv-mount flags (--mount-tmp, --mount-by-pdh) introduced in merge "346a558":https://dev.arvados.org/projects/arvados/repository/revisions/346a558
* Jobs will fail if the API server (in particular crunch-job from the arvados-cli gem) is upgraded without upgrading arvados-fuse on compute nodes.

h3. Recommended configuration change for keep-web (2015-11-11)

Commit "1e2ace5":https://dev.arvados.org/projects/arvados/repository/revisions/1e2ace5 changes recommended config for keep-web (see "#5824":https://dev.arvados.org/issues/5824)

* proxy/dns/ssl config should be updated to route "https://download.ClusterID.example.com/" requests to keep-web (alongside the existing "collections" routing)
* keep-web command line adds @-attachment-only-host download.ClusterID.example.com@
* Workbench config adds @keep_web_download_url@
* More info on the (still beta/non-TOC-linked) "keep-web doc page":http://doc.arvados.org/install/install-keep-web.html

h3. Stopped containers are now automatically removed on compute nodes (2015-11-04)

Commit "1d1c6de":https://dev.arvados.org/projects/arvados/repository/revisions/1d1c6de removes stopped containers (see "#7444":https://dev.arvados.org/issues/7444)

* arvados-docker-cleaner removes _all_ docker containers as soon as they exit, effectively making @docker run@ default to @--rm@. If you run arvados-docker-cleaner on a host that does anything other than run crunch-jobs, and you still want to be able to use @docker start@, read the "new doc page":http://doc.arvados.org/install/install-compute-node.html to learn how to turn this off before upgrading.

h3. New keep-web service (2015-11-04)

Commit "21006cf":https://dev.arvados.org/projects/arvados/repository/revisions/21006cf adds a new keep-web service (see "#5824":https://dev.arvados.org/issues/5824).

* Nothing relies on keep-web yet, but early adopters can install it now by following http://doc.arvados.org/install/install-keep-web.html (it is not yet linked in the TOC).

<notextile>
</div>
</notextile><|MERGE_RESOLUTION|>--- conflicted
+++ resolved
@@ -32,7 +32,6 @@
 
 "previous: Upgrading to 2.7.1":#v2_7_1
 
-<<<<<<< HEAD
 h3. Debian 10, Ubuntu 18.04, and CentOS are no longer supported
 
 Arvados 3.0 no longer supports some of the older distributions supported by Arvados 2.7: Debian 10 "buster," Ubuntu 18.04 "bionic," and CentOS 7 and 8. If you are running Arvados on any of these distributions, you must first upgrade to a supported distribution before you upgrade to Arvados 3.0.
@@ -46,7 +45,7 @@
 Some Arvados packages, most notably the Rails API server package @arvados-api-server@, would check whether RVM is installed on the system, and invoke Ruby commands through it if so. Arvados 3.0 no longer specially supports RVM. Instead, Arvados 3.0 supports all the different versions of Ruby that are packaged in our supported distributions, mitigating the need to support separate Ruby installations. Package scripts run plain @ruby@ and @gem@ commands and expect they come from a supported version.
 
 If you have a custom install that requires a different version of Ruby than the one included with your distribution, you must configure your system to ensure package scripts find that version of @ruby@ before any others. For example, you might do this on Debian-based distributions by customizing apt's @DPkg::Path@ setting.
-=======
+
 h3. Configuration entries have been removed or renamed
 
 The following configuration keys have been renamed or removed.  Renamed keys will still be loaded if they appear with their old names, but you should update your @/etc/arvados/config.yml@ file to avoid warnings when services start up.
@@ -58,7 +57,6 @@
 * @Mail.MailchimpListID@ has been removed
 * @Mail.SendUserSetupNotificationEmail@ has moved to @Users.SendUserSetupNotificationEmail@
 * @Mail.SupportEmailAddress@ has moved to @Users.SupportEmailAddress@
->>>>>>> 6fa7f9fb
 
 h3. S3 volume IAMRole configuration entry has been removed
 
