package main

import (
	"errors"
	"flag"
	"fmt"
	"git.curoverse.com/arvados.git/sdk/go/arvadosclient"
	"git.curoverse.com/arvados.git/sdk/go/keepclient"
	"github.com/gorilla/mux"
	"io"
	"io/ioutil"
	"log"
	"net"
	"net/http"
	"os"
	"os/signal"
	"reflect"
	"regexp"
	"sync"
	"syscall"
	"time"
)

// Default TCP address on which to listen for requests.
// Override with -listen.
const DefaultAddr = ":25107"

var listener net.Listener

func main() {
	var (
		listen           string
		no_get           bool
		no_put           bool
		default_replicas int
		timeout          int64
		pidfile          string
	)

	flagset := flag.NewFlagSet("keepproxy", flag.ExitOnError)

	flagset.StringVar(
		&listen,
		"listen",
		DefaultAddr,
		"Interface on which to listen for requests, in the format "+
			"ipaddr:port. e.g. -listen=10.0.1.24:8000. Use -listen=:port "+
			"to listen on all network interfaces.")

	flagset.BoolVar(
		&no_get,
		"no-get",
		false,
		"If set, disable GET operations")

	flagset.BoolVar(
		&no_put,
		"no-put",
		false,
		"If set, disable PUT operations")

	flagset.IntVar(
		&default_replicas,
		"default-replicas",
		2,
		"Default number of replicas to write if not specified by the client.")

	flagset.Int64Var(
		&timeout,
		"timeout",
		15,
		"Timeout on requests to internal Keep services (default 15 seconds)")

	flagset.StringVar(
		&pidfile,
		"pid",
		"",
		"Path to write pid file")

	flagset.Parse(os.Args[1:])

<<<<<<< HEAD
=======
	arv, err := arvadosclient.MakeArvadosClient()
	if err != nil {
		log.Fatalf("Error setting up arvados client %s", err.Error())
	}

	if os.Getenv("ARVADOS_DEBUG") != "" {
		keepclient.DebugPrintf = log.Printf
	}
	kc, err := keepclient.MakeKeepClient(&arv)
	if err != nil {
		log.Fatalf("Error setting up keep client %s", err.Error())
	}

>>>>>>> 78af1220
	if pidfile != "" {
		f, err := os.Create(pidfile)
		if err != nil {
			log.Fatalf("Error writing pid file (%s): %s", pidfile, err.Error())
		}
		fmt.Fprint(f, os.Getpid())
		f.Close()
		defer os.Remove(pidfile)
	}

	arv, err := arvadosclient.MakeArvadosClient()
	if err != nil {
		log.Fatalf("setting up arvados client: %v", err)
	}
	kc, err := keepclient.MakeKeepClient(&arv)
	if err != nil {
		log.Fatalf("setting up keep client: %v", err)
	}
	kc.Want_replicas = default_replicas
	kc.Client.Timeout = time.Duration(timeout) * time.Second
	go RefreshServicesList(kc, 5*time.Minute, 3*time.Second)

	listener, err = net.Listen("tcp", listen)
	if err != nil {
		log.Fatalf("Could not listen on %v", listen)
	}
	log.Printf("Arvados Keep proxy started listening on %v", listener.Addr())

	// Shut down the server gracefully (by closing the listener)
	// if SIGTERM is received.
	term := make(chan os.Signal, 1)
	go func(sig <-chan os.Signal) {
		s := <-sig
		log.Println("caught signal:", s)
		listener.Close()
	}(term)
	signal.Notify(term, syscall.SIGTERM)
	signal.Notify(term, syscall.SIGINT)

	// Start serving requests.
	http.Serve(listener, MakeRESTRouter(!no_get, !no_put, kc))

	log.Println("shutting down")
}

type ApiTokenCache struct {
	tokens     map[string]int64
	lock       sync.Mutex
	expireTime int64
}

// Refresh the keep service list on SIGHUP; when the given interval
// has elapsed since the last refresh; and (if the last refresh
// failed) the given errInterval has elapsed.
func RefreshServicesList(kc *keepclient.KeepClient, interval, errInterval time.Duration) {
	var previousRoots = []map[string]string{}

	timer := time.NewTimer(interval)
	gotHUP := make(chan os.Signal, 1)
	signal.Notify(gotHUP, syscall.SIGHUP)

	for {
		select {
		case <-gotHUP:
		case <-timer.C:
		}
		timer.Reset(interval)

		if err := kc.DiscoverKeepServers(); err != nil {
			log.Println("Error retrieving services list: %v (retrying in %v)", err, errInterval)
			timer.Reset(errInterval)
			continue
		}
		newRoots := []map[string]string{kc.LocalRoots(), kc.GatewayRoots()}

		if !reflect.DeepEqual(previousRoots, newRoots) {
			log.Printf("Updated services list: locals %v gateways %v", newRoots[0], newRoots[1])
			previousRoots = newRoots
		}

		if len(newRoots[0]) == 0 {
			log.Printf("WARNING: No local services (retrying in %v)", errInterval)
			timer.Reset(errInterval)
		}
	}
}

// Cache the token and set an expire time.  If we already have an expire time
// on the token, it is not updated.
func (this *ApiTokenCache) RememberToken(token string) {
	this.lock.Lock()
	defer this.lock.Unlock()

	now := time.Now().Unix()
	if this.tokens[token] == 0 {
		this.tokens[token] = now + this.expireTime
	}
}

// Check if the cached token is known and still believed to be valid.
func (this *ApiTokenCache) RecallToken(token string) bool {
	this.lock.Lock()
	defer this.lock.Unlock()

	now := time.Now().Unix()
	if this.tokens[token] == 0 {
		// Unknown token
		return false
	} else if now < this.tokens[token] {
		// Token is known and still valid
		return true
	} else {
		// Token is expired
		this.tokens[token] = 0
		return false
	}
}

func GetRemoteAddress(req *http.Request) string {
	if xff := req.Header.Get("X-Forwarded-For"); xff != "" {
		return xff + "," + req.RemoteAddr
	}
	return req.RemoteAddr
}

func CheckAuthorizationHeader(kc *keepclient.KeepClient, cache *ApiTokenCache, req *http.Request) (pass bool, tok string) {
	var auth string
	if auth = req.Header.Get("Authorization"); auth == "" {
		return false, ""
	}

	_, err := fmt.Sscanf(auth, "OAuth2 %s", &tok)
	if err != nil {
		// Scanning error
		return false, ""
	}

	if cache.RecallToken(tok) {
		// Valid in the cache, short circut
		return true, tok
	}

	arv := *kc.Arvados
	arv.ApiToken = tok
	if err := arv.Call("HEAD", "users", "", "current", nil, nil); err != nil {
		log.Printf("%s: CheckAuthorizationHeader error: %v", GetRemoteAddress(req), err)
		return false, ""
	}

	// Success!  Update cache
	cache.RememberToken(tok)

	return true, tok
}

type GetBlockHandler struct {
	*keepclient.KeepClient
	*ApiTokenCache
}

type PutBlockHandler struct {
	*keepclient.KeepClient
	*ApiTokenCache
}

type IndexHandler struct {
	*keepclient.KeepClient
	*ApiTokenCache
}

type InvalidPathHandler struct{}

type OptionsHandler struct{}

// MakeRESTRouter
//     Returns a mux.Router that passes GET and PUT requests to the
//     appropriate handlers.
//
func MakeRESTRouter(
	enable_get bool,
	enable_put bool,
	kc *keepclient.KeepClient) *mux.Router {

	t := &ApiTokenCache{tokens: make(map[string]int64), expireTime: 300}

	rest := mux.NewRouter()

	if enable_get {
		rest.Handle(`/{locator:[0-9a-f]{32}\+.*}`,
			GetBlockHandler{kc, t}).Methods("GET", "HEAD")
		rest.Handle(`/{locator:[0-9a-f]{32}}`, GetBlockHandler{kc, t}).Methods("GET", "HEAD")

		// List all blocks
		rest.Handle(`/index`, IndexHandler{kc, t}).Methods("GET")

		// List blocks whose hash has the given prefix
		rest.Handle(`/index/{prefix:[0-9a-f]{0,32}}`, IndexHandler{kc, t}).Methods("GET")
	}

	if enable_put {
		rest.Handle(`/{locator:[0-9a-f]{32}\+.*}`, PutBlockHandler{kc, t}).Methods("PUT")
		rest.Handle(`/{locator:[0-9a-f]{32}}`, PutBlockHandler{kc, t}).Methods("PUT")
		rest.Handle(`/`, PutBlockHandler{kc, t}).Methods("POST")
		rest.Handle(`/{any}`, OptionsHandler{}).Methods("OPTIONS")
		rest.Handle(`/`, OptionsHandler{}).Methods("OPTIONS")
	}

	rest.NotFoundHandler = InvalidPathHandler{}

	return rest
}

func SetCorsHeaders(resp http.ResponseWriter) {
	resp.Header().Set("Access-Control-Allow-Methods", "GET, HEAD, POST, PUT, OPTIONS")
	resp.Header().Set("Access-Control-Allow-Origin", "*")
	resp.Header().Set("Access-Control-Allow-Headers", "Authorization, Content-Length, Content-Type, X-Keep-Desired-Replicas")
	resp.Header().Set("Access-Control-Max-Age", "86486400")
}

func (this InvalidPathHandler) ServeHTTP(resp http.ResponseWriter, req *http.Request) {
	log.Printf("%s: %s %s unroutable", GetRemoteAddress(req), req.Method, req.URL.Path)
	http.Error(resp, "Bad request", http.StatusBadRequest)
}

func (this OptionsHandler) ServeHTTP(resp http.ResponseWriter, req *http.Request) {
	log.Printf("%s: %s %s", GetRemoteAddress(req), req.Method, req.URL.Path)
	SetCorsHeaders(resp)
}

var BadAuthorizationHeader = errors.New("Missing or invalid Authorization header")
var ContentLengthMismatch = errors.New("Actual length != expected content length")
var MethodNotSupported = errors.New("Method not supported")

var removeHint, _ = regexp.Compile("\\+K@[a-z0-9]{5}(\\+|$)")

func (this GetBlockHandler) ServeHTTP(resp http.ResponseWriter, req *http.Request) {
	SetCorsHeaders(resp)

	locator := mux.Vars(req)["locator"]
	var err error
	var status int
	var expectLength, responseLength int64
	var proxiedURI = "-"

	defer func() {
		log.Println(GetRemoteAddress(req), req.Method, req.URL.Path, status, expectLength, responseLength, proxiedURI, err)
		if status != http.StatusOK {
			http.Error(resp, err.Error(), status)
		}
	}()

	kc := *this.KeepClient

	var pass bool
	var tok string
	if pass, tok = CheckAuthorizationHeader(&kc, this.ApiTokenCache, req); !pass {
		status, err = http.StatusForbidden, BadAuthorizationHeader
		return
	}

	// Copy ArvadosClient struct and use the client's API token
	arvclient := *kc.Arvados
	arvclient.ApiToken = tok
	kc.Arvados = &arvclient

	var reader io.ReadCloser

	locator = removeHint.ReplaceAllString(locator, "$1")

	switch req.Method {
	case "HEAD":
		expectLength, proxiedURI, err = kc.Ask(locator)
	case "GET":
		reader, expectLength, proxiedURI, err = kc.Get(locator)
		if reader != nil {
			defer reader.Close()
		}
	default:
		status, err = http.StatusNotImplemented, MethodNotSupported
		return
	}

	if expectLength == -1 {
		log.Println("Warning:", GetRemoteAddress(req), req.Method, proxiedURI, "Content-Length not provided")
	}

	switch respErr := err.(type) {
	case nil:
		status = http.StatusOK
		resp.Header().Set("Content-Length", fmt.Sprint(expectLength))
		switch req.Method {
		case "HEAD":
			responseLength = 0
		case "GET":
			responseLength, err = io.Copy(resp, reader)
			if err == nil && expectLength > -1 && responseLength != expectLength {
				err = ContentLengthMismatch
			}
		}
	case keepclient.Error:
		if respErr == keepclient.BlockNotFound {
			status = http.StatusNotFound
		} else if respErr.Temporary() {
			status = http.StatusBadGateway
		} else {
			status = 422
		}
	default:
		status = http.StatusInternalServerError
	}
}

var LengthRequiredError = errors.New(http.StatusText(http.StatusLengthRequired))
var LengthMismatchError = errors.New("Locator size hint does not match Content-Length header")

func (this PutBlockHandler) ServeHTTP(resp http.ResponseWriter, req *http.Request) {
	SetCorsHeaders(resp)

	kc := *this.KeepClient
	var err error
	var expectLength int64 = -1
	var status = http.StatusInternalServerError
	var wroteReplicas int
	var locatorOut string = "-"

	defer func() {
		log.Println(GetRemoteAddress(req), req.Method, req.URL.Path, status, expectLength, kc.Want_replicas, wroteReplicas, locatorOut, err)
		if status != http.StatusOK {
			http.Error(resp, err.Error(), status)
		}
	}()

	locatorIn := mux.Vars(req)["locator"]

	if req.Header.Get("Content-Length") != "" {
		_, err := fmt.Sscanf(req.Header.Get("Content-Length"), "%d", &expectLength)
		if err != nil {
			resp.Header().Set("Content-Length", fmt.Sprintf("%d", expectLength))
		}

	}

	if expectLength < 0 {
		err = LengthRequiredError
		status = http.StatusLengthRequired
		return
	}

	if locatorIn != "" {
		var loc *keepclient.Locator
		if loc, err = keepclient.MakeLocator(locatorIn); err != nil {
			status = http.StatusBadRequest
			return
		} else if loc.Size > 0 && int64(loc.Size) != expectLength {
			err = LengthMismatchError
			status = http.StatusBadRequest
			return
		}
	}

	var pass bool
	var tok string
	if pass, tok = CheckAuthorizationHeader(&kc, this.ApiTokenCache, req); !pass {
		err = BadAuthorizationHeader
		status = http.StatusForbidden
		return
	}

	// Copy ArvadosClient struct and use the client's API token
	arvclient := *kc.Arvados
	arvclient.ApiToken = tok
	kc.Arvados = &arvclient

	// Check if the client specified the number of replicas
	if req.Header.Get("X-Keep-Desired-Replicas") != "" {
		var r int
		_, err := fmt.Sscanf(req.Header.Get(keepclient.X_Keep_Desired_Replicas), "%d", &r)
		if err != nil {
			kc.Want_replicas = r
		}
	}

	// Now try to put the block through
	if locatorIn == "" {
		if bytes, err := ioutil.ReadAll(req.Body); err != nil {
			err = errors.New(fmt.Sprintf("Error reading request body: %s", err))
			status = http.StatusInternalServerError
			return
		} else {
			locatorOut, wroteReplicas, err = kc.PutB(bytes)
		}
	} else {
		locatorOut, wroteReplicas, err = kc.PutHR(locatorIn, req.Body, expectLength)
	}

	// Tell the client how many successful PUTs we accomplished
	resp.Header().Set(keepclient.X_Keep_Replicas_Stored, fmt.Sprintf("%d", wroteReplicas))

	switch err {
	case nil:
		status = http.StatusOK
		_, err = io.WriteString(resp, locatorOut)

	case keepclient.OversizeBlockError:
		// Too much data
		status = http.StatusRequestEntityTooLarge

	case keepclient.InsufficientReplicasError:
		if wroteReplicas > 0 {
			// At least one write is considered success.  The
			// client can decide if getting less than the number of
			// replications it asked for is a fatal error.
			status = http.StatusOK
			_, err = io.WriteString(resp, locatorOut)
		} else {
			status = http.StatusServiceUnavailable
		}

	default:
		status = http.StatusBadGateway
	}
}

// ServeHTTP implementation for IndexHandler
// Supports only GET requests for /index/{prefix:[0-9a-f]{0,32}}
// For each keep server found in LocalRoots:
//   Invokes GetIndex using keepclient
//   Expects "complete" response (terminating with blank new line)
//   Aborts on any errors
// Concatenates responses from all those keep servers and returns
func (handler IndexHandler) ServeHTTP(resp http.ResponseWriter, req *http.Request) {
	SetCorsHeaders(resp)

	prefix := mux.Vars(req)["prefix"]
	var err error
	var status int

	defer func() {
		if status != http.StatusOK {
			http.Error(resp, err.Error(), status)
		}
	}()

	kc := *handler.KeepClient

	ok, token := CheckAuthorizationHeader(&kc, handler.ApiTokenCache, req)
	if !ok {
		status, err = http.StatusForbidden, BadAuthorizationHeader
		return
	}

	// Copy ArvadosClient struct and use the client's API token
	arvclient := *kc.Arvados
	arvclient.ApiToken = token
	kc.Arvados = &arvclient

	// Only GET method is supported
	if req.Method != "GET" {
		status, err = http.StatusNotImplemented, MethodNotSupported
		return
	}

	// Get index from all LocalRoots and write to resp
	var reader io.Reader
	for uuid := range kc.LocalRoots() {
		reader, err = kc.GetIndex(uuid, prefix)
		if err != nil {
			status = http.StatusBadGateway
			return
		}

		_, err = io.Copy(resp, reader)
		if err != nil {
			status = http.StatusBadGateway
			return
		}
	}

	// Got index from all the keep servers and wrote to resp
	status = http.StatusOK
	resp.Write([]byte("\n"))
}<|MERGE_RESOLUTION|>--- conflicted
+++ resolved
@@ -79,8 +79,6 @@
 
 	flagset.Parse(os.Args[1:])
 
-<<<<<<< HEAD
-=======
 	arv, err := arvadosclient.MakeArvadosClient()
 	if err != nil {
 		log.Fatalf("Error setting up arvados client %s", err.Error())
@@ -94,7 +92,6 @@
 		log.Fatalf("Error setting up keep client %s", err.Error())
 	}
 
->>>>>>> 78af1220
 	if pidfile != "" {
 		f, err := os.Create(pidfile)
 		if err != nil {
@@ -105,14 +102,6 @@
 		defer os.Remove(pidfile)
 	}
 
-	arv, err := arvadosclient.MakeArvadosClient()
-	if err != nil {
-		log.Fatalf("setting up arvados client: %v", err)
-	}
-	kc, err := keepclient.MakeKeepClient(&arv)
-	if err != nil {
-		log.Fatalf("setting up keep client: %v", err)
-	}
 	kc.Want_replicas = default_replicas
 	kc.Client.Timeout = time.Duration(timeout) * time.Second
 	go RefreshServicesList(kc, 5*time.Minute, 3*time.Second)
