// Copyright (C) The Arvados Authors. All rights reserved.
//
// SPDX-License-Identifier: AGPL-3.0

package main

import (
	"bytes"
	"encoding/json"
	"errors"
	"flag"
	"fmt"
	"io"
	"io/ioutil"
	"log"
	"os"
	"os/exec"
	"os/signal"
	"path"
	"path/filepath"
	"regexp"
	"runtime"
	"runtime/pprof"
	"sort"
	"strings"
	"sync"
	"syscall"
	"time"

	"git.curoverse.com/arvados.git/lib/crunchstat"
	"git.curoverse.com/arvados.git/sdk/go/arvados"
	"git.curoverse.com/arvados.git/sdk/go/arvadosclient"
	"git.curoverse.com/arvados.git/sdk/go/keepclient"
	"git.curoverse.com/arvados.git/sdk/go/manifest"
	"golang.org/x/net/context"

	dockertypes "github.com/docker/docker/api/types"
	dockercontainer "github.com/docker/docker/api/types/container"
	dockernetwork "github.com/docker/docker/api/types/network"
	dockerclient "github.com/docker/docker/client"
)

var version = "dev"

// IArvadosClient is the minimal Arvados API methods used by crunch-run.
type IArvadosClient interface {
	Create(resourceType string, parameters arvadosclient.Dict, output interface{}) error
	Get(resourceType string, uuid string, parameters arvadosclient.Dict, output interface{}) error
	Update(resourceType string, uuid string, parameters arvadosclient.Dict, output interface{}) error
	Call(method, resourceType, uuid, action string, parameters arvadosclient.Dict, output interface{}) error
	CallRaw(method string, resourceType string, uuid string, action string, parameters arvadosclient.Dict) (reader io.ReadCloser, err error)
	Discovery(key string) (interface{}, error)
}

// ErrCancelled is the error returned when the container is cancelled.
var ErrCancelled = errors.New("Cancelled")

// IKeepClient is the minimal Keep API methods used by crunch-run.
type IKeepClient interface {
	PutB(buf []byte) (string, int, error)
	ReadAt(locator string, p []byte, off int) (int, error)
	ManifestFileReader(m manifest.Manifest, filename string) (arvados.File, error)
	LocalLocator(locator string) (string, error)
	ClearBlockCache()
}

// NewLogWriter is a factory function to create a new log writer.
type NewLogWriter func(name string) (io.WriteCloser, error)

type RunArvMount func(args []string, tok string) (*exec.Cmd, error)

type MkTempDir func(string, string) (string, error)

// ThinDockerClient is the minimal Docker client interface used by crunch-run.
type ThinDockerClient interface {
	ContainerAttach(ctx context.Context, container string, options dockertypes.ContainerAttachOptions) (dockertypes.HijackedResponse, error)
	ContainerCreate(ctx context.Context, config *dockercontainer.Config, hostConfig *dockercontainer.HostConfig,
		networkingConfig *dockernetwork.NetworkingConfig, containerName string) (dockercontainer.ContainerCreateCreatedBody, error)
	ContainerStart(ctx context.Context, container string, options dockertypes.ContainerStartOptions) error
	ContainerRemove(ctx context.Context, container string, options dockertypes.ContainerRemoveOptions) error
	ContainerWait(ctx context.Context, container string, condition dockercontainer.WaitCondition) (<-chan dockercontainer.ContainerWaitOKBody, <-chan error)
	ContainerInspect(ctx context.Context, id string) (dockertypes.ContainerJSON, error)
	ImageInspectWithRaw(ctx context.Context, image string) (dockertypes.ImageInspect, []byte, error)
	ImageLoad(ctx context.Context, input io.Reader, quiet bool) (dockertypes.ImageLoadResponse, error)
	ImageRemove(ctx context.Context, image string, options dockertypes.ImageRemoveOptions) ([]dockertypes.ImageDeleteResponseItem, error)
}

type PsProcess interface {
	CmdlineSlice() ([]string, error)
}

// ContainerRunner is the main stateful struct used for a single execution of a
// container.
type ContainerRunner struct {
	Docker ThinDockerClient

	// Dispatcher client is initialized with the Dispatcher token.
	// This is a priviledged token used to manage container status
	// and logs.
	//
	// We have both dispatcherClient and DispatcherArvClient
	// because there are two different incompatible Arvados Go
	// SDKs and we have to use both (hopefully this gets fixed in
	// #14467)
	dispatcherClient     *arvados.Client
	DispatcherArvClient  IArvadosClient
	DispatcherKeepClient IKeepClient

	// Container client is initialized with the Container token
	// This token controls the permissions of the container, and
	// must be used for operations such as reading collections.
	//
	// Same comment as above applies to
	// containerClient/ContainerArvClient.
	containerClient     *arvados.Client
	ContainerArvClient  IArvadosClient
	ContainerKeepClient IKeepClient

	Container       arvados.Container
	ContainerConfig dockercontainer.Config
	HostConfig      dockercontainer.HostConfig
	token           string
	ContainerID     string
	ExitCode        *int
	NewLogWriter    NewLogWriter
	loggingDone     chan bool
	CrunchLog       *ThrottledLogger
	Stdout          io.WriteCloser
	Stderr          io.WriteCloser
	logUUID         string
	logMtx          sync.Mutex
	LogCollection   arvados.CollectionFileSystem
	LogsPDH         *string
	RunArvMount     RunArvMount
	MkTempDir       MkTempDir
	ArvMount        *exec.Cmd
	ArvMountPoint   string
	HostOutputDir   string
	Binds           []string
	Volumes         map[string]struct{}
	OutputPDH       *string
	SigChan         chan os.Signal
	ArvMountExit    chan error
	SecretMounts    map[string]arvados.Mount
	MkArvClient     func(token string) (IArvadosClient, IKeepClient, *arvados.Client, error)
	finalState      string
	parentTemp      string

	statLogger       io.WriteCloser
	statReporter     *crunchstat.Reporter
	hoststatLogger   io.WriteCloser
	hoststatReporter *crunchstat.Reporter
	statInterval     time.Duration
	cgroupRoot       string
	// What we expect the container's cgroup parent to be.
	expectCgroupParent string
	// What we tell docker to use as the container's cgroup
	// parent. Note: Ideally we would use the same field for both
	// expectCgroupParent and setCgroupParent, and just make it
	// default to "docker". However, when using docker < 1.10 with
	// systemd, specifying a non-empty cgroup parent (even the
	// default value "docker") hits a docker bug
	// (https://github.com/docker/docker/issues/17126). Using two
	// separate fields makes it possible to use the "expect cgroup
	// parent to be X" feature even on sites where the "specify
	// cgroup parent" feature breaks.
	setCgroupParent string

	cStateLock sync.Mutex
	cCancelled bool // StopContainer() invoked
	cRemoved   bool // docker confirmed the container no longer exists

	enableNetwork string // one of "default" or "always"
	networkMode   string // passed through to HostConfig.NetworkMode
	arvMountLog   *ThrottledLogger

	containerWatchdogInterval time.Duration
}

// setupSignals sets up signal handling to gracefully terminate the underlying
// Docker container and update state when receiving a TERM, INT or QUIT signal.
func (runner *ContainerRunner) setupSignals() {
	runner.SigChan = make(chan os.Signal, 1)
	signal.Notify(runner.SigChan, syscall.SIGTERM)
	signal.Notify(runner.SigChan, syscall.SIGINT)
	signal.Notify(runner.SigChan, syscall.SIGQUIT)

	go func(sig chan os.Signal) {
		for s := range sig {
			runner.stop(s)
		}
	}(runner.SigChan)
}

// stop the underlying Docker container.
func (runner *ContainerRunner) stop(sig os.Signal) {
	runner.cStateLock.Lock()
	defer runner.cStateLock.Unlock()
	if sig != nil {
		runner.CrunchLog.Printf("caught signal: %v", sig)
	}
	if runner.ContainerID == "" {
		return
	}
	runner.cCancelled = true
	runner.CrunchLog.Printf("removing container")
	err := runner.Docker.ContainerRemove(context.TODO(), runner.ContainerID, dockertypes.ContainerRemoveOptions{Force: true})
	if err != nil {
		runner.CrunchLog.Printf("error removing container: %s", err)
	}
	if err == nil || strings.Contains(err.Error(), "No such container: "+runner.ContainerID) {
		runner.cRemoved = true
	}
}

var errorBlacklist = []string{
	"(?ms).*[Cc]annot connect to the Docker daemon.*",
	"(?ms).*oci runtime error.*starting container process.*container init.*mounting.*to rootfs.*no such file or directory.*",
	"(?ms).*grpc: the connection is unavailable.*",
}
var brokenNodeHook *string = flag.String("broken-node-hook", "", "Script to run if node is detected to be broken (for example, Docker daemon is not running)")

func (runner *ContainerRunner) runBrokenNodeHook() {
	if *brokenNodeHook == "" {
		runner.CrunchLog.Printf("No broken node hook provided, cannot mark node as broken.")
	} else {
		runner.CrunchLog.Printf("Running broken node hook %q", *brokenNodeHook)
		// run killme script
		c := exec.Command(*brokenNodeHook)
		c.Stdout = runner.CrunchLog
		c.Stderr = runner.CrunchLog
		err := c.Run()
		if err != nil {
			runner.CrunchLog.Printf("Error running broken node hook: %v", err)
		}
	}
}

func (runner *ContainerRunner) checkBrokenNode(goterr error) bool {
	for _, d := range errorBlacklist {
		if m, e := regexp.MatchString(d, goterr.Error()); m && e == nil {
			runner.CrunchLog.Printf("Error suggests node is unable to run containers: %v", goterr)
			runner.runBrokenNodeHook()
			return true
		}
	}
	return false
}

// LoadImage determines the docker image id from the container record and
// checks if it is available in the local Docker image store.  If not, it loads
// the image from Keep.
func (runner *ContainerRunner) LoadImage() (err error) {

	runner.CrunchLog.Printf("Fetching Docker image from collection '%s'", runner.Container.ContainerImage)

	var collection arvados.Collection
	err = runner.ContainerArvClient.Get("collections", runner.Container.ContainerImage, nil, &collection)
	if err != nil {
		return fmt.Errorf("While getting container image collection: %v", err)
	}
	manifest := manifest.Manifest{Text: collection.ManifestText}
	var img, imageID string
	for ms := range manifest.StreamIter() {
		img = ms.FileStreamSegments[0].Name
		if !strings.HasSuffix(img, ".tar") {
			return fmt.Errorf("First file in the container image collection does not end in .tar")
		}
		imageID = img[:len(img)-4]
	}

	runner.CrunchLog.Printf("Using Docker image id '%s'", imageID)

	_, _, err = runner.Docker.ImageInspectWithRaw(context.TODO(), imageID)
	if err != nil {
		runner.CrunchLog.Print("Loading Docker image from keep")

		var readCloser io.ReadCloser
		readCloser, err = runner.ContainerKeepClient.ManifestFileReader(manifest, img)
		if err != nil {
			return fmt.Errorf("While creating ManifestFileReader for container image: %v", err)
		}

		response, err := runner.Docker.ImageLoad(context.TODO(), readCloser, true)
		if err != nil {
			return fmt.Errorf("While loading container image into Docker: %v", err)
		}

		defer response.Body.Close()
		rbody, err := ioutil.ReadAll(response.Body)
		if err != nil {
			return fmt.Errorf("Reading response to image load: %v", err)
		}
		runner.CrunchLog.Printf("Docker response: %s", rbody)
	} else {
		runner.CrunchLog.Print("Docker image is available")
	}

	runner.ContainerConfig.Image = imageID

	runner.ContainerKeepClient.ClearBlockCache()

	return nil
}

func (runner *ContainerRunner) ArvMountCmd(arvMountCmd []string, token string) (c *exec.Cmd, err error) {
	c = exec.Command("arv-mount", arvMountCmd...)

	// Copy our environment, but override ARVADOS_API_TOKEN with
	// the container auth token.
	c.Env = nil
	for _, s := range os.Environ() {
		if !strings.HasPrefix(s, "ARVADOS_API_TOKEN=") {
			c.Env = append(c.Env, s)
		}
	}
	c.Env = append(c.Env, "ARVADOS_API_TOKEN="+token)

	w, err := runner.NewLogWriter("arv-mount")
	if err != nil {
		return nil, err
	}
	runner.arvMountLog = NewThrottledLogger(w)
	c.Stdout = runner.arvMountLog
	c.Stderr = runner.arvMountLog

	runner.CrunchLog.Printf("Running %v", c.Args)

	err = c.Start()
	if err != nil {
		return nil, err
	}

	statReadme := make(chan bool)
	runner.ArvMountExit = make(chan error)

	keepStatting := true
	go func() {
		for keepStatting {
			time.Sleep(100 * time.Millisecond)
			_, err = os.Stat(fmt.Sprintf("%s/by_id/README", runner.ArvMountPoint))
			if err == nil {
				keepStatting = false
				statReadme <- true
			}
		}
		close(statReadme)
	}()

	go func() {
		mnterr := c.Wait()
		if mnterr != nil {
			runner.CrunchLog.Printf("Arv-mount exit error: %v", mnterr)
		}
		runner.ArvMountExit <- mnterr
		close(runner.ArvMountExit)
	}()

	select {
	case <-statReadme:
		break
	case err := <-runner.ArvMountExit:
		runner.ArvMount = nil
		keepStatting = false
		return nil, err
	}

	return c, nil
}

func (runner *ContainerRunner) SetupArvMountPoint(prefix string) (err error) {
	if runner.ArvMountPoint == "" {
		runner.ArvMountPoint, err = runner.MkTempDir(runner.parentTemp, prefix)
	}
	return
}

func copyfile(src string, dst string) (err error) {
	srcfile, err := os.Open(src)
	if err != nil {
		return
	}

	os.MkdirAll(path.Dir(dst), 0777)

	dstfile, err := os.Create(dst)
	if err != nil {
		return
	}
	_, err = io.Copy(dstfile, srcfile)
	if err != nil {
		return
	}

	err = srcfile.Close()
	err2 := dstfile.Close()

	if err != nil {
		return
	}

	if err2 != nil {
		return err2
	}

	return nil
}

func (runner *ContainerRunner) SetupMounts() (err error) {
	err = runner.SetupArvMountPoint("keep")
	if err != nil {
		return fmt.Errorf("While creating keep mount temp dir: %v", err)
	}

	token, err := runner.ContainerToken()
	if err != nil {
		return fmt.Errorf("could not get container token: %s", err)
	}

	pdhOnly := true
	tmpcount := 0
	arvMountCmd := []string{
		"--foreground",
		"--allow-other",
		"--read-write",
		fmt.Sprintf("--crunchstat-interval=%v", runner.statInterval.Seconds())}

	if runner.Container.RuntimeConstraints.KeepCacheRAM > 0 {
		arvMountCmd = append(arvMountCmd, "--file-cache", fmt.Sprintf("%d", runner.Container.RuntimeConstraints.KeepCacheRAM))
	}

	collectionPaths := []string{}
	runner.Binds = nil
	runner.Volumes = make(map[string]struct{})
	needCertMount := true
	type copyFile struct {
		src  string
		bind string
	}
	var copyFiles []copyFile

	var binds []string
	for bind := range runner.Container.Mounts {
		binds = append(binds, bind)
	}
	for bind := range runner.SecretMounts {
		if _, ok := runner.Container.Mounts[bind]; ok {
			return fmt.Errorf("Secret mount %q conflicts with regular mount", bind)
		}
		if runner.SecretMounts[bind].Kind != "json" &&
			runner.SecretMounts[bind].Kind != "text" {
			return fmt.Errorf("Secret mount %q type is %q but only 'json' and 'text' are permitted.",
				bind, runner.SecretMounts[bind].Kind)
		}
		binds = append(binds, bind)
	}
	sort.Strings(binds)

	for _, bind := range binds {
		mnt, ok := runner.Container.Mounts[bind]
		if !ok {
			mnt = runner.SecretMounts[bind]
		}
		if bind == "stdout" || bind == "stderr" {
			// Is it a "file" mount kind?
			if mnt.Kind != "file" {
				return fmt.Errorf("Unsupported mount kind '%s' for %s. Only 'file' is supported.", mnt.Kind, bind)
			}

			// Does path start with OutputPath?
			prefix := runner.Container.OutputPath
			if !strings.HasSuffix(prefix, "/") {
				prefix += "/"
			}
			if !strings.HasPrefix(mnt.Path, prefix) {
				return fmt.Errorf("%s path does not start with OutputPath: %s, %s", strings.Title(bind), mnt.Path, prefix)
			}
		}

		if bind == "stdin" {
			// Is it a "collection" mount kind?
			if mnt.Kind != "collection" && mnt.Kind != "json" {
				return fmt.Errorf("Unsupported mount kind '%s' for stdin. Only 'collection' or 'json' are supported.", mnt.Kind)
			}
		}

		if bind == "/etc/arvados/ca-certificates.crt" {
			needCertMount = false
		}

		if strings.HasPrefix(bind, runner.Container.OutputPath+"/") && bind != runner.Container.OutputPath+"/" {
			if mnt.Kind != "collection" && mnt.Kind != "text" && mnt.Kind != "json" {
				return fmt.Errorf("Only mount points of kind 'collection', 'text' or 'json' are supported underneath the output_path for %q, was %q", bind, mnt.Kind)
			}
		}

		switch {
		case mnt.Kind == "collection" && bind != "stdin":
			var src string
			if mnt.UUID != "" && mnt.PortableDataHash != "" {
				return fmt.Errorf("Cannot specify both 'uuid' and 'portable_data_hash' for a collection mount")
			}
			if mnt.UUID != "" {
				if mnt.Writable {
					return fmt.Errorf("Writing to existing collections currently not permitted.")
				}
				pdhOnly = false
				src = fmt.Sprintf("%s/by_id/%s", runner.ArvMountPoint, mnt.UUID)
			} else if mnt.PortableDataHash != "" {
				if mnt.Writable && !strings.HasPrefix(bind, runner.Container.OutputPath+"/") {
					return fmt.Errorf("Can never write to a collection specified by portable data hash")
				}
				idx := strings.Index(mnt.PortableDataHash, "/")
				if idx > 0 {
					mnt.Path = path.Clean(mnt.PortableDataHash[idx:])
					mnt.PortableDataHash = mnt.PortableDataHash[0:idx]
					runner.Container.Mounts[bind] = mnt
				}
				src = fmt.Sprintf("%s/by_id/%s", runner.ArvMountPoint, mnt.PortableDataHash)
				if mnt.Path != "" && mnt.Path != "." {
					if strings.HasPrefix(mnt.Path, "./") {
						mnt.Path = mnt.Path[2:]
					} else if strings.HasPrefix(mnt.Path, "/") {
						mnt.Path = mnt.Path[1:]
					}
					src += "/" + mnt.Path
				}
			} else {
				src = fmt.Sprintf("%s/tmp%d", runner.ArvMountPoint, tmpcount)
				arvMountCmd = append(arvMountCmd, "--mount-tmp")
				arvMountCmd = append(arvMountCmd, fmt.Sprintf("tmp%d", tmpcount))
				tmpcount += 1
			}
			if mnt.Writable {
				if bind == runner.Container.OutputPath {
					runner.HostOutputDir = src
					runner.Binds = append(runner.Binds, fmt.Sprintf("%s:%s", src, bind))
				} else if strings.HasPrefix(bind, runner.Container.OutputPath+"/") {
					copyFiles = append(copyFiles, copyFile{src, runner.HostOutputDir + bind[len(runner.Container.OutputPath):]})
				} else {
					runner.Binds = append(runner.Binds, fmt.Sprintf("%s:%s", src, bind))
				}
			} else {
				runner.Binds = append(runner.Binds, fmt.Sprintf("%s:%s:ro", src, bind))
			}
			collectionPaths = append(collectionPaths, src)

		case mnt.Kind == "tmp":
			var tmpdir string
			tmpdir, err = runner.MkTempDir(runner.parentTemp, "tmp")
			if err != nil {
				return fmt.Errorf("While creating mount temp dir: %v", err)
			}
			st, staterr := os.Stat(tmpdir)
			if staterr != nil {
				return fmt.Errorf("While Stat on temp dir: %v", staterr)
			}
			err = os.Chmod(tmpdir, st.Mode()|os.ModeSetgid|0777)
			if staterr != nil {
				return fmt.Errorf("While Chmod temp dir: %v", err)
			}
			runner.Binds = append(runner.Binds, fmt.Sprintf("%s:%s", tmpdir, bind))
			if bind == runner.Container.OutputPath {
				runner.HostOutputDir = tmpdir
			}

		case mnt.Kind == "json" || mnt.Kind == "text":
			var filedata []byte
			if mnt.Kind == "json" {
				filedata, err = json.Marshal(mnt.Content)
				if err != nil {
					return fmt.Errorf("encoding json data: %v", err)
				}
			} else {
				text, ok := mnt.Content.(string)
				if !ok {
					return fmt.Errorf("content for mount %q must be a string", bind)
				}
				filedata = []byte(text)
			}

			tmpdir, err := runner.MkTempDir(runner.parentTemp, mnt.Kind)
			if err != nil {
				return fmt.Errorf("creating temp dir: %v", err)
			}
			tmpfn := filepath.Join(tmpdir, "mountdata."+mnt.Kind)
			err = ioutil.WriteFile(tmpfn, filedata, 0444)
			if err != nil {
				return fmt.Errorf("writing temp file: %v", err)
			}
			if strings.HasPrefix(bind, runner.Container.OutputPath+"/") {
				copyFiles = append(copyFiles, copyFile{tmpfn, runner.HostOutputDir + bind[len(runner.Container.OutputPath):]})
			} else {
				runner.Binds = append(runner.Binds, fmt.Sprintf("%s:%s:ro", tmpfn, bind))
			}

		case mnt.Kind == "git_tree":
			tmpdir, err := runner.MkTempDir(runner.parentTemp, "git_tree")
			if err != nil {
				return fmt.Errorf("creating temp dir: %v", err)
			}
			err = gitMount(mnt).extractTree(runner.ContainerArvClient, tmpdir, token)
			if err != nil {
				return err
			}
			runner.Binds = append(runner.Binds, tmpdir+":"+bind+":ro")
		}
	}

	if runner.HostOutputDir == "" {
		return fmt.Errorf("Output path does not correspond to a writable mount point")
	}

	if wantAPI := runner.Container.RuntimeConstraints.API; needCertMount && wantAPI != nil && *wantAPI {
		for _, certfile := range arvadosclient.CertFiles {
			_, err := os.Stat(certfile)
			if err == nil {
				runner.Binds = append(runner.Binds, fmt.Sprintf("%s:/etc/arvados/ca-certificates.crt:ro", certfile))
				break
			}
		}
	}

	if pdhOnly {
		arvMountCmd = append(arvMountCmd, "--mount-by-pdh", "by_id")
	} else {
		arvMountCmd = append(arvMountCmd, "--mount-by-id", "by_id")
	}
	arvMountCmd = append(arvMountCmd, runner.ArvMountPoint)

	runner.ArvMount, err = runner.RunArvMount(arvMountCmd, token)
	if err != nil {
		return fmt.Errorf("While trying to start arv-mount: %v", err)
	}

	for _, p := range collectionPaths {
		_, err = os.Stat(p)
		if err != nil {
			return fmt.Errorf("While checking that input files exist: %v", err)
		}
	}

	for _, cp := range copyFiles {
		st, err := os.Stat(cp.src)
		if err != nil {
			return fmt.Errorf("While staging writable file from %q to %q: %v", cp.src, cp.bind, err)
		}
		if st.IsDir() {
			err = filepath.Walk(cp.src, func(walkpath string, walkinfo os.FileInfo, walkerr error) error {
				if walkerr != nil {
					return walkerr
				}
				target := path.Join(cp.bind, walkpath[len(cp.src):])
				if walkinfo.Mode().IsRegular() {
					copyerr := copyfile(walkpath, target)
					if copyerr != nil {
						return copyerr
					}
					return os.Chmod(target, walkinfo.Mode()|0777)
				} else if walkinfo.Mode().IsDir() {
					mkerr := os.MkdirAll(target, 0777)
					if mkerr != nil {
						return mkerr
					}
					return os.Chmod(target, walkinfo.Mode()|os.ModeSetgid|0777)
				} else {
					return fmt.Errorf("Source %q is not a regular file or directory", cp.src)
				}
			})
		} else if st.Mode().IsRegular() {
			err = copyfile(cp.src, cp.bind)
			if err == nil {
				err = os.Chmod(cp.bind, st.Mode()|0777)
			}
		}
		if err != nil {
			return fmt.Errorf("While staging writable file from %q to %q: %v", cp.src, cp.bind, err)
		}
	}

	return nil
}

func (runner *ContainerRunner) ProcessDockerAttach(containerReader io.Reader) {
	// Handle docker log protocol
	// https://docs.docker.com/engine/reference/api/docker_remote_api_v1.15/#attach-to-a-container
	defer close(runner.loggingDone)

	header := make([]byte, 8)
	var err error
	for err == nil {
		_, err = io.ReadAtLeast(containerReader, header, 8)
		if err != nil {
			if err == io.EOF {
				err = nil
			}
			break
		}
		readsize := int64(header[7]) | (int64(header[6]) << 8) | (int64(header[5]) << 16) | (int64(header[4]) << 24)
		if header[0] == 1 {
			// stdout
			_, err = io.CopyN(runner.Stdout, containerReader, readsize)
		} else {
			// stderr
			_, err = io.CopyN(runner.Stderr, containerReader, readsize)
		}
	}

	if err != nil {
		runner.CrunchLog.Printf("error reading docker logs: %v", err)
	}

	err = runner.Stdout.Close()
	if err != nil {
		runner.CrunchLog.Printf("error closing stdout logs: %v", err)
	}

	err = runner.Stderr.Close()
	if err != nil {
		runner.CrunchLog.Printf("error closing stderr logs: %v", err)
	}

	if runner.statReporter != nil {
		runner.statReporter.Stop()
		err = runner.statLogger.Close()
		if err != nil {
			runner.CrunchLog.Printf("error closing crunchstat logs: %v", err)
		}
	}
}

func (runner *ContainerRunner) stopHoststat() error {
	if runner.hoststatReporter == nil {
		return nil
	}
	runner.hoststatReporter.Stop()
	err := runner.hoststatLogger.Close()
	if err != nil {
		return fmt.Errorf("error closing hoststat logs: %v", err)
	}
	return nil
}

func (runner *ContainerRunner) startHoststat() error {
	w, err := runner.NewLogWriter("hoststat")
	if err != nil {
		return err
	}
	runner.hoststatLogger = NewThrottledLogger(w)
	runner.hoststatReporter = &crunchstat.Reporter{
		Logger:     log.New(runner.hoststatLogger, "", 0),
		CgroupRoot: runner.cgroupRoot,
		PollPeriod: runner.statInterval,
	}
	runner.hoststatReporter.Start()
	return nil
}

func (runner *ContainerRunner) startCrunchstat() error {
	w, err := runner.NewLogWriter("crunchstat")
	if err != nil {
		return err
	}
	runner.statLogger = NewThrottledLogger(w)
	runner.statReporter = &crunchstat.Reporter{
		CID:          runner.ContainerID,
		Logger:       log.New(runner.statLogger, "", 0),
		CgroupParent: runner.expectCgroupParent,
		CgroupRoot:   runner.cgroupRoot,
		PollPeriod:   runner.statInterval,
		TempDir:      runner.parentTemp,
	}
	runner.statReporter.Start()
	return nil
}

type infoCommand struct {
	label string
	cmd   []string
}

// LogHostInfo logs info about the current host, for debugging and
// accounting purposes. Although it's logged as "node-info", this is
// about the environment where crunch-run is actually running, which
// might differ from what's described in the node record (see
// LogNodeRecord).
func (runner *ContainerRunner) LogHostInfo() (err error) {
	w, err := runner.NewLogWriter("node-info")
	if err != nil {
		return
	}

	commands := []infoCommand{
		{
			label: "Host Information",
			cmd:   []string{"uname", "-a"},
		},
		{
			label: "CPU Information",
			cmd:   []string{"cat", "/proc/cpuinfo"},
		},
		{
			label: "Memory Information",
			cmd:   []string{"cat", "/proc/meminfo"},
		},
		{
			label: "Disk Space",
			cmd:   []string{"df", "-m", "/", os.TempDir()},
		},
		{
			label: "Disk INodes",
			cmd:   []string{"df", "-i", "/", os.TempDir()},
		},
	}

	// Run commands with informational output to be logged.
	for _, command := range commands {
		fmt.Fprintln(w, command.label)
		cmd := exec.Command(command.cmd[0], command.cmd[1:]...)
		cmd.Stdout = w
		cmd.Stderr = w
		if err := cmd.Run(); err != nil {
			err = fmt.Errorf("While running command %q: %v", command.cmd, err)
			fmt.Fprintln(w, err)
			return err
		}
		fmt.Fprintln(w, "")
	}

	err = w.Close()
	if err != nil {
		return fmt.Errorf("While closing node-info logs: %v", err)
	}
	return nil
}

// LogContainerRecord gets and saves the raw JSON container record from the API server
func (runner *ContainerRunner) LogContainerRecord() error {
	logged, err := runner.logAPIResponse("container", "containers", map[string]interface{}{"filters": [][]string{{"uuid", "=", runner.Container.UUID}}}, nil)
	if !logged && err == nil {
		err = fmt.Errorf("error: no container record found for %s", runner.Container.UUID)
	}
	return err
}

// LogNodeRecord logs arvados#node record corresponding to the current host.
func (runner *ContainerRunner) LogNodeRecord() error {
	hostname := os.Getenv("SLURMD_NODENAME")
	if hostname == "" {
		hostname, _ = os.Hostname()
	}
	_, err := runner.logAPIResponse("node", "nodes", map[string]interface{}{"filters": [][]string{{"hostname", "=", hostname}}}, func(resp interface{}) {
		// The "info" field has admin-only info when obtained
		// with a privileged token, and should not be logged.
		node, ok := resp.(map[string]interface{})
		if ok {
			delete(node, "info")
		}
	})
	return err
}

func (runner *ContainerRunner) logAPIResponse(label, path string, params map[string]interface{}, munge func(interface{})) (logged bool, err error) {
	writer, err := runner.LogCollection.OpenFile(label+".json", os.O_CREATE|os.O_WRONLY, 0666)
	if err != nil {
		return false, err
	}
	w := &ArvLogWriter{
		ArvClient:     runner.DispatcherArvClient,
		UUID:          runner.Container.UUID,
		loggingStream: label,
		writeCloser:   writer,
	}

	reader, err := runner.DispatcherArvClient.CallRaw("GET", path, "", "", arvadosclient.Dict(params))
	if err != nil {
		return false, fmt.Errorf("error getting %s record: %v", label, err)
	}
	defer reader.Close()

	dec := json.NewDecoder(reader)
	dec.UseNumber()
	var resp map[string]interface{}
	if err = dec.Decode(&resp); err != nil {
		return false, fmt.Errorf("error decoding %s list response: %v", label, err)
	}
	items, ok := resp["items"].([]interface{})
	if !ok {
		return false, fmt.Errorf("error decoding %s list response: no \"items\" key in API list response", label)
	} else if len(items) < 1 {
		return false, nil
	}
	if munge != nil {
		munge(items[0])
	}
	// Re-encode it using indentation to improve readability
	enc := json.NewEncoder(w)
	enc.SetIndent("", "    ")
	if err = enc.Encode(items[0]); err != nil {
		return false, fmt.Errorf("error logging %s record: %v", label, err)
	}
	err = w.Close()
	if err != nil {
		return false, fmt.Errorf("error closing %s.json in log collection: %v", label, err)
	}
	return true, nil
}

// AttachStreams connects the docker container stdin, stdout and stderr logs
// to the Arvados logger which logs to Keep and the API server logs table.
func (runner *ContainerRunner) AttachStreams() (err error) {

	runner.CrunchLog.Print("Attaching container streams")

	// If stdin mount is provided, attach it to the docker container
	var stdinRdr arvados.File
	var stdinJson []byte
	if stdinMnt, ok := runner.Container.Mounts["stdin"]; ok {
		if stdinMnt.Kind == "collection" {
			var stdinColl arvados.Collection
			collId := stdinMnt.UUID
			if collId == "" {
				collId = stdinMnt.PortableDataHash
			}
			err = runner.ContainerArvClient.Get("collections", collId, nil, &stdinColl)
			if err != nil {
				return fmt.Errorf("While getting stdin collection: %v", err)
			}

			stdinRdr, err = runner.ContainerKeepClient.ManifestFileReader(
				manifest.Manifest{Text: stdinColl.ManifestText},
				stdinMnt.Path)
			if os.IsNotExist(err) {
				return fmt.Errorf("stdin collection path not found: %v", stdinMnt.Path)
			} else if err != nil {
				return fmt.Errorf("While getting stdin collection path %v: %v", stdinMnt.Path, err)
			}
		} else if stdinMnt.Kind == "json" {
			stdinJson, err = json.Marshal(stdinMnt.Content)
			if err != nil {
				return fmt.Errorf("While encoding stdin json data: %v", err)
			}
		}
	}

	stdinUsed := stdinRdr != nil || len(stdinJson) != 0
	response, err := runner.Docker.ContainerAttach(context.TODO(), runner.ContainerID,
		dockertypes.ContainerAttachOptions{Stream: true, Stdin: stdinUsed, Stdout: true, Stderr: true})
	if err != nil {
		return fmt.Errorf("While attaching container stdout/stderr streams: %v", err)
	}

	runner.loggingDone = make(chan bool)

	if stdoutMnt, ok := runner.Container.Mounts["stdout"]; ok {
		stdoutFile, err := runner.getStdoutFile(stdoutMnt.Path)
		if err != nil {
			return err
		}
		runner.Stdout = stdoutFile
	} else if w, err := runner.NewLogWriter("stdout"); err != nil {
		return err
	} else {
		runner.Stdout = NewThrottledLogger(w)
	}

	if stderrMnt, ok := runner.Container.Mounts["stderr"]; ok {
		stderrFile, err := runner.getStdoutFile(stderrMnt.Path)
		if err != nil {
			return err
		}
		runner.Stderr = stderrFile
	} else if w, err := runner.NewLogWriter("stderr"); err != nil {
		return err
	} else {
		runner.Stderr = NewThrottledLogger(w)
	}

	if stdinRdr != nil {
		go func() {
			_, err := io.Copy(response.Conn, stdinRdr)
			if err != nil {
				runner.CrunchLog.Print("While writing stdin collection to docker container %q", err)
				runner.stop(nil)
			}
			stdinRdr.Close()
			response.CloseWrite()
		}()
	} else if len(stdinJson) != 0 {
		go func() {
			_, err := io.Copy(response.Conn, bytes.NewReader(stdinJson))
			if err != nil {
				runner.CrunchLog.Print("While writing stdin json to docker container %q", err)
				runner.stop(nil)
			}
			response.CloseWrite()
		}()
	}

	go runner.ProcessDockerAttach(response.Reader)

	return nil
}

func (runner *ContainerRunner) getStdoutFile(mntPath string) (*os.File, error) {
	stdoutPath := mntPath[len(runner.Container.OutputPath):]
	index := strings.LastIndex(stdoutPath, "/")
	if index > 0 {
		subdirs := stdoutPath[:index]
		if subdirs != "" {
			st, err := os.Stat(runner.HostOutputDir)
			if err != nil {
				return nil, fmt.Errorf("While Stat on temp dir: %v", err)
			}
			stdoutPath := filepath.Join(runner.HostOutputDir, subdirs)
			err = os.MkdirAll(stdoutPath, st.Mode()|os.ModeSetgid|0777)
			if err != nil {
				return nil, fmt.Errorf("While MkdirAll %q: %v", stdoutPath, err)
			}
		}
	}
	stdoutFile, err := os.Create(filepath.Join(runner.HostOutputDir, stdoutPath))
	if err != nil {
		return nil, fmt.Errorf("While creating file %q: %v", stdoutPath, err)
	}

	return stdoutFile, nil
}

// CreateContainer creates the docker container.
func (runner *ContainerRunner) CreateContainer() error {
	runner.CrunchLog.Print("Creating Docker container")

	runner.ContainerConfig.Cmd = runner.Container.Command
	if runner.Container.Cwd != "." {
		runner.ContainerConfig.WorkingDir = runner.Container.Cwd
	}

	for k, v := range runner.Container.Environment {
		runner.ContainerConfig.Env = append(runner.ContainerConfig.Env, k+"="+v)
	}

	runner.ContainerConfig.Volumes = runner.Volumes

	maxRAM := int64(runner.Container.RuntimeConstraints.RAM)
	if maxRAM < 4*1024*1024 {
		// Docker daemon won't let you set a limit less than 4 MiB
		maxRAM = 4 * 1024 * 1024
	}
	runner.HostConfig = dockercontainer.HostConfig{
		Binds: runner.Binds,
		LogConfig: dockercontainer.LogConfig{
			Type: "none",
		},
		Resources: dockercontainer.Resources{
			CgroupParent: runner.setCgroupParent,
			NanoCPUs:     int64(runner.Container.RuntimeConstraints.VCPUs) * 1000000000,
			Memory:       maxRAM, // RAM
			MemorySwap:   maxRAM, // RAM+swap
			KernelMemory: maxRAM, // kernel portion
		},
	}

	if wantAPI := runner.Container.RuntimeConstraints.API; wantAPI != nil && *wantAPI {
		tok, err := runner.ContainerToken()
		if err != nil {
			return err
		}
		runner.ContainerConfig.Env = append(runner.ContainerConfig.Env,
			"ARVADOS_API_TOKEN="+tok,
			"ARVADOS_API_HOST="+os.Getenv("ARVADOS_API_HOST"),
			"ARVADOS_API_HOST_INSECURE="+os.Getenv("ARVADOS_API_HOST_INSECURE"),
		)
		runner.HostConfig.NetworkMode = dockercontainer.NetworkMode(runner.networkMode)
	} else {
		if runner.enableNetwork == "always" {
			runner.HostConfig.NetworkMode = dockercontainer.NetworkMode(runner.networkMode)
		} else {
			runner.HostConfig.NetworkMode = dockercontainer.NetworkMode("none")
		}
	}

	_, stdinUsed := runner.Container.Mounts["stdin"]
	runner.ContainerConfig.OpenStdin = stdinUsed
	runner.ContainerConfig.StdinOnce = stdinUsed
	runner.ContainerConfig.AttachStdin = stdinUsed
	runner.ContainerConfig.AttachStdout = true
	runner.ContainerConfig.AttachStderr = true

	createdBody, err := runner.Docker.ContainerCreate(context.TODO(), &runner.ContainerConfig, &runner.HostConfig, nil, runner.Container.UUID)
	if err != nil {
		return fmt.Errorf("While creating container: %v", err)
	}

	runner.ContainerID = createdBody.ID

	return runner.AttachStreams()
}

// StartContainer starts the docker container created by CreateContainer.
func (runner *ContainerRunner) StartContainer() error {
	runner.CrunchLog.Printf("Starting Docker container id '%s'", runner.ContainerID)
	runner.cStateLock.Lock()
	defer runner.cStateLock.Unlock()
	if runner.cCancelled {
		return ErrCancelled
	}
	err := runner.Docker.ContainerStart(context.TODO(), runner.ContainerID,
		dockertypes.ContainerStartOptions{})
	if err != nil {
		var advice string
		if m, e := regexp.MatchString("(?ms).*(exec|System error).*(no such file or directory|file not found).*", err.Error()); m && e == nil {
			advice = fmt.Sprintf("\nPossible causes: command %q is missing, the interpreter given in #! is missing, or script has Windows line endings.", runner.Container.Command[0])
		}
		return fmt.Errorf("could not start container: %v%s", err, advice)
	}
	return nil
}

// WaitFinish waits for the container to terminate, capture the exit code, and
// close the stdout/stderr logging.
func (runner *ContainerRunner) WaitFinish() error {
	var runTimeExceeded <-chan time.Time
	runner.CrunchLog.Print("Waiting for container to finish")

	waitOk, waitErr := runner.Docker.ContainerWait(context.TODO(), runner.ContainerID, dockercontainer.WaitConditionNotRunning)
	arvMountExit := runner.ArvMountExit
	if timeout := runner.Container.SchedulingParameters.MaxRunTime; timeout > 0 {
		runTimeExceeded = time.After(time.Duration(timeout) * time.Second)
	}

	containerGone := make(chan struct{})
	go func() {
		defer close(containerGone)
		if runner.containerWatchdogInterval < 1 {
			runner.containerWatchdogInterval = time.Minute
		}
		for range time.NewTicker(runner.containerWatchdogInterval).C {
			ctx, cancel := context.WithDeadline(context.Background(), time.Now().Add(runner.containerWatchdogInterval))
			ctr, err := runner.Docker.ContainerInspect(ctx, runner.ContainerID)
			cancel()
			runner.cStateLock.Lock()
			done := runner.cRemoved || runner.ExitCode != nil
			runner.cStateLock.Unlock()
			if done {
				return
			} else if err != nil {
				runner.CrunchLog.Printf("Error inspecting container: %s", err)
				runner.checkBrokenNode(err)
				return
			} else if ctr.State == nil || !(ctr.State.Running || ctr.State.Status == "created") {
				runner.CrunchLog.Printf("Container is not running: State=%v", ctr.State)
				return
			}
		}
	}()

	for {
		select {
		case waitBody := <-waitOk:
			runner.CrunchLog.Printf("Container exited with code: %v", waitBody.StatusCode)
			code := int(waitBody.StatusCode)
			runner.ExitCode = &code

			// wait for stdout/stderr to complete
			<-runner.loggingDone
			return nil

		case err := <-waitErr:
			return fmt.Errorf("container wait: %v", err)

		case <-arvMountExit:
			runner.CrunchLog.Printf("arv-mount exited while container is still running.  Stopping container.")
			runner.stop(nil)
			// arvMountExit will always be ready now that
			// it's closed, but that doesn't interest us.
			arvMountExit = nil

		case <-runTimeExceeded:
			runner.CrunchLog.Printf("maximum run time exceeded. Stopping container.")
			runner.stop(nil)
			runTimeExceeded = nil

		case <-containerGone:
			return errors.New("docker client never returned status")
		}
	}
}

func (runner *ContainerRunner) updateLogs() {
	ticker := time.NewTicker(crunchLogUpdatePeriod / 360)
	defer ticker.Stop()

	sigusr1 := make(chan os.Signal, 1)
	signal.Notify(sigusr1, syscall.SIGUSR1)
	defer signal.Stop(sigusr1)

	saveAtTime := time.Now().Add(crunchLogUpdatePeriod)
	saveAtSize := crunchLogUpdateSize
	var savedSize int64
	for {
		select {
		case <-ticker.C:
		case <-sigusr1:
			saveAtTime = time.Now()
		}
		runner.logMtx.Lock()
		done := runner.LogsPDH != nil
		runner.logMtx.Unlock()
		if done {
			return
		}
		size := runner.LogCollection.Size()
		if size == savedSize || (time.Now().Before(saveAtTime) && size < saveAtSize) {
			continue
		}
		saveAtTime = time.Now().Add(crunchLogUpdatePeriod)
		saveAtSize = runner.LogCollection.Size() + crunchLogUpdateSize
		saved, err := runner.saveLogCollection(false)
		if err != nil {
			runner.CrunchLog.Printf("error updating log collection: %s", err)
			continue
		}

		var updated arvados.Container
		err = runner.DispatcherArvClient.Update("containers", runner.Container.UUID, arvadosclient.Dict{
			"container": arvadosclient.Dict{"log": saved.PortableDataHash},
		}, &updated)
		if err != nil {
			runner.CrunchLog.Printf("error updating container log to %s: %s", saved.PortableDataHash, err)
			continue
		}

		savedSize = size
	}
}

// CaptureOutput saves data from the container's output directory if
// needed, and updates the container output accordingly.
func (runner *ContainerRunner) CaptureOutput() error {
	if wantAPI := runner.Container.RuntimeConstraints.API; wantAPI != nil && *wantAPI {
		// Output may have been set directly by the container, so
		// refresh the container record to check.
		err := runner.DispatcherArvClient.Get("containers", runner.Container.UUID,
			nil, &runner.Container)
		if err != nil {
			return err
		}
		if runner.Container.Output != "" {
			// Container output is already set.
			runner.OutputPDH = &runner.Container.Output
			return nil
		}
	}

	txt, err := (&copier{
		client:        runner.containerClient,
		arvClient:     runner.ContainerArvClient,
		keepClient:    runner.ContainerKeepClient,
		hostOutputDir: runner.HostOutputDir,
		ctrOutputDir:  runner.Container.OutputPath,
		binds:         runner.Binds,
		mounts:        runner.Container.Mounts,
		secretMounts:  runner.SecretMounts,
		logger:        runner.CrunchLog,
	}).Copy()
	if err != nil {
		return err
	}
	if n := len(regexp.MustCompile(` [0-9a-f]+\+\S*\+R`).FindAllStringIndex(txt, -1)); n > 0 {
		runner.CrunchLog.Printf("Copying %d data blocks from remote input collections...", n)
		fs, err := (&arvados.Collection{ManifestText: txt}).FileSystem(runner.containerClient, runner.ContainerKeepClient)
		if err != nil {
			return err
		}
		txt, err = fs.MarshalManifest(".")
		if err != nil {
			return err
		}
	}
	var resp arvados.Collection
	err = runner.ContainerArvClient.Create("collections", arvadosclient.Dict{
		"ensure_unique_name": true,
		"collection": arvadosclient.Dict{
			"is_trashed":    true,
			"name":          "output for " + runner.Container.UUID,
			"manifest_text": txt,
		},
	}, &resp)
	if err != nil {
		return fmt.Errorf("error creating output collection: %v", err)
	}
	runner.OutputPDH = &resp.PortableDataHash
	return nil
}

func (runner *ContainerRunner) CleanupDirs() {
	if runner.ArvMount != nil {
		var delay int64 = 8
		umount := exec.Command("arv-mount", fmt.Sprintf("--unmount-timeout=%d", delay), "--unmount", runner.ArvMountPoint)
		umount.Stdout = runner.CrunchLog
		umount.Stderr = runner.CrunchLog
		runner.CrunchLog.Printf("Running %v", umount.Args)
		umnterr := umount.Start()

		if umnterr != nil {
			runner.CrunchLog.Printf("Error unmounting: %v", umnterr)
		} else {
			// If arv-mount --unmount gets stuck for any reason, we
			// don't want to wait for it forever.  Do Wait() in a goroutine
			// so it doesn't block crunch-run.
			umountExit := make(chan error)
			go func() {
				mnterr := umount.Wait()
				if mnterr != nil {
					runner.CrunchLog.Printf("Error unmounting: %v", mnterr)
				}
				umountExit <- mnterr
			}()

			for again := true; again; {
				again = false
				select {
				case <-umountExit:
					umount = nil
					again = true
				case <-runner.ArvMountExit:
					break
				case <-time.After(time.Duration((delay + 1) * int64(time.Second))):
					runner.CrunchLog.Printf("Timed out waiting for unmount")
					if umount != nil {
						umount.Process.Kill()
					}
					runner.ArvMount.Process.Kill()
				}
			}
		}
	}

	if runner.ArvMountPoint != "" {
		if rmerr := os.Remove(runner.ArvMountPoint); rmerr != nil {
			runner.CrunchLog.Printf("While cleaning up arv-mount directory %s: %v", runner.ArvMountPoint, rmerr)
		}
	}

	if rmerr := os.RemoveAll(runner.parentTemp); rmerr != nil {
		runner.CrunchLog.Printf("While cleaning up temporary directory %s: %v", runner.parentTemp, rmerr)
	}
}

// CommitLogs posts the collection containing the final container logs.
func (runner *ContainerRunner) CommitLogs() error {
	func() {
		// Hold cStateLock to prevent races on CrunchLog (e.g., stop()).
		runner.cStateLock.Lock()
		defer runner.cStateLock.Unlock()

		runner.CrunchLog.Print(runner.finalState)

		if runner.arvMountLog != nil {
			runner.arvMountLog.Close()
		}
		runner.CrunchLog.Close()

		// Closing CrunchLog above allows them to be committed to Keep at this
		// point, but re-open crunch log with ArvClient in case there are any
		// other further errors (such as failing to write the log to Keep!)
		// while shutting down
		runner.CrunchLog = NewThrottledLogger(&ArvLogWriter{
			ArvClient:     runner.DispatcherArvClient,
			UUID:          runner.Container.UUID,
			loggingStream: "crunch-run",
			writeCloser:   nil,
		})
		runner.CrunchLog.Immediate = log.New(os.Stderr, runner.Container.UUID+" ", 0)
	}()

	if runner.LogsPDH != nil {
		// If we have already assigned something to LogsPDH,
		// we must be closing the re-opened log, which won't
		// end up getting attached to the container record and
		// therefore doesn't need to be saved as a collection
		// -- it exists only to send logs to other channels.
		return nil
	}
	saved, err := runner.saveLogCollection(true)
	if err != nil {
		return fmt.Errorf("error saving log collection: %s", err)
	}
	runner.logMtx.Lock()
	defer runner.logMtx.Unlock()
	runner.LogsPDH = &saved.PortableDataHash
	return nil
}

func (runner *ContainerRunner) saveLogCollection(final bool) (response arvados.Collection, err error) {
	runner.logMtx.Lock()
	defer runner.logMtx.Unlock()
	if runner.LogsPDH != nil {
		// Already finalized.
		return
	}
	mt, err := runner.LogCollection.MarshalManifest(".")
	if err != nil {
		err = fmt.Errorf("error creating log manifest: %v", err)
		return
	}
	updates := arvadosclient.Dict{
		"name":          "logs for " + runner.Container.UUID,
		"manifest_text": mt,
	}
	if final {
		updates["is_trashed"] = true
	} else {
		exp := time.Now().Add(crunchLogUpdatePeriod * 24)
		updates["trash_at"] = exp
		updates["delete_at"] = exp
	}
	reqBody := arvadosclient.Dict{"collection": updates}
	if runner.logUUID == "" {
		reqBody["ensure_unique_name"] = true
		err = runner.DispatcherArvClient.Create("collections", reqBody, &response)
	} else {
		err = runner.DispatcherArvClient.Update("collections", runner.logUUID, reqBody, &response)
	}
	if err != nil {
		return
	}
	runner.logUUID = response.UUID
	return
}

// UpdateContainerRunning updates the container state to "Running"
func (runner *ContainerRunner) UpdateContainerRunning() error {
	runner.cStateLock.Lock()
	defer runner.cStateLock.Unlock()
	if runner.cCancelled {
		return ErrCancelled
	}
	return runner.DispatcherArvClient.Update("containers", runner.Container.UUID,
		arvadosclient.Dict{"container": arvadosclient.Dict{"state": "Running"}}, nil)
}

// ContainerToken returns the api_token the container (and any
// arv-mount processes) are allowed to use.
func (runner *ContainerRunner) ContainerToken() (string, error) {
	if runner.token != "" {
		return runner.token, nil
	}

	var auth arvados.APIClientAuthorization
	err := runner.DispatcherArvClient.Call("GET", "containers", runner.Container.UUID, "auth", nil, &auth)
	if err != nil {
		return "", err
	}
	runner.token = fmt.Sprintf("v2/%s/%s/%s", auth.UUID, auth.APIToken, runner.Container.UUID)
	return runner.token, nil
}

// UpdateContainerComplete updates the container record state on API
// server to "Complete" or "Cancelled"
func (runner *ContainerRunner) UpdateContainerFinal() error {
	update := arvadosclient.Dict{}
	update["state"] = runner.finalState
	if runner.LogsPDH != nil {
		update["log"] = *runner.LogsPDH
	}
	if runner.finalState == "Complete" {
		if runner.ExitCode != nil {
			update["exit_code"] = *runner.ExitCode
		}
		if runner.OutputPDH != nil {
			update["output"] = *runner.OutputPDH
		}
	}
	return runner.DispatcherArvClient.Update("containers", runner.Container.UUID, arvadosclient.Dict{"container": update}, nil)
}

// IsCancelled returns the value of Cancelled, with goroutine safety.
func (runner *ContainerRunner) IsCancelled() bool {
	runner.cStateLock.Lock()
	defer runner.cStateLock.Unlock()
	return runner.cCancelled
}

// NewArvLogWriter creates an ArvLogWriter
func (runner *ContainerRunner) NewArvLogWriter(name string) (io.WriteCloser, error) {
	writer, err := runner.LogCollection.OpenFile(name+".txt", os.O_CREATE|os.O_WRONLY, 0666)
	if err != nil {
		return nil, err
	}
	return &ArvLogWriter{
		ArvClient:     runner.DispatcherArvClient,
		UUID:          runner.Container.UUID,
		loggingStream: name,
		writeCloser:   writer,
	}, nil
}

// Run the full container lifecycle.
func (runner *ContainerRunner) Run() (err error) {
	runner.CrunchLog.Printf("crunch-run %s started", version)
	runner.CrunchLog.Printf("Executing container '%s'", runner.Container.UUID)

	hostname, hosterr := os.Hostname()
	if hosterr != nil {
		runner.CrunchLog.Printf("Error getting hostname '%v'", hosterr)
	} else {
		runner.CrunchLog.Printf("Executing on host '%s'", hostname)
	}

	runner.finalState = "Queued"

	defer func() {
		runner.CleanupDirs()

		runner.CrunchLog.Printf("crunch-run finished")
		runner.CrunchLog.Close()
	}()

	defer func() {
		// checkErr prints e (unless it's nil) and sets err to
		// e (unless err is already non-nil). Thus, if err
		// hasn't already been assigned when Run() returns,
		// this cleanup func will cause Run() to return the
		// first non-nil error that is passed to checkErr().
		checkErr := func(errorIn string, e error) {
			if e == nil {
				return
			}
			runner.CrunchLog.Printf("error in %s: %v", errorIn, e)
			if err == nil {
				err = e
			}
			if runner.finalState == "Complete" {
				// There was an error in the finalization.
				runner.finalState = "Cancelled"
			}
		}

		// Log the error encountered in Run(), if any
		checkErr("Run", err)

		if runner.finalState == "Queued" {
			runner.UpdateContainerFinal()
			return
		}

		if runner.IsCancelled() {
			runner.finalState = "Cancelled"
			// but don't return yet -- we still want to
			// capture partial output and write logs
		}

		checkErr("CaptureOutput", runner.CaptureOutput())
		checkErr("stopHoststat", runner.stopHoststat())
		checkErr("CommitLogs", runner.CommitLogs())
		checkErr("UpdateContainerFinal", runner.UpdateContainerFinal())
	}()

	err = runner.fetchContainerRecord()
	if err != nil {
		return
	}
	runner.setupSignals()
	err = runner.startHoststat()
	if err != nil {
		return
	}

	// check for and/or load image
	err = runner.LoadImage()
	if err != nil {
		if !runner.checkBrokenNode(err) {
			// Failed to load image but not due to a "broken node"
			// condition, probably user error.
			runner.finalState = "Cancelled"
		}
		err = fmt.Errorf("While loading container image: %v", err)
		return
	}

	// set up FUSE mount and binds
	err = runner.SetupMounts()
	if err != nil {
		runner.finalState = "Cancelled"
		err = fmt.Errorf("While setting up mounts: %v", err)
		return
	}

	err = runner.CreateContainer()
	if err != nil {
		return
	}
	err = runner.LogHostInfo()
	if err != nil {
		return
	}
	err = runner.LogNodeRecord()
	if err != nil {
		return
	}
	err = runner.LogContainerRecord()
	if err != nil {
		return
	}

	if runner.IsCancelled() {
		return
	}

	err = runner.UpdateContainerRunning()
	if err != nil {
		return
	}
	runner.finalState = "Cancelled"

	err = runner.startCrunchstat()
	if err != nil {
		return
	}

	err = runner.StartContainer()
	if err != nil {
		runner.checkBrokenNode(err)
		return
	}

	err = runner.WaitFinish()
	if err == nil && !runner.IsCancelled() {
		runner.finalState = "Complete"
	}
	return
}

// Fetch the current container record (uuid = runner.Container.UUID)
// into runner.Container.
func (runner *ContainerRunner) fetchContainerRecord() error {
	reader, err := runner.DispatcherArvClient.CallRaw("GET", "containers", runner.Container.UUID, "", nil)
	if err != nil {
		return fmt.Errorf("error fetching container record: %v", err)
	}
	defer reader.Close()

	dec := json.NewDecoder(reader)
	dec.UseNumber()
	err = dec.Decode(&runner.Container)
	if err != nil {
		return fmt.Errorf("error decoding container record: %v", err)
	}

	var sm struct {
		SecretMounts map[string]arvados.Mount `json:"secret_mounts"`
	}

	containerToken, err := runner.ContainerToken()
	if err != nil {
		return fmt.Errorf("error getting container token: %v", err)
	}

	runner.ContainerArvClient, runner.ContainerKeepClient,
		runner.containerClient, err = runner.MkArvClient(containerToken)
	if err != nil {
		return fmt.Errorf("error creating container API client: %v", err)
	}

	err = runner.ContainerArvClient.Call("GET", "containers", runner.Container.UUID, "secret_mounts", nil, &sm)
	if err != nil {
		if apierr, ok := err.(arvadosclient.APIServerError); !ok || apierr.HttpStatusCode != 404 {
			return fmt.Errorf("error fetching secret_mounts: %v", err)
		}
		// ok && apierr.HttpStatusCode == 404, which means
		// secret_mounts isn't supported by this API server.
	}
	runner.SecretMounts = sm.SecretMounts

	return nil
}

// NewContainerRunner creates a new container runner.
func NewContainerRunner(dispatcherClient *arvados.Client,
	dispatcherArvClient IArvadosClient,
	dispatcherKeepClient IKeepClient,
	docker ThinDockerClient,
	containerUUID string) (*ContainerRunner, error) {

	cr := &ContainerRunner{
		dispatcherClient:     dispatcherClient,
		DispatcherArvClient:  dispatcherArvClient,
		DispatcherKeepClient: dispatcherKeepClient,
		Docker:               docker,
	}
	cr.NewLogWriter = cr.NewArvLogWriter
	cr.RunArvMount = cr.ArvMountCmd
	cr.MkTempDir = ioutil.TempDir
<<<<<<< HEAD
	cr.MkArvClient = func(token string) (IArvadosClient, IKeepClient, error) {
=======
	cr.ListProcesses = func() ([]PsProcess, error) {
		pr, err := process.Processes()
		if err != nil {
			return nil, err
		}
		ps := make([]PsProcess, len(pr))
		for i, j := range pr {
			ps[i] = j
		}
		return ps, nil
	}
	cr.MkArvClient = func(token string) (IArvadosClient, IKeepClient, *arvados.Client, error) {
>>>>>>> 664cbad5
		cl, err := arvadosclient.MakeArvadosClient()
		if err != nil {
			return nil, nil, nil, err
		}
		cl.ApiToken = token
		kc, err := keepclient.MakeKeepClient(cl)
		if err != nil {
			return nil, nil, nil, err
		}
		c2 := arvados.NewClientFromEnv()
		c2.AuthToken = token
		return cl, kc, c2, nil
	}
	var err error
	cr.LogCollection, err = (&arvados.Collection{}).FileSystem(cr.dispatcherClient, cr.DispatcherKeepClient)
	if err != nil {
		return nil, err
	}
	cr.Container.UUID = containerUUID
	w, err := cr.NewLogWriter("crunch-run")
	if err != nil {
		return nil, err
	}
	cr.CrunchLog = NewThrottledLogger(w)
	cr.CrunchLog.Immediate = log.New(os.Stderr, containerUUID+" ", 0)

	loadLogThrottleParams(dispatcherArvClient)
	go cr.updateLogs()

	return cr, nil
}

func main() {
	statInterval := flag.Duration("crunchstat-interval", 10*time.Second, "sampling period for periodic resource usage reporting")
	cgroupRoot := flag.String("cgroup-root", "/sys/fs/cgroup", "path to sysfs cgroup tree")
	cgroupParent := flag.String("cgroup-parent", "docker", "name of container's parent cgroup (ignored if -cgroup-parent-subsystem is used)")
	cgroupParentSubsystem := flag.String("cgroup-parent-subsystem", "", "use current cgroup for given subsystem as parent cgroup for container")
	caCertsPath := flag.String("ca-certs", "", "Path to TLS root certificates")
	enableNetwork := flag.String("container-enable-networking", "default",
		`Specify if networking should be enabled for container.  One of 'default', 'always':
    	default: only enable networking if container requests it.
    	always:  containers always have networking enabled
    	`)
	networkMode := flag.String("container-network-mode", "default",
		`Set networking mode for container.  Corresponds to Docker network mode (--net).
    	`)
	memprofile := flag.String("memprofile", "", "write memory profile to `file` after running container")
	getVersion := flag.Bool("version", false, "Print version information and exit.")
	flag.Duration("check-containerd", 0, "Ignored. Exists for compatibility with older versions.")
	flag.Parse()

	// Print version information if requested
	if *getVersion {
		fmt.Printf("crunch-run %s\n", version)
		return
	}

	log.Printf("crunch-run %s started", version)

	containerId := flag.Arg(0)

	if *caCertsPath != "" {
		arvadosclient.CertFiles = []string{*caCertsPath}
	}

	api, err := arvadosclient.MakeArvadosClient()
	if err != nil {
		log.Fatalf("%s: %v", containerId, err)
	}
	api.Retries = 8

	kc, kcerr := keepclient.MakeKeepClient(api)
	if kcerr != nil {
		log.Fatalf("%s: %v", containerId, kcerr)
	}
	kc.BlockCache = &keepclient.BlockCache{MaxBlocks: 2}
	kc.Retries = 4

	// API version 1.21 corresponds to Docker 1.9, which is currently the
	// minimum version we want to support.
	docker, dockererr := dockerclient.NewClient(dockerclient.DefaultDockerHost, "1.21", nil, nil)

	cr, err := NewContainerRunner(arvados.NewClientFromEnv(), api, kc, docker, containerId)
	if err != nil {
		log.Fatal(err)
	}
	if dockererr != nil {
		cr.CrunchLog.Printf("%s: %v", containerId, dockererr)
		cr.checkBrokenNode(dockererr)
		cr.CrunchLog.Close()
		os.Exit(1)
	}

	parentTemp, tmperr := cr.MkTempDir("", "crunch-run."+containerId+".")
	if tmperr != nil {
		log.Fatalf("%s: %v", containerId, tmperr)
	}

	cr.parentTemp = parentTemp
	cr.statInterval = *statInterval
	cr.cgroupRoot = *cgroupRoot
	cr.expectCgroupParent = *cgroupParent
	cr.enableNetwork = *enableNetwork
	cr.networkMode = *networkMode
	if *cgroupParentSubsystem != "" {
		p := findCgroup(*cgroupParentSubsystem)
		cr.setCgroupParent = p
		cr.expectCgroupParent = p
	}

	runerr := cr.Run()

	if *memprofile != "" {
		f, err := os.Create(*memprofile)
		if err != nil {
			log.Printf("could not create memory profile: %s", err)
		}
		runtime.GC() // get up-to-date statistics
		if err := pprof.WriteHeapProfile(f); err != nil {
			log.Printf("could not write memory profile: %s", err)
		}
		closeerr := f.Close()
		if closeerr != nil {
			log.Printf("closing memprofile file: %s", err)
		}
	}

	if runerr != nil {
		log.Fatalf("%s: %v", containerId, runerr)
	}
}<|MERGE_RESOLUTION|>--- conflicted
+++ resolved
@@ -1693,22 +1693,7 @@
 	cr.NewLogWriter = cr.NewArvLogWriter
 	cr.RunArvMount = cr.ArvMountCmd
 	cr.MkTempDir = ioutil.TempDir
-<<<<<<< HEAD
-	cr.MkArvClient = func(token string) (IArvadosClient, IKeepClient, error) {
-=======
-	cr.ListProcesses = func() ([]PsProcess, error) {
-		pr, err := process.Processes()
-		if err != nil {
-			return nil, err
-		}
-		ps := make([]PsProcess, len(pr))
-		for i, j := range pr {
-			ps[i] = j
-		}
-		return ps, nil
-	}
 	cr.MkArvClient = func(token string) (IArvadosClient, IKeepClient, *arvados.Client, error) {
->>>>>>> 664cbad5
 		cl, err := arvadosclient.MakeArvadosClient()
 		if err != nil {
 			return nil, nil, nil, err
