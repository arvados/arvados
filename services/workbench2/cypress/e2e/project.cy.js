--- conflicted
+++ resolved
@@ -70,11 +70,6 @@
 
         // Create project and confirm the properties' real values.
         cy.get("[data-cy=form-submit-btn]").click();
-<<<<<<< HEAD
-=======
-        cy.waitForDom();
-        cy.get("[data-cy=form-dialog]").should("not.exist");
->>>>>>> ea4e0fe8
         cy.waitForDom();
         cy.get("[data-cy=form-dialog]").should("not.exist");
         cy.get("[data-cy=breadcrumb-last]").should('exist', { timeout: 10000 });
