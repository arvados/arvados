// Copyright (C) The Arvados Authors. All rights reserved.
//
// SPDX-License-Identifier: AGPL-3.0

// ***********************************************
// This example commands.js shows you how to
// create various custom commands and overwrite
// existing commands.
//
// For more comprehensive examples of custom
// commands please read more here:
// https://on.cypress.io/custom-commands
// ***********************************************
//
//
// -- This is a parent command --
// Cypress.Commands.add("login", (email, password) => { ... })
//
//
// -- This is a child command --
// Cypress.Commands.add("drag", { prevSubject: 'element'}, (subject, options) => { ... })
//
//
// -- This is a dual command --
// Cypress.Commands.add("dismiss", { prevSubject: 'optional'}, (subject, options) => { ... })
//
//
// -- This will overwrite an existing command --
// Cypress.Commands.overwrite("visit", (originalFn, url, options) => { ... })

import 'cypress-wait-until';
import { extractFilesData } from "services/collection-service/collection-service-files-response";
import _ from 'lodash';

const controllerURL = Cypress.env("controller_url");
const systemToken = Cypress.env("system_token");
let createdResources = [];

const containerLogFolderPrefix = "log for container ";

// Clean up anything that was created.  You can temporarily add
// 'return' to the top if you need the resources to hang around to
// debug a specific test.
afterEach(function () {
    if (createdResources.length === 0) {
        return;
    }
    cy.log(`Cleaning ${createdResources.length} previously created resource(s).`);
    // delete them in FIFO order because later created resources may
    // be linked to the earlier ones.
    createdResources.reverse().forEach(function ({ suffix, uuid }) {
        // Don't fail when a resource isn't already there, some objects may have
        // been removed, directly or indirectly, from the test that created them.
        cy.deleteResource(systemToken, suffix, uuid, false);
    });
    createdResources = [];
});

Cypress.Commands.add(
    "doRequest",
    (method = "GET", path = "", data = null, qs = null, token = systemToken, auth = false, followRedirect = true, failOnStatusCode = true) => {
        return cy.request({
            method: method,
            url: `${controllerURL.replace(/\/+$/, "")}/${path.replace(/^\/+/, "")}`,
            body: data,
            qs: auth ? qs : Object.assign({ api_token: token }, qs),
            auth: auth ? { bearer: `${token}` } : undefined,
            followRedirect: followRedirect,
            failOnStatusCode: failOnStatusCode,
        });
    }
);

Cypress.Commands.add(
    "doWebDAVRequest",
    (method = "GET", path = "", data = null, qs = null, token = systemToken, auth = false, followRedirect = true, failOnStatusCode = true) => {
        return cy.doRequest("GET", "/arvados/v1/config", null, null).then(({ body: config }) => {
            return cy.request({
                method: method,
                url: `${config.Services.WebDAVDownload.ExternalURL.replace(/\/+$/, "")}/${path.replace(/^\/+/, "")}`,
                body: data,
                qs: auth ? qs : Object.assign({ api_token: token }, qs),
                auth: auth ? { bearer: `${token}` } : undefined,
                followRedirect: followRedirect,
                failOnStatusCode: failOnStatusCode,
            });
        });
    }
);

Cypress.Commands.add("getUser", (username, first_name = "", last_name = "", is_admin = false, is_active = true) => {
    // Create user if not already created
    return (
        cy
            .doRequest(
                "POST",
                "/auth/controller/callback",
                {
                    auth_info: JSON.stringify({
                        email: `${username}@example.local`,
                        username: username,
                        first_name: first_name,
                        last_name: last_name,
                        alternate_emails: [],
                    }),
                    return_to: ",https://controller.api.client.invalid",
                },
                null,
                systemToken,
                true,
                false
            ) // Don't follow redirects so we can catch the token
            .its("headers.location")
            .as("location")
            // Get its token and set the account up as admin and/or active
            .then(function () {
                this.userToken = this.location.split("=")[1];
                assert.isString(this.userToken);
                return cy
                    .doRequest("GET", "/arvados/v1/users", null, {
                        filters: `[["username", "=", "${username}"]]`,
                    })
                    .its("body.items.0")
                    .as("aUser")
                    .then(function () {
                        cy.doRequest("PUT", `/arvados/v1/users/${this.aUser.uuid}`, {
                            user: {
                                is_admin: is_admin,
                                is_active: is_active,
                            },
                        })
                            .its("body")
                            .as("theUser")
                            .then(function () {
                                return { user: this.theUser, token: this.userToken };
                            });
                    });
            })
    );
});

Cypress.Commands.add("createLink", (token, data) => {
    return cy.createResource(token, "links", {
        link: JSON.stringify(data),
    });
});

Cypress.Commands.add("createGroup", (token, data) => {
    return cy.createResource(token, "groups", {
        group: JSON.stringify(data),
        ensure_unique_name: true,
    });
});

Cypress.Commands.add("trashGroup", (token, uuid) => {
    return cy.deleteResource(token, "groups", uuid);
});

Cypress.Commands.add("createWorkflow", (token, data) => {
    return cy.createResource(token, "workflows", {
        workflow: JSON.stringify(data),
        ensure_unique_name: true,
    });
});

Cypress.Commands.add("createCollection", (token, data, keep = false) => {
    return cy.createResource(token, "collections", {
        collection: JSON.stringify(data),
        ensure_unique_name: true,
    }, keep);
});

Cypress.Commands.add("getCollection", (token, uuid) => {
    return cy.getResource(token, "collections", uuid);
});

Cypress.Commands.add("updateCollection", (token, uuid, data) => {
    return cy.updateResource(token, "collections", uuid, {
        collection: JSON.stringify(data),
    });
});

Cypress.Commands.add("collectionReplaceFiles", (token, uuid, data) => {
    return cy.updateResource(token, "collections", uuid, {
        collection: {
            preserve_version: true,
        },
        replace_files: JSON.stringify(data),
    });
});

Cypress.Commands.add("getContainer", (token, uuid) => {
    return cy.getResource(token, "containers", uuid);
});

Cypress.Commands.add("updateContainer", (token, uuid, data) => {
    return cy.updateResource(token, "containers", uuid, {
        container: JSON.stringify(data),
    });
});

Cypress.Commands.add("getContainerRequest", (token, uuid) => {
    return cy.getResource(token, "container_requests", uuid);
});

Cypress.Commands.add("createContainerRequest", (token, data) => {
    return cy.createResource(token, "container_requests", {
        container_request: JSON.stringify(data),
        ensure_unique_name: true,
    });
});

Cypress.Commands.add("updateContainerRequest", (token, uuid, data) => {
    return cy.updateResource(token, "container_requests", uuid, {
        container_request: JSON.stringify(data),
    });
});

/**
 * Requires an admin token for log_uuid modification to succeed
 */
Cypress.Commands.add("appendLog", (token, crUuid, fileName, lines = []) =>
    cy.getContainerRequest(token, crUuid).then(containerRequest => {
        if (containerRequest.log_uuid) {
            cy.listContainerRequestLogs(token, crUuid).then(logFiles => {
                const filePath = `${containerRequest.log_uuid}/${containerLogFolderPrefix}${containerRequest.container_uuid}/${fileName}`;
                if (logFiles.find(file => file.name === fileName)) {
                    // File exists, fetch and append
                    return cy
                        .doWebDAVRequest("GET", `c=${filePath}`, null, null, token)
                        .then(({ body: contents }) =>
                            cy.doWebDAVRequest("PUT", `c=${filePath}`, contents.split("\n").concat(lines).join("\n"), null, token)
                        );
                } else {
                    // File not exists, put new file
                    cy.doWebDAVRequest("PUT", `c=${filePath}`, lines.join("\n"), null, token);
                }
            });
        } else {
            // Create log collection
            return cy
                .createCollection(token, {
                    name: `Test log collection ${Math.floor(Math.random() * 999999)}`,
                    owner_uuid: containerRequest.owner_uuid,
                    manifest_text: "",
                })
                .then(collection => {
                    // Update CR log_uuid to fake log collection
                    cy.updateContainerRequest(token, containerRequest.uuid, {
                        log_uuid: collection.uuid,
                    }).then(() =>
                        // Create empty directory for container uuid
                        cy
                            .collectionReplaceFiles(token, collection.uuid, {
                                [`/${containerLogFolderPrefix}${containerRequest.container_uuid}`]: "d41d8cd98f00b204e9800998ecf8427e+0",
                            })
                            .then(() =>
                                // Put new log file with contents into fake log collection
                                cy.doWebDAVRequest(
                                    "PUT",
                                    `c=${collection.uuid}/${containerLogFolderPrefix}${containerRequest.container_uuid}/${fileName}`,
                                    lines.join("\n"),
                                    null,
                                    token
                                )
                            )
                    );
                });
        }
    })
);

Cypress.Commands.add("listContainerRequestLogs", (token, crUuid) =>
    cy.getContainerRequest(token, crUuid).then(containerRequest =>
        cy
            .doWebDAVRequest(
                "PROPFIND",
                `c=${containerRequest.log_uuid}/${containerLogFolderPrefix}${containerRequest.container_uuid}`,
                null,
                null,
                token
            )
            .then(({ body: data }) => {
                return extractFilesData(new DOMParser().parseFromString(data, "text/xml"));
            })
    )
);

Cypress.Commands.add("createVirtualMachine", (token, data) => {
    return cy.createResource(token, "virtual_machines", {
        virtual_machine: JSON.stringify(data),
        ensure_unique_name: true,
    });
});

Cypress.Commands.add("getResource", (token, suffix, uuid) => {
    return cy
        .doRequest("GET", `/arvados/v1/${suffix}/${uuid}`, null, {}, token)
        .its("body")
        .then(function (resource) {
            return resource;
        });
});

Cypress.Commands.add("createResource", (token, suffix, data, keep = false) => {
    return cy
        .doRequest("POST", "/arvados/v1/" + suffix, data, null, token, true)
        .its("body")
        .then(function (resource) {
            if (! keep) {
                createdResources.push({ suffix, uuid: resource.uuid });
            };
            return resource;
        });
});


Cypress.Commands.add("deleteResource", (token, suffix, uuid, failOnStatusCode = true) => {
    return cy
        .doRequest("DELETE", "/arvados/v1/" + suffix + "/" + uuid, null, null, token, false, true, failOnStatusCode)
        .its("body")
        .then(function (resource) {
            return resource;
        });
});

Cypress.Commands.add("updateResource", (token, suffix, uuid, data) => {
    return cy
        .doRequest("PATCH", "/arvados/v1/" + suffix + "/" + uuid, data, null, token, true)
        .its("body")
        .then(function (resource) {
            return resource;
        });
});

Cypress.Commands.add("loginAs", (user, preserveLocalStorage = false) => {
    // This shouldn't be necessary unless we need to call loginAs multiple times
    // in the same test.
    cy.clearCookies();
    if(preserveLocalStorage === false) {
        cy.clearAllLocalStorage();
        cy.clearAllSessionStorage();
    }
    cy.visit(`/token/?api_token=${user.token}`);
    // Use waitUntil to avoid permafail race conditions with window.location being undefined
    cy.waitUntil(() => cy.window().then(win =>
        win?.location?.href &&
        win.location.href.includes("/dashboard")
    ), { timeout: 15000 });
    // Wait for page to settle before getting elements
    cy.waitForDom();
    cy.get("div#root").should("contain", "Arvados Workbench (zzzzz)");
    cy.get("div#root").should("not.contain", "Your account is inactive");
});

Cypress.Commands.add("testEditProjectOrCollection", (container, oldName, newName, newDescription, isProject = true) => {
    cy.get(container).contains(oldName).rightclick();
    cy.get("[data-cy=context-menu]")
        .contains(isProject ? "Edit project" : "Edit collection")
        .click();
    cy.get("[data-cy=form-dialog]").within(() => {
        cy.get("input[name=name]").clear().type(newName);
        cy.get("div[contenteditable=true]")
            .clear()
            .type(newDescription);
        cy.get("[data-cy=form-submit-btn]").click();
    });

    cy.get(container).contains(newName).rightclick();
    cy.get("[data-cy=context-menu]")
        .contains(isProject ? "Edit project" : "Edit collection")
        .click();
    cy.get("[data-cy=form-dialog]").within(() => {
        cy.get("input[name=name]").should("have.value", newName);
        cy.get("span[data-text=true]").contains(newDescription);
        cy.get("[data-cy=form-cancel-btn]").click();
    });
});

Cypress.Commands.add("doSearch", searchTerm => {
    cy.get("[data-cy=searchbar-input-field]").type(`{selectall}${searchTerm}{enter}`);
});

Cypress.Commands.add("goToPath", path => {
    return cy.visit(path);
});

Cypress.Commands.add("getAll", (...elements) => {
    const promise = cy.wrap([], { log: false });

    for (let element of elements) {
        promise.then(arr => cy.get(element).then(got => cy.wrap([...arr, got])));
    }

    return promise;
});

Cypress.Commands.add("shareWith", (srcUserToken, targetUserUUID, itemUUID, permission = "can_write") => {
    cy.createLink(srcUserToken, {
        name: permission,
        link_class: "permission",
        head_uuid: itemUUID,
        tail_uuid: targetUserUUID,
    });
});

Cypress.Commands.add("addToFavorites", (userToken, userUUID, itemUUID) => {
    cy.createLink(userToken, {
        head_uuid: itemUUID,
        link_class: "star",
        name: "",
        owner_uuid: userUUID,
        tail_uuid: userUUID,
    });
});

Cypress.Commands.add("createProject", ({ owningUser, targetUser, projectName, canWrite, addToFavorites }) => {
    const writePermission = canWrite ? "can_write" : "can_read";

    cy.createGroup(owningUser.token, {
        name: `${projectName} ${Math.floor(Math.random() * 999999)}`,
        group_class: "project",
    })
        .as(`${projectName}`)
        .then(project => {
            if (targetUser && targetUser !== owningUser) {
                cy.shareWith(owningUser.token, targetUser.user.uuid, project.uuid, writePermission);
            }
            if (addToFavorites) {
                const user = targetUser ? targetUser : owningUser;
                cy.addToFavorites(user.token, user.user.uuid, project.uuid);
            }
        });
});

Cypress.Commands.add(
    "upload",
    {
        prevSubject: "element",
    },
    (subject, file, fileName, binaryMode = true) => {
        cy.window().then(window => {
            const blob = binaryMode ? b64toBlob(file, "", 512) : new Blob([file], { type: "text/plain" });
            const testFile = new window.File([blob], fileName);

            const dataTransferFile = new File([testFile], testFile.name, {
                type: 'text/plain',
            });

            const data = {
                dataTransfer: {
                    files: [dataTransferFile],
                    items: [
                        {
                            kind: 'dataFile',
                            type: dataTransferFile.type,
                            getAsFile: () => dataTransferFile,
                            webkitGetAsEntry: () => ({
                                isFile: true,
                                isDirectory: false,
                                file: (cb) => cb(dataTransferFile),
                            }),
                        },
                    ],
                    types: ['Files'],
                },
            };

            cy.wrap(subject)
                .trigger('dragenter', data)
                .trigger('dragover', data)
                .trigger('drop', data)
            });
        }
    );

function b64toBlob(b64Data, contentType = "", sliceSize = 512) {
    const byteCharacters = atob(b64Data);
    const byteArrays = [];

    for (let offset = 0; offset < byteCharacters.length; offset += sliceSize) {
        const slice = byteCharacters.slice(offset, offset + sliceSize);

        const byteNumbers = new Array(slice.length);
        for (let i = 0; i < slice.length; i++) {
            byteNumbers[i] = slice.charCodeAt(i);
        }

        const byteArray = new Uint8Array(byteNumbers);

        byteArrays.push(byteArray);
    }

    const blob = new Blob(byteArrays, { type: contentType });
    return blob;
}

// From https://github.com/cypress-io/cypress/issues/7306#issuecomment-1076451070=
// This command requires the async package (https://www.npmjs.com/package/async)
Cypress.Commands.add("waitForDom", () => {
    cy.window({ timeout: 10000 }).then(
        {
            // Don't timeout before waitForDom finishes
            timeout: 10000,
        },
        win => {
            let timeElapsed = 0;

            cy.log("Waiting for DOM mutations to complete");

            return new Cypress.Promise(resolve => {
                // set the required variables
                let async = require("async");
                let observerConfig = { attributes: true, childList: true, subtree: true };
                let items = Array.apply(null, { length: 50 }).map(Number.call, Number);
                win.mutationCount = 0;
                win.previousMutationCount = null;

                // create an observer instance
                let observer = new win.MutationObserver(mutations => {
                    mutations.forEach(mutation => {
                        // Only record "attributes" type mutations that are not a "class" mutation.
                        // If the mutation is not an "attributes" type, then we always record it.
                        if (mutation.type === "attributes" && mutation.attributeName !== "class") {
                            win.mutationCount += 1;
                        } else if (mutation.type !== "attributes") {
                            win.mutationCount += 1;
                        }
                    });

                    // initialize the previousMutationCount
                    if (win.previousMutationCount == null) win.previousMutationCount = 0;
                });

                // watch the document body for the specified mutations
                observer.observe(win.document.body, observerConfig);

                // check the DOM for mutations up to 50 times for a maximum time of 5 seconds
                async.eachSeries(
                    items,
                    function iteratee(item, callback) {
                        // keep track of the elapsed time so we can log it at the end of the command
                        timeElapsed = timeElapsed + 100;

                        // make each iteration of the loop 100ms apart
                        setTimeout(() => {
                            if (win.mutationCount === win.previousMutationCount) {
                                // pass an argument to the async callback to exit the loop
                                return callback("Resolved - DOM changes complete.");
                            } else if (win.previousMutationCount != null) {
                                // only set the previous count if the observer has checked the DOM at least once
                                win.previousMutationCount = win.mutationCount;
                                return callback();
                            } else if (win.mutationCount === 0 && win.previousMutationCount == null && item === 4) {
                                // this is an early exit in case nothing is changing in the DOM. That way we only
                                // wait 500ms instead of the full 5 seconds when no DOM changes are occurring.
                                return callback("Resolved - Exiting early since no DOM changes were detected.");
                            } else {
                                // proceed to the next iteration
                                return callback();
                            }
                        }, 100);
                    },
                    function done() {
                        // Log the total wait time so users can see it
                        cy.log(`DOM mutations ${timeElapsed >= 5000 ? "did not complete" : "completed"} in ${timeElapsed} ms`);

                        // disconnect the observer and resolve the promise
                        observer.disconnect();
                        resolve();
                    }
                );
            });
        }
    );
});

Cypress.Commands.add('waitForLocalStorage', (key, options = {}) => {
    const timeout = options.timeout || 10000;
    const interval = options.interval || 100;

    cy.log(`Waiting for localStorage key: ${key}`)

    const checkLocalStorage = () => {
      return new Cypress.Promise((resolve, reject) => {
        const startTime = Date.now();

        const check = () => {
          const value = localStorage.getItem(key);

          if (value !== null) {
            resolve(value);
          } else if (Date.now() - startTime > timeout) {
            reject(new Error(`Timed out waiting for localStorage key: ${key}`));
          } else {
            setTimeout(check, interval);
          }
        };

        check();
      });
    };

    return cy.wrap(checkLocalStorage());
  });

  //pauses test execution until the localStorage key changes
  Cypress.Commands.add('waitForLocalStorageUpdate', (key, timeout = 10000) => {
    const checkInterval = 200; // Interval to check the localStorage value
    let previousValue = localStorage.getItem(key);

    return new Cypress.Promise((resolve, reject) => {
      const checkValue = () => {
        const currentValue = localStorage.getItem(key);
        if (currentValue !== previousValue) {
          resolve(currentValue);
        } else if (Date.now() - startTime >= timeout) {
          reject(new Error(`Timed out waiting for localStorage key "${key}" to change`));
        } else {
          setTimeout(checkValue, checkInterval);
        }
      };

      const startTime = Date.now();
      checkValue();
    });
  });

Cypress.Commands.add("setupDockerImage", (image_name) => {
    // Create a collection that will be used as a docker image for the tests.
    let activeUser;
    let adminUser;

        cy.getUser("admin", "Admin", "User", true, true)
            .as("adminUser")
            .then(function () {
                adminUser = this.adminUser;
            });

        cy.getUser('activeuser', 'Active', 'User', false, true)
            .as('activeUser').then(function () {
                activeUser = this.activeUser;
            });

    cy.getAll('@activeUser', '@adminUser').then(([activeUser, adminUser]) => {
	cy.createCollection(adminUser.token, {
            name: "docker_image",
            manifest_text:
                ". d21353cfe035e3e384563ee55eadbb2f+67108864 5c77a43e329b9838cbec18ff42790e57+55605760 0:122714624:sha256:d8309758b8fe2c81034ffc8a10c36460b77db7bc5e7b448c4e5b684f9d95a678.tar\n",
        })
            .as("dockerImage")
            .then(function (dockerImage) {
                // Give read permissions to the active user on the docker image.
                cy.createLink(adminUser.token, {
                    link_class: "permission",
                    name: "can_read",
                    tail_uuid: activeUser.user.uuid,
                    head_uuid: dockerImage.uuid,
                })
                    .as("dockerImagePermission")
                    .then(function () {
                        // Set-up docker image collection tags
                        cy.createLink(activeUser.token, {
                            link_class: "docker_image_repo+tag",
                            name: image_name,
                            head_uuid: dockerImage.uuid,
                        }).as("dockerImageRepoTag");
                        cy.createLink(activeUser.token, {
                            link_class: "docker_image_hash",
                            name: "sha256:d8309758b8fe2c81034ffc8a10c36460b77db7bc5e7b448c4e5b684f9d95a678",
                            head_uuid: dockerImage.uuid,
                        }).as("dockerImageHash");
                    });
            });
    });
    return cy.getAll("@dockerImage", "@dockerImageRepoTag", "@dockerImageHash", "@dockerImagePermission").then(function ([dockerImage]) {
        return dockerImage;
    });
});

/**
 * Asserts the url path exactly matches (ignores host and hash)
 *
 * @returns the path for further use if needed
 */
Cypress.Commands.add("assertUrlPathname", (path) => {
    cy.waitForDom();
    return cy.waitUntil(() => cy.location()
        .then((url) => url.pathname.endsWith(path) ? url.pathname : false)
    , {
        errorMsg: "Timed out waiting for URL path to match: " + path,
        timeout: 10000,
    });
});

/**
 * Performs nagation to the specified account menu item
 */
Cypress.Commands.add("doAccountMenuAction", (name) => {
    cy.get('[data-cy=dropdown-menu-button][aria-label="Account Management"]').click();
    cy.get('#account-menu li[role=menuitem]').contains(name).click();
    cy.waitForDom();
});

/**
 * Clicks on the first side panel item exactly matching name
 */
Cypress.Commands.add("doSidePanelNavigation", (name) => {
    cy.waitForDom();
    cy.get('[data-cy=tree-li]')
        .contains(new RegExp("^" + name + "$", "g"))
        .click();
    cy.waitForDom();
});

/**
 * Clicks on the first breadcrumb exactly matching the passed name
 */
Cypress.Commands.add("doBreadcrumbsNavigation", (name) => {
    cy.waitForDom();
    cy.get('[data-cy=breadcrumbs] button')
        .contains(new RegExp("^" + name + "$", "g"))
        .click();
    cy.waitForDom();
});

/**
 * Assert exact breadcrumb contents
 *
 * @returns the current breadcrumbs as a string array
 */
Cypress.Commands.add("assertBreadcrumbs", (names) => {
    cy.waitForDom();
    // waitUntil allows retrying with a non-assert test
    // This allows doing non-wrapped comparisons and improves retryability
    return cy.waitUntil(() => cy.get('[data-cy=breadcrumbs] button')
        .then(crumbs => {
            // Everything within must not be a chai/cypress assertion
            // otherwise it will fail and not retry
            const crumbNames = crumbs.toArray().map(crumb => crumb.innerText);
            return _.isEqual(crumbNames, names) ? crumbNames : false;
        })
    , {
        errorMsg: `Timed out waiting for breadcrumbs to match: [ ${names.map(str => `"${str}"`).join(", ")} ]`,
        timeout: 10000,
    });
});

/**
 * Asserts whether the DE contains a certain item, default to true
 */
Cypress.Commands.add("assertDataExplorerContains", (name, contains = true) => {
    cy.waitForDom();
    contains
        ? cy.get('[data-cy=data-table]').contains(name).should('exist')
        : cy.get('[data-cy=data-table]').contains(name).should('not.exist');
});

/**
 * Finds the toolbar buttons and clicks the one exactly matching name
 *
 * Does not currently handle specifying which toolbar (DE or details card) or handling collapsed toolbar
 */
Cypress.Commands.add("doToolbarAction", (name) => {
<<<<<<< HEAD
    cy.get('[data-cy=multiselect-button]').should('have.length.greaterThan', 0)
    cy.get(`[aria-label="${name}"]`, { timeout: 5000 }).click();
    cy.waitForDom();
=======
    // Toolbars have mixed aria-label locations (button vs span) so this is kept generic
    // and only searches for the aria-label within the toolbar
    cy.get(`[data-cy=multiselect-toolbar] [aria-label="${name}"]`, { timeout: 5000 }).click();
>>>>>>> 268f505a
});

/**
 * Perform a context menu action on an item in the data explorer
 */
Cypress.Commands.add("doDataExplorerContextAction", (name, action) => {
    cy.waitForDom();
    cy.get('[data-cy=data-table]', { timeout: 10000 }).contains(name, { timeout: 10000 }).rightclick();
    cy.doContextMenuAction(action);
});

/**
 * Perform a collections panel options menu action (the top-right menu, not right click)
 */
Cypress.Commands.add("doCollectionPanelOptionsAction", (action) => {
    cy.waitForDom();
    cy.get("[data-cy=collection-files-panel-options-btn]", { timeout: 10000 }).click();
    cy.doContextMenuAction(action);
});

/**
 * Selects data explorer row checkbox by name
 */
Cypress.Commands.add("doDataExplorerSelect", (name) => {
    cy.waitForDom();
    cy.get('[data-cy=data-table]', { timeout: 10000 })
        .contains(name)
        .parents('[data-cy=data-table-row]')
        .find('input[type=checkbox]')
        .first()
        .click()
        .then(() => cy.waitForDom());
});

/**
 * Selects all visible data explorer items using the select all checkbox
 */
Cypress.Commands.add("doDataExplorerSelectAll", () => {
    cy.waitForDom();
    cy.get('[data-cy=data-table] [data-cy=data-table-multiselect-popover]', { timeout: 10000 })
        .parent()
        .find('> input[type=checkbox]')
        .click()
        .then(() => cy.waitForDom());
});

/**
 * Selects data explorer rows in the collection files panel
 *
 * @param name Name of file to select
 */
Cypress.Commands.add("doCollectionFileSelect", (name) => {
    cy.waitForDom();
    cy.get('[data-cy=collection-files-right-panel]', { timeout: 10000 })
        .contains(name)
        .parents('[data-item=true]')
        .find('input[type=checkbox]')
        .first()
        .click()
        .then(() => cy.waitForDom());
});

/**
 * Navigates to data explorer item by name
 */
Cypress.Commands.add("doDataExplorerNavigate", (name) => {
    cy.waitForDom();
    cy.get('[data-cy=data-table]', { timeout: 10000 })
        .contains(name)
        .click()
        .then(() => cy.waitForDom());
});

/**
 * Inputs value into data explorer search
 *
 * Useful for when there are too many items in a data explorer for the item of interest to be on the first page
 */
Cypress.Commands.add("doDataExplorerSearch", (value) => {
    cy.waitForDom();
    cy.get('[data-cy=search-input]').clear().type(value);
    cy.waitForDom();
});

/**
 * Changes MPV panel tabs
 */
Cypress.Commands.add("doMPVTabSelect", (tabName) => {
    cy.waitForDom();
    cy.get('[data-cy=mpv-tabs] button').contains(tabName).click();
    cy.waitForDom();
});

/**
 * asserts the correct toolbar buttons are displayed
 * by mousing over and checking for the tooltips
 *
 * @param tooltips array of strings
 * */

Cypress.Commands.add("assertToolbarButtons", (tooltips) => {
    cy.get('[data-cy=multiselect-button]').should('have.length', tooltips.length)
        for (let i = 0; i < tooltips.length; i++) {
            cy.get('[data-cy=multiselect-button]').eq(i).trigger('mouseover');
            cy.get('body').contains(tooltips[i]).should('exist', {timeout: 10000})
            cy.get('[data-cy=multiselect-button]').eq(i).trigger('mouseout');
        }
});

/**
 * Checks if checkboxes associated for resources with uuids are checked or not
 *
 * @param uuids array of uuids
 */

Cypress.Commands.add("assertCheckboxes", (uuids, shouldBeChecked) => {
    uuids.forEach(uuid => {
        cy.get(`input[data-cy="multiselect-checkbox-${uuid}"]`).should(shouldBeChecked ? 'be.checked' : 'not.be.checked');
    });
});

/**
 * Reusable perform context menu action - assumes menu is already open
 */
Cypress.Commands.add("doContextMenuAction", (name) => {
    cy.waitForDom();
    cy.get("[data-cy=context-menu]", { timeout: 5000 }).contains(name).click();
    cy.waitForDom();
});


/**
 * Asserts the presence of a property tag
 * If shouldExist is false, only the property name is checked, as the value doesn't matter.
 *
 * @param propertyName name of the property
 * @param propertyValue value of the property
 * @param shouldExist whether the property tag should exist or not
 */
Cypress.Commands.add("assertPropertyTag", (propertyName, propertyValue, shouldExist = true) => {
    cy.get("[data-cy=resource-properties]").within(() => {
        cy.get('span').contains(propertyName).should(shouldExist ? 'exist' : 'not.exist');
        if (shouldExist) {
            cy.get('span').contains(propertyName).contains(propertyValue).should('exist');
        }
    });
});<|MERGE_RESOLUTION|>--- conflicted
+++ resolved
@@ -762,15 +762,9 @@
  * Does not currently handle specifying which toolbar (DE or details card) or handling collapsed toolbar
  */
 Cypress.Commands.add("doToolbarAction", (name) => {
-<<<<<<< HEAD
-    cy.get('[data-cy=multiselect-button]').should('have.length.greaterThan', 0)
-    cy.get(`[aria-label="${name}"]`, { timeout: 5000 }).click();
-    cy.waitForDom();
-=======
     // Toolbars have mixed aria-label locations (button vs span) so this is kept generic
     // and only searches for the aria-label within the toolbar
     cy.get(`[data-cy=multiselect-toolbar] [aria-label="${name}"]`, { timeout: 5000 }).click();
->>>>>>> 268f505a
 });
 
 /**
