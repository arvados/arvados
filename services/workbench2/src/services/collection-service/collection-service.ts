// Copyright (C) The Arvados Authors. All rights reserved.
//
// SPDX-License-Identifier: AGPL-3.0

import { CollectionResource, defaultCollectionSelectedFields } from "models/collection";
import { AxiosInstance, AxiosResponse } from "axios";
import { CollectionFile, CollectionDirectory } from "models/collection-file";
import { WebDAV } from "common/webdav";
import { AuthService } from "../auth-service/auth-service";
import { extractFilesData } from "./collection-service-files-response";
import { TrashableResourceService } from "services/common-service/trashable-resource-service";
import { ApiActions } from "services/api/api-actions";
import { Session } from "models/session";
import { CommonService } from "services/common-service/common-service";
import { snakeCase } from "lodash";
import { CommonResourceServiceError } from "services/common-service/common-resource-service";

export type UploadProgress = (fileId: number, loaded: number, total: number, currentTime: number) => void;
type CollectionPartialUpdateOrCreate =
    | (Partial<CollectionResource> & Pick<CollectionResource, "uuid">)
    | (Partial<CollectionResource> & Pick<CollectionResource, "ownerUuid">);

type ReplaceFilesPayload = {
    collection: Partial<CollectionResource>;
    replace_files: {[key: string]: string};
}

type FileWithRelativePath = File & { relativePath?: string, webkitRelativePath?: string };

export const emptyCollectionPdh = "d41d8cd98f00b204e9800998ecf8427e+0";
export const SOURCE_DESTINATION_EQUAL_ERROR_MESSAGE = "Source and destination cannot be the same";

export class CollectionService extends TrashableResourceService<CollectionResource> {
    constructor(serverApi: AxiosInstance, private keepWebdavClient: WebDAV, private authService: AuthService, actions: ApiActions) {
        super(serverApi, "collections", actions, [
            "fileCount",
            "fileSizeTotal",
            "replicationConfirmed",
            "replicationConfirmedAt",
            "storageClassesConfirmed",
            "storageClassesConfirmedAt",
            "unsignedManifestText",
            "version",
        ]);
    }

    async get(uuid: string, showErrors?: boolean, select?: string[], session?: Session) {
        super.validateUuid(uuid);
        const selectParam = select || defaultCollectionSelectedFields;
        return super.get(uuid, showErrors, selectParam, session);
    }

    create(data?: Partial<CollectionResource>, showErrors?: boolean) {
        return super.create({ ...data, preserveVersion: true }, showErrors);
    }

    update(uuid: string, data: Partial<CollectionResource>, showErrors?: boolean) {
        const select = [...Object.keys(data), "version", "modifiedAt"];
        return super.update(uuid, { ...data, preserveVersion: true }, showErrors, select);
    }

    async files(uuid: string) {
        try {
            const request = await this.keepWebdavClient.propfind(`c=${uuid}`);
            if (request.responseXML != null) {
                return extractFilesData(request.responseXML);
            }
        } catch (e) {
            return Promise.reject(e);
        }
        return Promise.reject();
    }

    private combineFilePath(parts: string[]) {
        return parts.reduce((path, part) => {
            // Trim leading and trailing slashes
            const trimmedPart = part.split("/").filter(Boolean).join("/");
            if (trimmedPart.length) {
                const separator = path.endsWith("/") ? "" : "/";
                return `${path}${separator}${trimmedPart}`;
            } else {
                return path;
            }
        }, "/");
    }

    private replaceFiles(data: CollectionPartialUpdateOrCreate, fileMap: {}, showErrors?: boolean, preserveVersion: boolean = true) {
        const payload: ReplaceFilesPayload = {
            collection: {
                preserve_version: preserveVersion,
                ...CommonService.mapKeys(snakeCase)(data),
                // Don't send uuid in payload when creating
                uuid: undefined,
            },
            replace_files: fileMap,
        };
        if (data.uuid) {
            return CommonService.defaultResponse(
                this.serverApi.put<ReplaceFilesPayload, AxiosResponse<CollectionResource>>(`/${this.resourceType}/${data.uuid}`, payload),
                this.actions,
                true, // mapKeys
                showErrors
            );
        } else {
            return CommonService.defaultResponse(
                this.serverApi.post<ReplaceFilesPayload, AxiosResponse<CollectionResource>>(`/${this.resourceType}`, payload),
                this.actions,
                true, // mapKeys
                showErrors
            );
        }
    }

    async uploadFiles(collectionUuid: string, files: File[], onProgress?: UploadProgress, targetLocation: string = "") {
        if (collectionUuid === "" || files.length === 0) {
            return;
        }

        const isAnyNested = files.some(file => {
            const path = file[getPathKey(file)];
            return path && path.indexOf('/') > -1;
        });

        if (isAnyNested) {
            const existingDirPaths = new Set((await this.files(collectionUuid))
                .filter(f => f.type === 'directory')
                .map(f => f.id.split('/').slice(1).join('/')));

            const allTargetPaths = files.reduce((acc, file: FileWithRelativePath) => {
                const pathKey = getPathKey(file);
                if (file[pathKey] && file[pathKey]!.length > 0) {
                    acc.push(file[pathKey]!.split('/').slice(0, -1).join('/'));
                }
                return acc;
            }, [] as string[]).filter(path => path.length > 0);

            await this.createMinNecessaryDirs(collectionUuid, existingDirPaths, allTargetPaths, true);
        }

        // files have to be uploaded sequentially
        for (let idx = 0; idx < files.length; idx++) {
            const file = files[idx] as FileWithRelativePath;
            let nestedPath: string | undefined = undefined;

            if (isAnyNested) {
                const pathKey = getPathKey(file);

                if (file[pathKey] && file[pathKey]!.length > 0) {
                    nestedPath = file[pathKey]!.split('/').slice(0, -1).join('/');
                }
            }

            try {
                if (nestedPath) {
                    await this.uploadFile(collectionUuid, file, idx, onProgress, `${collectionUuid}/${nestedPath}/`.replace("//", "/"));
                } else {
                    await this.uploadFile(collectionUuid, file, idx, onProgress, targetLocation);
                }
            } catch (error) {
                console.error("Error uploading file", `${collectionUuid}${nestedPath ? `/${nestedPath}`: ''}/${file.name}`, error);
            }
        }
        await this.update(collectionUuid, { preserveVersion: true });
    }

    async renameFile(collectionUuid: string, collectionPdh: string, oldPath: string, newPath: string) {
        return this.replaceFiles(
            { uuid: collectionUuid },
            {
                [this.combineFilePath([newPath])]: `${collectionPdh}${this.combineFilePath([oldPath])}`,
                [this.combineFilePath([oldPath])]: "",
            }
        );
    }

    extendFileURL = (file: CollectionDirectory | CollectionFile) => {
        const baseUrl = this.keepWebdavClient.getBaseUrl().endsWith("/")
            ? this.keepWebdavClient.getBaseUrl().slice(0, -1)
            : this.keepWebdavClient.getBaseUrl();
        const apiToken = this.authService.getApiToken();
        const encodedApiToken = apiToken ? encodeURI(apiToken) : "";
        const userApiToken = `/t=${encodedApiToken}/`;
        const splittedPrevFileUrl = file.url.split("/");
        const url = `${baseUrl}/${splittedPrevFileUrl[1]}${userApiToken}${splittedPrevFileUrl.slice(2).join("/")}`;
        return {
            ...file,
            url,
        };
    };

    async getFileContents(file: CollectionFile) {
        return (await this.keepWebdavClient.get(`c=${file.id}`)).response;
    }

    private async uploadFile(
        collectionUuid: string,
        file: File,
        fileId: number,
        onProgress: UploadProgress = () => {
            return;
        },
        targetLocation: string = ""
    ) {
        const fileURL = `c=${targetLocation !== "" ? targetLocation : collectionUuid}/${file.name}`.replace("//", "/");
        const requestConfig = {
            headers: {
                "Content-Type": "text/octet-stream",
            },
            onUploadProgress: (e: ProgressEvent) => {
                onProgress(fileId, e.loaded, e.total, Date.now());
            },
        };
        return this.keepWebdavClient.upload(fileURL, [file], requestConfig);
    }

    deleteFiles(collectionUuid: string, files: string[], showErrors?: boolean) {
        const optimizedFiles = files
            .sort((a, b) => a.length - b.length)
            .reduce((acc, currentPath) => {
                const parentPathFound = acc.find(parentPath => currentPath.indexOf(`${parentPath}/`) > -1);

                if (!parentPathFound) {
                    return [...acc, currentPath];
                }

                return acc;
            }, []);

        const fileMap = optimizedFiles.reduce((obj, filePath) => {
            return {
                ...obj,
                [this.combineFilePath([filePath])]: "",
            };
        }, {});

        return this.replaceFiles({ uuid: collectionUuid }, fileMap, showErrors);
    }

    copyFiles(
        sourcePdh: string,
        files: string[],
        destinationCollection: CollectionPartialUpdateOrCreate,
        destinationPath: string,
        showErrors?: boolean
    ) {
        const fileMap = files.reduce((obj, sourceFile) => {
            const fileBasename = sourceFile.split("/").filter(Boolean).slice(-1).join("");
            return {
                ...obj,
                [this.combineFilePath([destinationPath, fileBasename])]: `${sourcePdh}${this.combineFilePath([sourceFile])}`,
            };
        }, {});

        return this.replaceFiles(destinationCollection, fileMap, showErrors);
    }

    moveFiles(
        sourceUuid: string,
        sourcePdh: string,
        files: string[],
        destinationCollection: CollectionPartialUpdateOrCreate,
        destinationPath: string,
        showErrors?: boolean
    ) {
        if (sourceUuid === destinationCollection.uuid) {
            let errors: CommonResourceServiceError[] = [];
            const fileMap = files.reduce((obj, sourceFile) => {
                const fileBasename = sourceFile.split("/").filter(Boolean).slice(-1).join("");
                const fileDestinationPath = this.combineFilePath([destinationPath, fileBasename]);
                const fileSourcePath = this.combineFilePath([sourceFile]);
                const fileSourceUri = `${sourcePdh}${fileSourcePath}`;

                if (fileDestinationPath !== fileSourcePath) {
                    return {
                        ...obj,
                        [fileDestinationPath]: fileSourceUri,
                        [fileSourcePath]: "",
                    };
                } else {
                    errors.push(CommonResourceServiceError.SOURCE_DESTINATION_CANNOT_BE_SAME);
                    return obj;
                }
            }, {});

            if (errors.length === 0) {
                return this.replaceFiles({ uuid: sourceUuid }, fileMap, showErrors);
            } else {
                return Promise.reject({ errors });
            }
        } else {
            return this.copyFiles(sourcePdh, files, destinationCollection, destinationPath, showErrors).then(() => {
                return this.deleteFiles(sourceUuid, files, showErrors);
            });
        }
    }

    createDirectory(collectionUuid: string, paths: string[], showErrors?: boolean) {
        const fileMap = paths.reduce((fMap, path)=> {
            fMap[this.combineFilePath([path])] = emptyCollectionPdh;
            return fMap;
        }, {})

        return this.replaceFiles({ uuid: collectionUuid }, fileMap, showErrors, false);
    }

    /* since creating a nested dir will create all parent dirs that don't exist,
    *  we only create the longest unique paths
    */
    async createMinNecessaryDirs(collectionUuid: string, existingDirPaths: Set<string>, targetPaths: string[], showErrors?) {
        const pathsToCreate = getMinNecessaryPaths(targetPaths).filter(path => !existingDirPaths.has(path));
        if (pathsToCreate.length > 0) {
            try {
                await this.createDirectory(collectionUuid, pathsToCreate, showErrors);
            } catch (error) {
                console.error(`Error creating directory in ${collectionUuid}`, error);
            }
        }
    }
<<<<<<< HEAD

    downloadZip(collectionUuid: string, paths: string[], fileName: string) {
        // Get webdav base url & token
        const baseUrl = this.keepWebdavClient.getBaseUrl().endsWith("/")
            ? this.keepWebdavClient.getBaseUrl().slice(0, -1)
            : this.keepWebdavClient.getBaseUrl();
        const apiToken = this.authService.getApiToken();

        // Throw error to be exposed in toast if token missing
        if (!apiToken) {
            throw new Error("Token missing");
        }

        // Create form
        const form = document.createElement("form");
        form.setAttribute("method", "get");
        form.setAttribute("action", `${baseUrl}/c=${collectionUuid}`);

        // Attach token
        const tokenInput = document.createElement("input");
        tokenInput.name = "api_token";
        tokenInput.value = apiToken;
        form.appendChild(tokenInput);

        // Add accept and disposition
        const acceptInput = document.createElement("input");
        acceptInput.name = "accept";
        acceptInput.value = "application/zip";
        form.appendChild(acceptInput);

        const dispositionInput = document.createElement("input");
        dispositionInput.name = "disposition";
        dispositionInput.value = "attachment";
        form.appendChild(dispositionInput);

        // Add filename parameter
        const fileNameInput = document.createElement("input");
        fileNameInput.name = "download_filename";
        fileNameInput.value = fileName;
        form.appendChild(fileNameInput);

        // Add file parameters for each path
        paths.forEach((path) => {
            const fileInput = document.createElement("input");
            fileInput.name = "files";
            fileInput.value = path.replace(/^\//, '');
            form.appendChild(fileInput);
        });

        // Append form to body, submit, and cleanup form
        document.body.appendChild(form);
        form.submit();
        form.remove();
    }
=======
}


export function getMinNecessaryPaths(paths: string[]): string[] {
    //remove duplicates
    const uniquePaths = Array.from(new Set(paths)).filter(path => !!path && typeof path === 'string' && path.length > 0);

    return uniquePaths.filter((path) =>
        uniquePaths.every((existing) =>
            path === existing || !existing.startsWith(path + '/')
        )
    );

}

const getPathKey = (file: FileWithRelativePath) => {
    return file.relativePath ? 'relativePath' : 'webkitRelativePath';
>>>>>>> 5980a6e2
}<|MERGE_RESOLUTION|>--- conflicted
+++ resolved
@@ -316,7 +316,6 @@
             }
         }
     }
-<<<<<<< HEAD
 
     downloadZip(collectionUuid: string, paths: string[], fileName: string) {
         // Get webdav base url & token
@@ -371,7 +370,6 @@
         form.submit();
         form.remove();
     }
-=======
 }
 
 
@@ -389,5 +387,4 @@
 
 const getPathKey = (file: FileWithRelativePath) => {
     return file.relativePath ? 'relativePath' : 'webkitRelativePath';
->>>>>>> 5980a6e2
 }