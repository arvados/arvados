--- conflicted
+++ resolved
@@ -74,7 +74,6 @@
             });
     }
 
-<<<<<<< HEAD
     async checkPresenceInFavorites(userUuid: string, resourceUuids: string[]): Promise<Record<string, boolean>> {
         try {
             const result = await this.linkService
@@ -86,24 +85,10 @@
                         .getFilters()
                 })
                 .then(( response ) => resourceUuids.reduce((results, uuid) => {
-                    const isFavorite = response.items.some(item => item.headUuid === uuid);
+                    const filteredItems = response.items.filter(item => !!item.headUuid && item.linkClass === LinkClass.STAR);
+                    const isFavorite = filteredItems.some(item => item.headUuid === uuid);
                     return { ...results, [uuid]: isFavorite };
-=======
-    checkPresenceInFavorites(userUuid: string, resourceUuids: string[]): Promise<Record<string, boolean>> {
-        return this.linkService
-            .list({
-                filters: new FilterBuilder()
-                    .addIn("head_uuid", resourceUuids)
-                    .addEqual("owner_uuid", userUuid)
-                    .addEqual("link_class", LinkClass.STAR)
-                    .getFilters()
-            })
-            .then(({ items }) => resourceUuids.reduce((results, uuid) => {
-                const filteredItems = items.filter(item => !!item.headUuid && item.linkClass === LinkClass.STAR);
-                const isFavorite = filteredItems.some(item => item.headUuid === uuid);
-                return { ...results, [uuid]: isFavorite };
->>>>>>> e058490e
-            }, {}));
+                }, {}));
             return result;
         } catch (error) {
                 console.error("Error while checking presence in favorites", error);
