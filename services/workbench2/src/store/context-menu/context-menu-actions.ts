--- conflicted
+++ resolved
@@ -10,33 +10,19 @@
 import { getResource } from "../resources/resources";
 import { UserResource } from "models/user";
 import { isSidePanelTreeCategory } from "store/side-panel-tree/side-panel-tree-actions";
-<<<<<<< HEAD
-import { extractUuidKind, ResourceKind, EditableResource, Resource } from "models/resource";
-import { Process, isProcessCancelable } from "store/processes/process";
-=======
-import { ResourceKind, Resource } from "models/resource";
->>>>>>> e058490e
+import { extractUuidKind, ResourceKind, Resource } from "models/resource";
 import { RepositoryResource } from "models/repositories";
 import { SshKeyResource } from "models/ssh-key";
 import { VirtualMachinesResource } from "models/virtual-machines";
 import { KeepServiceResource } from "models/keep-services";
-<<<<<<< HEAD
-import { ProcessResource } from "models/process";
-import { CollectionResource } from "models/collection";
-import { GroupClass, GroupResource } from "models/group";
-=======
->>>>>>> e058490e
 import { GroupContentsResource } from "services/groups-service/groups-service";
 import { LinkResource } from "models/link";
 import { ProjectResource } from "models/project";
+import { Process } from "store/processes/process";
 import { filterCollectionFilesBySelection } from "store/collection-panel/collection-panel-files/collection-panel-files-state";
 import { selectOne, deselectAllOthers } from "store/multiselect/multiselect-actions";
-<<<<<<< HEAD
-=======
-import { ApiClientAuthorization } from "models/api-client-authorization";
 import { ContainerRequestResource } from "models/container-request";
 import { resourceToMenuKind } from "common/resource-to-menu-kind";
->>>>>>> e058490e
 
 export const contextMenuActions = unionize({
     OPEN_CONTEXT_MENU: ofType<{ position: ContextMenuPosition; resource: ContextMenuResource }>(),
@@ -187,15 +173,9 @@
     };
 
 export const openProjectContextMenu =
-<<<<<<< HEAD
     (event: React.MouseEvent<HTMLElement>, resourceUuid: string) => (dispatch: Dispatch, getState: () => RootState) => {
         const res = getResource<GroupContentsResource>(resourceUuid)(getState().resources);
-        const menuKind = dispatch<any>(resourceUuidToContextMenuKind(resourceUuid));
-=======
-    (event: React.MouseEvent<HTMLElement>, resource: GroupContentsResource) => (dispatch: Dispatch, getState: () => RootState) => {
-        const res = getResource<GroupContentsResource>(resource.uuid)(getState().resources);
-        const menuKind = dispatch<any>(resourceToMenuKind(resource.uuid));
->>>>>>> e058490e
+        const menuKind = dispatch<any>(resourceToMenuKind(resourceUuid));
         if (res && menuKind) {
             dispatch<any>(
                 openContextMenu(event, {
@@ -223,40 +203,23 @@
     }
 };
 
-<<<<<<< HEAD
 export const openProcessContextMenu = (event: React.MouseEvent<HTMLElement>, process: Process) => (dispatch: Dispatch, getState: () => RootState) => {
-    const res = getResource<ProcessResource>(process.containerRequest.uuid)(getState().resources);
-    if (res) {
-        const menuKind = dispatch<any>(resourceUuidToContextMenuKind(res.uuid));
-        dispatch<any>(
-            openContextMenu(event, {
-                uuid: res.uuid,
-                ownerUuid: res.ownerUuid,
+    const res = getResource<ContainerRequestResource>(process.containerRequest.uuid)(getState().resources);
+    const menuKind = dispatch<any>(resourceToMenuKind(process.containerRequest.uuid));
+    if (res && menuKind) {
+        dispatch<any>(
+            openContextMenu(event, {
+                uuid: process.containerRequest.uuid,
+                ownerUuid: process.containerRequest.ownerUuid,
                 kind: menuKind,
-                name: res.name,
-                description: res.description,
-                outputUuid: res.outputUuid || "",
-                workflowUuid: res.properties.template_uuid || "",
+                name: process.containerRequest.name,
+                description: process.containerRequest.description,
+                outputUuid: process.containerRequest.outputUuid || "",
+                workflowUuid: process.containerRequest.properties.template_uuid || "",
                 menuKind
             })
         );
     }
-=======
-export const openProcessContextMenu = (event: React.MouseEvent<HTMLElement>, containerRequest: ContainerRequestResource) => (dispatch: Dispatch, getState: () => RootState) => {
-    const menuKind = dispatch<any>(resourceToMenuKind(containerRequest.uuid));
-    dispatch<any>(
-        openContextMenu(event, {
-            uuid: containerRequest.uuid,
-            ownerUuid: containerRequest.ownerUuid,
-            kind: menuKind,
-            name: containerRequest.name,
-            description: containerRequest.description,
-            outputUuid: containerRequest.outputUuid || "",
-            workflowUuid: containerRequest.properties.template_uuid || "",
-            menuKind
-        })
-    );
->>>>>>> e058490e
 };
 
 export const openPermissionEditContextMenu =
