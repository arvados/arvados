--- conflicted
+++ resolved
@@ -4,41 +4,12 @@
 
 import { Resource } from "models/resource";
 import { ResourceKind } from 'models/resource';
-<<<<<<< HEAD
-import { GroupResource } from "models/group";
-import { memoize } from "lodash";
-
-export type ResourcesState = { [key: string]: Resource };
-
-export const getResourceWithEditableStatus = <T extends GroupResource & EditableResource>(id: string, userUuid?: string) =>
-    (state: ResourcesState): T | undefined => {
-        if (state[id] === undefined) { return; }
-
-        const resource = JSON.parse(JSON.stringify(state[id])) as T;
-
-        if (resource) {
-            if (resource.canWrite === undefined) {
-                resource.isEditable = (state[resource.ownerUuid] as GroupResource)?.canWrite;
-            } else {
-                resource.isEditable = resource.canWrite;
-            }
-        }
-
-        return resource;
-    };
-
-export const getResource = memoize(<T extends Resource = Resource>(id: string) =>
-    memoize((state: ResourcesState): T | undefined =>
-        state[id] as T)
-);
-=======
 
 export type ResourcesState = { [key: string]: Resource };
 
 export const getResource = <T extends Resource = Resource>(id: string) =>
     (state: ResourcesState): T | undefined =>
         state[id] as T;
->>>>>>> e058490e
 
 export const setResource = <T extends Resource>(id: string, data: T) =>
     (state: ResourcesState) => ({
