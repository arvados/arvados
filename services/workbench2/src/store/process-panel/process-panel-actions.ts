// Copyright (C) The Arvados Authors. All rights reserved.
//
// SPDX-License-Identifier: AGPL-3.0

import { unionize, ofType, UnionOf } from "common/unionize";
import { getInputs, getOutputParameters, getRawInputs, getRawOutputs } from "store/processes/processes-actions";
import { Dispatch } from "redux";
import { Process, ProcessStatus } from "store/processes/process";
import { RootState } from "store/store";
import { ServiceRepository } from "services/services";
import { navigateTo } from "store/navigation/navigation-action";
import { snackbarActions } from "store/snackbar/snackbar-actions";
import { SnackbarKind } from "../snackbar/snackbar-actions";
import { loadSubprocessPanel, subprocessPanelActions } from "../subprocess-panel/subprocess-panel-actions";
import { initProcessLogsPanel, processLogsPanelActions } from "store/process-logs-panel/process-logs-panel-actions";
import { CollectionFile } from "models/collection-file";
import { ContainerRequestResource } from "models/container-request";
import { CommandOutputParameter } from "cwlts/mappings/v1.0/CommandOutputParameter";
import { CommandInputParameter, getIOParamId, WorkflowInputsData } from "models/workflow";
import { getIOParamDisplayValue, ProcessIOParameter } from "views/process-panel/process-io-card";
import { OutputDetails, NodeInstanceType, NodeInfo, UsageReport } from "./process-panel";
import { AuthState } from "store/auth/auth-reducer";
import { ContextMenuResource } from "store/context-menu/context-menu-actions";
import { OutputDataUpdate } from "./process-panel-reducer";
import { updateResources } from "store/resources/resources-actions";
import { ContainerResource } from "models/container";
import { FilterBuilder } from "services/api/filter-builder";

export const processPanelActions = unionize({
    RESET_PROCESS_PANEL: ofType<{}>(),
    SET_PROCESS_PANEL_CONTAINER_REQUEST_UUID: ofType<string>(),
    SET_PROCESS_PANEL_FILTERS: ofType<string[]>(),
    TOGGLE_PROCESS_PANEL_FILTER: ofType<string>(),
    SET_INPUT_RAW: ofType<WorkflowInputsData | null>(),
    SET_INPUT_PARAMS: ofType<ProcessIOParameter[] | null>(),
    SET_OUTPUT_DATA: ofType<OutputDataUpdate | null>(),
    SET_OUTPUT_DEFINITIONS: ofType<CommandOutputParameter[]>(),
    SET_OUTPUT_PARAMS: ofType<ProcessIOParameter[] | null>(),
    SET_NODE_INFO: ofType<NodeInfo>(),
    SET_USAGE_REPORT: ofType<UsageReport>(),
});

export type ProcessPanelAction = UnionOf<typeof processPanelActions>;

export const toggleProcessPanelFilter = processPanelActions.TOGGLE_PROCESS_PANEL_FILTER;

export const loadProcess =
    (containerRequestUuid: string) =>
    async (dispatch: Dispatch, getState: () => RootState, services: ServiceRepository): Promise<Process | undefined> => {
        let containerRequest: ContainerRequestResource | undefined = undefined;
        let container: ContainerResource | undefined = undefined;

        dispatch<any>(loadContainerStatus(containerRequestUuid));

<<<<<<< HEAD
        try {
            const containerRequestResult = await services.groupsService.contents(
                '', {
                    filters: new FilterBuilder().addIsA('uuid', 'arvados#containerRequest')
                                                 .addEqual('uuid', containerRequestUuid)
                                                 .getFilters(),
                    include: ["container_uuid"]
            });
            if (containerRequestResult.items.length === 1) {
                containerRequest = containerRequestResult.items[0] as ContainerRequestResource;
                dispatch<any>(updateResources(containerRequestResult.items));

                if (containerRequestResult.included?.length === 1) {
                    container = containerRequestResult.included[0] as ContainerResource;
                    dispatch<any>(updateResources(containerRequestResult.included));
                }
=======
            if (containerRequest.outputUuid) {
                try {
                    const collection = await services.collectionService.get(containerRequest.outputUuid, false);
                    dispatch<any>(updateResources([collection]));
                } catch {}
>>>>>>> ca45a8fe
            }
        } catch (e) {
            if (!containerRequest) {
                dispatch(
                    snackbarActions.OPEN_SNACKBAR({
                        message: e.message,
                        hideDuration: 2000,
                        kind: SnackbarKind.ERROR,
                    })
                );
            }
        }

        if (!containerRequest) {
            return undefined;
        }

        if (!container && containerRequest.containerUuid) {
            // Get the container the old fashioned way
            try {
                container = await services.containerService.get(containerRequest.containerUuid, false);
                dispatch<any>(updateResources([container]));
            } catch {}
        }

        if (container && container.runtimeUserUuid) {
            try {
                const runtimeUser = await services.userService.get(container.runtimeUserUuid, false);
                dispatch<any>(updateResources([runtimeUser]));
            } catch {}
        }

        if (containerRequest.outputUuid) {
            try {
                const collection = await services.collectionService.get(containerRequest.outputUuid, false);
                dispatch<any>(updateResources([collection]));
            } catch {}
        }

        return { containerRequest, container };
    };

export const loadProcessPanel = (uuid: string) => async (dispatch: Dispatch, getState: () => RootState) => {
    // Reset subprocess data explorer if navigating to new process
    //  Avoids resetting pagination when refreshing same process
    if (getState().processPanel.containerRequestUuid !== uuid) {
        dispatch(subprocessPanelActions.CLEAR());
    }
    dispatch(processPanelActions.RESET_PROCESS_PANEL());
    dispatch(processLogsPanelActions.RESET_PROCESS_LOGS_PANEL());
    dispatch<ProcessPanelAction>(processPanelActions.SET_PROCESS_PANEL_CONTAINER_REQUEST_UUID(uuid));
    await dispatch<any>(loadProcess(uuid));
    dispatch(initProcessPanelFilters);
    dispatch<any>(initProcessLogsPanel(uuid));
    dispatch<any>(loadSubprocessPanel());
};

export const navigateToOutput = (resource: ContextMenuResource | ContainerRequestResource) => async (dispatch: Dispatch<any>, getState: () => RootState, services: ServiceRepository) => {
    try {
        await services.collectionService.get(resource.outputUuid || '');
        dispatch<any>(navigateTo(resource.outputUuid || ''));
    } catch {
        dispatch(snackbarActions.OPEN_SNACKBAR({ message: "Output collection was trashed or deleted.", hideDuration: 4000, kind: SnackbarKind.WARNING }));
    }
};

export const loadInputs =
    (containerRequest: ContainerRequestResource) => async (dispatch: Dispatch<any>, getState: () => RootState, services: ServiceRepository) => {
        dispatch<ProcessPanelAction>(processPanelActions.SET_INPUT_RAW(getRawInputs(containerRequest)));
        dispatch<ProcessPanelAction>(processPanelActions.SET_INPUT_PARAMS(formatInputData(getInputs(containerRequest), getState().auth)));
    };

export const loadOutputs =
    (containerRequest: ContainerRequestResource) => async (dispatch: Dispatch<any>, getState: () => RootState, services: ServiceRepository) => {
        const noOutputs: OutputDetails = { raw: {} };

        if (!containerRequest.outputUuid) {
            dispatch<ProcessPanelAction>(processPanelActions.SET_OUTPUT_DATA({
                uuid: containerRequest.uuid,
                payload: noOutputs
            }));
            return;
        }
        try {
            const propsOutputs = getRawOutputs(containerRequest);
            const filesPromise = services.collectionService.files(containerRequest.outputUuid);
            const collectionPromise = services.collectionService.get(containerRequest.outputUuid);
            const [files, collection] = await Promise.all([filesPromise, collectionPromise]);

            // If has propsOutput, skip fetching cwl.output.json
            if (propsOutputs !== undefined) {
                dispatch<ProcessPanelAction>(
                    processPanelActions.SET_OUTPUT_DATA({
                        uuid: containerRequest.uuid,
                        payload: {
                            raw: propsOutputs,
                            pdh: collection.portableDataHash,
                        },
                    })
                );
            } else {
                // Fetch outputs from keep
                const outputFile = files.find(file => file.name === "cwl.output.json") as CollectionFile | undefined;
                let outputData = outputFile ? await services.collectionService.getFileContents(outputFile) : undefined;
                if (outputData && (outputData = JSON.parse(outputData)) && collection.portableDataHash) {
                    dispatch<ProcessPanelAction>(
                        processPanelActions.SET_OUTPUT_DATA({
                            uuid: containerRequest.uuid,
                            payload: {
                                raw: outputData,
                                pdh: collection.portableDataHash,
                            },
                        })
                    );
                } else {
                    dispatch<ProcessPanelAction>(processPanelActions.SET_OUTPUT_DATA({ uuid: containerRequest.uuid, payload: noOutputs }));
                }
            }
        } catch {
            dispatch<ProcessPanelAction>(processPanelActions.SET_OUTPUT_DATA({ uuid: containerRequest.uuid, payload: noOutputs }));
        }
    };

export const loadNodeJson =
    (containerRequest: ContainerRequestResource) => async (dispatch: Dispatch<any>, getState: () => RootState, services: ServiceRepository) => {
        const noLog = { nodeInfo: null };
        if (!containerRequest.logUuid) {
            dispatch<ProcessPanelAction>(processPanelActions.SET_NODE_INFO(noLog));
            return;
        }
        try {
            const filesPromise = services.collectionService.files(containerRequest.logUuid);
            const collectionPromise = services.collectionService.get(containerRequest.logUuid);
            const [files] = await Promise.all([filesPromise, collectionPromise]);

            // Fetch node.json from keep
            const nodeFile = files.find(file => file.name === "node.json") as CollectionFile | undefined;
            let nodeData = nodeFile ? await services.collectionService.getFileContents(nodeFile) : undefined;
            if (nodeData && (nodeData = JSON.parse(nodeData))) {
                dispatch<ProcessPanelAction>(
                    processPanelActions.SET_NODE_INFO({
                        nodeInfo: nodeData as NodeInstanceType,
                    })
                );
            } else {
                dispatch<ProcessPanelAction>(processPanelActions.SET_NODE_INFO(noLog));
            }

            const usageReportFile = files.find(file => file.name === "usage_report.html") as CollectionFile | null;
            dispatch<ProcessPanelAction>(processPanelActions.SET_USAGE_REPORT({ usageReport: usageReportFile }));
        } catch {
            dispatch<ProcessPanelAction>(processPanelActions.SET_NODE_INFO(noLog));
            dispatch<ProcessPanelAction>(processPanelActions.SET_USAGE_REPORT({ usageReport: null }));
        }
    };

export const loadOutputDefinitions =
    (containerRequest: ContainerRequestResource) => async (dispatch: Dispatch<any>, getState: () => RootState, services: ServiceRepository) => {
        if (containerRequest && containerRequest.mounts) {
            dispatch<ProcessPanelAction>(processPanelActions.SET_OUTPUT_DEFINITIONS(getOutputParameters(containerRequest)));
        }
    };

export const updateOutputParams = () => async (dispatch: Dispatch<any>, getState: () => RootState, services: ServiceRepository) => {
    const outputDefinitions = getState().processPanel.outputDefinitions;
    const outputData = getState().processPanel.outputData;

    if (outputData && outputData.raw) {
        dispatch<ProcessPanelAction>(
            processPanelActions.SET_OUTPUT_PARAMS(formatOutputData(outputDefinitions, outputData.raw, outputData.pdh, getState().auth))
        );
    }
};

export const openWorkflow = (uuid: string) => (dispatch: Dispatch, getState: () => RootState, services: ServiceRepository) => {
    dispatch<any>(navigateTo(uuid));
};

export const initProcessPanelFilters = processPanelActions.SET_PROCESS_PANEL_FILTERS([
    ProcessStatus.QUEUED,
    ProcessStatus.COMPLETED,
    ProcessStatus.FAILED,
    ProcessStatus.RUNNING,
    ProcessStatus.ONHOLD,
    ProcessStatus.FAILING,
    ProcessStatus.WARNING,
    ProcessStatus.CANCELLED,
]);

export const formatInputData = (inputs: CommandInputParameter[], auth: AuthState): ProcessIOParameter[] => {
    return inputs.flatMap((input): ProcessIOParameter[] => {
        const processValues = getIOParamDisplayValue(auth, input);
        return processValues.map((thisValue, i) => ({
            id: i === 0 ? getIOParamId(input) : "",
            label: i === 0 ? input.label || "" : "",
            value: thisValue,
        }));
    });
};

export const formatOutputData = (
    definitions: CommandOutputParameter[],
    values: any,
    pdh: string | undefined,
    auth: AuthState
): ProcessIOParameter[] => {
    return definitions.flatMap((output): ProcessIOParameter[] => {
        const processValues = getIOParamDisplayValue(auth, Object.assign(output, { value: values[getIOParamId(output)] || [] }), pdh);
        return processValues.map((thisValue, i) => ({
            id: i === 0 ? getIOParamId(output) : "",
            label: i === 0 ? output.label || "" : "",
            value: thisValue,
        }));
    });
};<|MERGE_RESOLUTION|>--- conflicted
+++ resolved
@@ -52,7 +52,6 @@
 
         dispatch<any>(loadContainerStatus(containerRequestUuid));
 
-<<<<<<< HEAD
         try {
             const containerRequestResult = await services.groupsService.contents(
                 '', {
@@ -69,13 +68,6 @@
                     container = containerRequestResult.included[0] as ContainerResource;
                     dispatch<any>(updateResources(containerRequestResult.included));
                 }
-=======
-            if (containerRequest.outputUuid) {
-                try {
-                    const collection = await services.collectionService.get(containerRequest.outputUuid, false);
-                    dispatch<any>(updateResources([collection]));
-                } catch {}
->>>>>>> ca45a8fe
             }
         } catch (e) {
             if (!containerRequest) {
