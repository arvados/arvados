// Copyright (C) The Arvados Authors. All rights reserved.
//
// SPDX-License-Identifier: AGPL-3.0

import { multiselectActionConstants } from "./multiselect-actions";
import { TCheckedList } from "components/data-table/data-table";

type MultiselectToolbarState = {
    isVisible: boolean;
    checkedList: TCheckedList;
    selectedUuid: string;
    disabledButtons: string[];
};

const multiselectToolbarInitialState = {
    isVisible: false,
    checkedList: {},
    selectedUuid: '',
    disabledButtons: []
};

<<<<<<< HEAD
const uncheckAllOthers = (inputList: TCheckedList, uuid: string) => {
    const checkedlist = {...inputList}
    for (const key in checkedlist) {
        if (key !== uuid) checkedlist[key] = false;
    }
    return checkedlist;
};

const toggleOneCheck = (inputList: TCheckedList, uuid: string)=>{
    const checkedlist = { ...inputList };
    const isOnlyOneSelected = Object.values(checkedlist).filter(x => x === true).length === 1;
    return { ...inputList, [uuid]: (checkedlist[uuid] && checkedlist[uuid] === true) && isOnlyOneSelected ? false : true };
}

const { TOGGLE_VISIBLITY, SET_CHECKEDLIST, SELECT_ONE, DESELECT_ONE, DESELECT_ALL_OTHERS, TOGGLE_ONE, SET_SELECTED_UUID, ADD_DISABLED, REMOVE_DISABLED } = multiselectActionConstants;
=======
const { TOGGLE_VISIBLITY, SET_CHECKEDLIST, SELECT_ONE, DESELECT_ONE, TOGGLE_ONE, SET_SELECTED_UUID, ADD_DISABLED, REMOVE_DISABLED } = multiselectActionConstants;
>>>>>>> 976db413

export const multiselectReducer = (state: MultiselectToolbarState = multiselectToolbarInitialState, action) => {
    switch (action.type) {
        case TOGGLE_VISIBLITY:
            return { ...state, isVisible: action.payload };
        case SET_CHECKEDLIST:
            return { ...state, checkedList: action.payload };
        case SELECT_ONE:
            return { ...state, checkedList: { ...state.checkedList, [action.payload]: true } };
        case DESELECT_ONE:
            return { ...state, checkedList: { ...state.checkedList, [action.payload]: false } };
        case DESELECT_ALL_OTHERS:
            return { ...state, checkedList: uncheckAllOthers(state.checkedList, action.payload) };
        case TOGGLE_ONE:
            return { ...state, checkedList: toggleOneCheck(state.checkedList, action.payload) };
        case SET_SELECTED_UUID:
            return {...state, selectedUuid: action.payload || ''}
        case ADD_DISABLED:
            return { ...state, disabledButtons: [...state.disabledButtons, action.payload]}
        case REMOVE_DISABLED:
            return { ...state, disabledButtons: state.disabledButtons.filter((button) => button !== action.payload) };
        default:
            return state;
    }
};<|MERGE_RESOLUTION|>--- conflicted
+++ resolved
@@ -19,7 +19,6 @@
     disabledButtons: []
 };
 
-<<<<<<< HEAD
 const uncheckAllOthers = (inputList: TCheckedList, uuid: string) => {
     const checkedlist = {...inputList}
     for (const key in checkedlist) {
@@ -35,9 +34,6 @@
 }
 
 const { TOGGLE_VISIBLITY, SET_CHECKEDLIST, SELECT_ONE, DESELECT_ONE, DESELECT_ALL_OTHERS, TOGGLE_ONE, SET_SELECTED_UUID, ADD_DISABLED, REMOVE_DISABLED } = multiselectActionConstants;
-=======
-const { TOGGLE_VISIBLITY, SET_CHECKEDLIST, SELECT_ONE, DESELECT_ONE, TOGGLE_ONE, SET_SELECTED_UUID, ADD_DISABLED, REMOVE_DISABLED } = multiselectActionConstants;
->>>>>>> 976db413
 
 export const multiselectReducer = (state: MultiselectToolbarState = multiselectToolbarInitialState, action) => {
     switch (action.type) {
