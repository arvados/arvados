--- conflicted
+++ resolved
@@ -112,15 +112,12 @@
     };
 };
 
-<<<<<<< HEAD
-=======
 export const getResourcesFromCheckedList = (state: RootState) => {
     const checkedList = getCheckedListUuids(state);
     const resources = checkedList.map(uuid => getResource<GroupContentsResource>(uuid)(state.resources));
     return resources;
 };
 
->>>>>>> 1abdb96e
 export const getCheckedListUuids = (state: RootState): string[] => {
     const checkedList = state.multiselect.checkedList;
     return Object.keys(checkedList).filter(uuid => checkedList[uuid] === true);
