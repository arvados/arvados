// Copyright (C) The Arvados Authors. All rights reserved.
//
// SPDX-License-Identifier: AGPL-3.0

import { Dispatch } from 'redux';
import { RootState } from 'store/store';
import { getUserUuid } from "common/getuser";
import { getResource } from 'store/resources/resources';
import { propertiesActions } from '../properties/properties-actions';
import { getProcess } from 'store/processes/process';
import { ServiceRepository } from 'services/services';
import { SidePanelTreeCategory, activateSidePanelTreeItem } from 'store/side-panel-tree/side-panel-tree-actions';
import { updateResources } from '../resources/resources-actions';
import { ResourceKind } from 'models/resource';
import { GroupResource } from 'models/group';
import { extractUuidKind } from 'models/resource';
import { UserResource } from 'models/user';
import { FilterBuilder } from 'services/api/filter-builder';
import { ProcessResource } from 'models/process';
import { OrderBuilder } from 'services/api/order-builder';
import { Breadcrumb } from 'components/breadcrumbs/breadcrumbs';
import { ContainerRequestResource, containerRequestFieldsNoMounts } from 'models/container-request';
<<<<<<< HEAD
import { AdminMenuIcon, CollectionIcon, IconType, ProcessIcon, ProjectIcon, ResourceIcon, TerminalIcon, WorkflowIcon, FolderKeyIcon } from 'components/icon/icon';
=======
import { AdminMenuIcon, CollectionIcon, IconType, ProcessIcon, ProjectIcon, ResourceIcon, TerminalIcon, WorkflowIcon, WheelIcon } from 'components/icon/icon';
>>>>>>> 1abdb96e
import { CollectionResource } from 'models/collection';
import { getSidePanelIcon } from 'store/side-panel-tree/side-panel-tree-actions';
import { WorkflowResource } from 'models/workflow';
import { progressIndicatorActions } from "store/progress-indicator/progress-indicator-actions";

export const BREADCRUMBS = 'breadcrumbs';

export const setBreadcrumbs = (breadcrumbs: any, currentItem?: CollectionResource | ContainerRequestResource | GroupResource | WorkflowResource) => {
    if (currentItem) {
        const currentCrumb = resourceToBreadcrumb(currentItem)
        if (currentCrumb.label.length) breadcrumbs.push(currentCrumb);
    }
    return propertiesActions.SET_PROPERTY({ key: BREADCRUMBS, value: breadcrumbs });
};

const resourceToBreadcrumbIcon = (resource: CollectionResource | ContainerRequestResource | GroupResource | WorkflowResource): IconType | undefined => {
    switch (resource.kind) {
        case ResourceKind.PROJECT:
            return ProjectIcon;
        case ResourceKind.PROCESS:
            return ProcessIcon;
        case ResourceKind.COLLECTION:
            return CollectionIcon;
        case ResourceKind.WORKFLOW:
            return WorkflowIcon;
        default:
            return undefined;
    }
}

const resourceToBreadcrumb = (resource: (CollectionResource | ContainerRequestResource | GroupResource | WorkflowResource) & {fullName?: string}  ): Breadcrumb => ({
    label: resource.name || resource.fullName || '',
    uuid: resource.uuid,
    icon: resourceToBreadcrumbIcon(resource),
})

export const setSidePanelBreadcrumbs = (uuid: string) =>
    async (dispatch: Dispatch, getState: () => RootState, services: ServiceRepository) => {
        try {
            dispatch(progressIndicatorActions.START_WORKING(uuid + "-breadcrumbs"));
            const ancestors = await services.ancestorsService.ancestors(uuid, '');
            dispatch(updateResources(ancestors));

            let breadcrumbs: Breadcrumb[] = [];
            const { collectionPanel: { item } } = getState();

            const path = getState().router.location!.pathname;
            const currentUuid = path.split('/')[2];
            const uuidKind = extractUuidKind(currentUuid);
            const rootUuid = getUserUuid(getState());

            if (ancestors.find(ancestor => ancestor.uuid === rootUuid)) {
                // Handle home project uuid root
                breadcrumbs.push({
                    label: SidePanelTreeCategory.PROJECTS,
                    uuid: SidePanelTreeCategory.PROJECTS,
                    icon: getSidePanelIcon(SidePanelTreeCategory.PROJECTS)
                });
            } else if (uuidKind === ResourceKind.USER) {
                // Handle another user root project
                const user = getResource<UserResource>(uuid)(getState().resources);
                breadcrumbs.push({
                    label: (user as any)?.fullName || user?.username || uuid,
                    uuid: user?.uuid || uuid,
                    icon: getSidePanelIcon(SidePanelTreeCategory.PROJECTS)
                });
            } else if (Object.values(SidePanelTreeCategory).includes(uuid as SidePanelTreeCategory)) {
                // Handle SidePanelTreeCategory root
                breadcrumbs.push({
                    label: uuid,
                    uuid: uuid,
                    icon: getSidePanelIcon(uuid)
                });
            }

            breadcrumbs = ancestors.reduce((breadcrumbs, ancestor) =>
                ancestor.kind === ResourceKind.GROUP
                    ? [...breadcrumbs, resourceToBreadcrumb(ancestor)]
                    : breadcrumbs,
                breadcrumbs);

            if (uuidKind === ResourceKind.COLLECTION) {
                const collectionItem = item ? item : await services.collectionService.get(currentUuid);
                const parentProcessItem = await getCollectionParent(collectionItem)(services);
                if (parentProcessItem) {
                    const mainProcessItem = await getProcessParent(parentProcessItem)(services);
                    mainProcessItem && breadcrumbs.push(resourceToBreadcrumb(mainProcessItem));
                    breadcrumbs.push(resourceToBreadcrumb(parentProcessItem));
                }
                dispatch(setBreadcrumbs(breadcrumbs, collectionItem));
            } else if (uuidKind === ResourceKind.PROCESS) {
                const processItem = await services.containerRequestService.get(currentUuid);
                const parentProcessItem = await getProcessParent(processItem)(services);
                if (parentProcessItem) {
                    breadcrumbs.push(resourceToBreadcrumb(parentProcessItem));
                }
                dispatch(setBreadcrumbs(breadcrumbs, processItem));
            } else if (uuidKind === ResourceKind.WORKFLOW) {
                const workflowItem = await services.workflowService.get(currentUuid);
                dispatch(setBreadcrumbs(breadcrumbs, workflowItem));
            }
            dispatch(setBreadcrumbs(breadcrumbs));
        } catch (e) {
            console.log("Error setting breadcrumbs "+e);
        } finally {
            dispatch(progressIndicatorActions.STOP_WORKING(uuid + "-breadcrumbs"));
        }
    };

export const setSharedWithMeBreadcrumbs = (uuid: string) =>
    setCategoryBreadcrumbs(uuid, SidePanelTreeCategory.SHARED_WITH_ME);

export const setTrashBreadcrumbs = (uuid: string) =>
    setCategoryBreadcrumbs(uuid, SidePanelTreeCategory.TRASH);

export const setCategoryBreadcrumbs = (uuid: string, category: string) =>
    async (dispatch: Dispatch, getState: () => RootState, services: ServiceRepository) => {
        try {
            dispatch(progressIndicatorActions.START_WORKING(uuid + "-breadcrumbs"));
            const ancestors = await services.ancestorsService.ancestors(uuid, '');
            dispatch(updateResources(ancestors));
            const initialBreadcrumbs: Breadcrumb[] = [
                {
                    label: category,
                    uuid: category,
                    icon: getSidePanelIcon(category)
                }
            ];
            const { collectionPanel: { item } } = getState();
            const path = getState().router.location!.pathname;
            const currentUuid = path.split('/')[2];
            const uuidKind = extractUuidKind(currentUuid);
            let breadcrumbs = ancestors.reduce((breadcrumbs, ancestor) =>
                ancestor.kind === ResourceKind.GROUP
                    ? [...breadcrumbs, resourceToBreadcrumb(ancestor)]
                    : breadcrumbs,
                initialBreadcrumbs);
            if (uuidKind === ResourceKind.COLLECTION) {
                const collectionItem = item ? item : await services.collectionService.get(currentUuid);
                const parentProcessItem = await getCollectionParent(collectionItem)(services);
                if (parentProcessItem) {
                    const mainProcessItem = await getProcessParent(parentProcessItem)(services);
                    mainProcessItem && breadcrumbs.push(resourceToBreadcrumb(mainProcessItem));
                    breadcrumbs.push(resourceToBreadcrumb(parentProcessItem));
                }
                dispatch(setBreadcrumbs(breadcrumbs, collectionItem));
            } else if (uuidKind === ResourceKind.PROCESS) {
                const processItem = await services.containerRequestService.get(currentUuid);
                const parentProcessItem = await getProcessParent(processItem)(services);
                if (parentProcessItem) {
                    breadcrumbs.push(resourceToBreadcrumb(parentProcessItem));
                }
                dispatch(setBreadcrumbs(breadcrumbs, processItem));
            } else if (uuidKind === ResourceKind.WORKFLOW) {
                const workflowItem = await services.workflowService.get(currentUuid);
                dispatch(setBreadcrumbs(breadcrumbs, workflowItem));
            }
            dispatch(setBreadcrumbs(breadcrumbs));
        } finally {
            dispatch(progressIndicatorActions.STOP_WORKING(uuid + "-breadcrumbs"));
        }
    };

const getProcessParent = (childProcess: ContainerRequestResource) =>
    async (services: ServiceRepository): Promise<ContainerRequestResource | undefined> => {
        if (childProcess.requestingContainerUuid) {
            const parentProcesses = await services.containerRequestService.list({
                order: new OrderBuilder<ProcessResource>().addAsc('createdAt').getOrder(),
                filters: new FilterBuilder().addEqual('container_uuid', childProcess.requestingContainerUuid).getFilters(),
                select: containerRequestFieldsNoMounts,
            });
            if (parentProcesses.items.length > 0) {
                return parentProcesses.items[0];
            } else {
                return undefined;
            }
        } else {
            return undefined;
        }
    }

const getCollectionParent = (collection: CollectionResource) =>
    async (services: ServiceRepository): Promise<ContainerRequestResource | undefined> => {
        const parentOutputPromise = services.containerRequestService.list({
            order: new OrderBuilder<ProcessResource>().addAsc('createdAt').getOrder(),
            filters: new FilterBuilder().addEqual('output_uuid', collection.uuid).getFilters(),
            select: containerRequestFieldsNoMounts,
        });
        const parentLogPromise = services.containerRequestService.list({
            order: new OrderBuilder<ProcessResource>().addAsc('createdAt').getOrder(),
            filters: new FilterBuilder().addEqual('log_uuid', collection.uuid).getFilters(),
            select: containerRequestFieldsNoMounts,
        });
        const [parentOutput, parentLog] = await Promise.all([parentOutputPromise, parentLogPromise]);
        return parentOutput.items.length > 0 ?
            parentOutput.items[0] :
            parentLog.items.length > 0 ?
                parentLog.items[0] :
                undefined;
    }


export const setProjectBreadcrumbs = (uuid: string) =>
    async (dispatch: Dispatch<any>, getState: () => RootState, services: ServiceRepository) => {
        const ancestors = await services.ancestorsService.ancestors(uuid, '');
        const rootUuid = getUserUuid(getState());
        if (uuid === rootUuid || ancestors.find(ancestor => ancestor.uuid === rootUuid)) {
            dispatch(setSidePanelBreadcrumbs(uuid));
        } else {
            dispatch(setSharedWithMeBreadcrumbs(uuid));
            dispatch(activateSidePanelTreeItem(SidePanelTreeCategory.SHARED_WITH_ME));
        }
    };

export const setProcessBreadcrumbs = (processUuid: string) =>
    (dispatch: Dispatch, getState: () => RootState) => {
        const { resources } = getState();
        const process = getProcess(processUuid)(resources);
        if (process) {
            dispatch<any>(setProjectBreadcrumbs(process.containerRequest.ownerUuid));
        }
    };

export const setGroupsBreadcrumbs = () =>
    setBreadcrumbs([{
        label: SidePanelTreeCategory.GROUPS,
        uuid: SidePanelTreeCategory.GROUPS,
        icon: getSidePanelIcon(SidePanelTreeCategory.GROUPS)
    }]);

export const setGroupDetailsBreadcrumbs = (groupUuid: string) =>
    async (dispatch: Dispatch, getState: () => RootState, services: ServiceRepository) => {

        const group = getResource<GroupResource>(groupUuid)(getState().resources);

        const breadcrumbs: Breadcrumb[] = [
            {
                label: SidePanelTreeCategory.GROUPS,
                uuid: SidePanelTreeCategory.GROUPS,
                icon: getSidePanelIcon(SidePanelTreeCategory.GROUPS)
            },
            { label: group ? group.name : (await services.groupsService.get(groupUuid)).name, uuid: groupUuid },
        ];

        dispatch(setBreadcrumbs(breadcrumbs));

    };

export const USERS_PANEL_LABEL = 'Users';

export const setUsersBreadcrumbs = () =>
    setBreadcrumbs([{ label: USERS_PANEL_LABEL, uuid: USERS_PANEL_LABEL }]);

export const setUserProfileBreadcrumbs = (userUuid: string) =>
    async (dispatch: Dispatch, getState: () => RootState, services: ServiceRepository) => {
        try {
            const user = getResource<UserResource>(userUuid)(getState().resources)
                || (await services.userService.get(userUuid, false));
            const userProfileBreadcrumbs: Breadcrumb[] = [
                { label: USERS_PANEL_LABEL, uuid: USERS_PANEL_LABEL },
                { label: user ? `${user.firstName} ${user.lastName}` : userUuid, uuid: userUuid },
            ];
            dispatch(setBreadcrumbs(userProfileBreadcrumbs));
        } catch (e) {
            const breadcrumbs: Breadcrumb[] = [
                { label: USERS_PANEL_LABEL, uuid: USERS_PANEL_LABEL },
                { label: userUuid, uuid: userUuid },
            ];
            dispatch(setBreadcrumbs(breadcrumbs));
        }
    };

export const MY_ACCOUNT_PANEL_LABEL = 'My Account';

export const setMyAccountBreadcrumbs = () =>
    async (dispatch: Dispatch, getState: () => RootState, services: ServiceRepository) => {
        dispatch(setBreadcrumbs([
            { label: MY_ACCOUNT_PANEL_LABEL, uuid: MY_ACCOUNT_PANEL_LABEL },
        ]));
    };

export const USER_PREFERENCES_LABEL = 'Preferences';

export const setUserPreferencesBreadcrumbs = () =>
    async (dispatch: Dispatch, getState: () => RootState, services: ServiceRepository) => {
        dispatch(setBreadcrumbs([
            { label: USER_PREFERENCES_LABEL, uuid: USER_PREFERENCES_LABEL },
        ]));
    };

export const INSTANCE_TYPES_PANEL_LABEL = 'Instance Types';

export const setInstanceTypesBreadcrumbs = () =>
    async (dispatch: Dispatch, getState: () => RootState, services: ServiceRepository) => {
        dispatch(setBreadcrumbs([
            { label: INSTANCE_TYPES_PANEL_LABEL, uuid: INSTANCE_TYPES_PANEL_LABEL, icon: ResourceIcon },
        ]));
    };

export const setVirtualMachinesBreadcrumbs = () =>
    async (dispatch: Dispatch, getState: () => RootState, services: ServiceRepository) => {
        dispatch(setBreadcrumbs([
            { label: SidePanelTreeCategory.SHELL_ACCESS, uuid: SidePanelTreeCategory.SHELL_ACCESS, icon: TerminalIcon },
        ]));
    };

export const VIRTUAL_MACHINES_ADMIN_PANEL_LABEL = 'Shell Access Admin';

export const setVirtualMachinesAdminBreadcrumbs = () =>
    async (dispatch: Dispatch, getState: () => RootState, services: ServiceRepository) => {
        dispatch(setBreadcrumbs([
            { label: VIRTUAL_MACHINES_ADMIN_PANEL_LABEL, uuid: VIRTUAL_MACHINES_ADMIN_PANEL_LABEL, icon: AdminMenuIcon },
        ]));
    };

export const REPOSITORIES_PANEL_LABEL = 'Repositories';

export const setRepositoriesBreadcrumbs = () =>
    async (dispatch: Dispatch, getState: () => RootState, services: ServiceRepository) => {
        dispatch(setBreadcrumbs([
            { label: REPOSITORIES_PANEL_LABEL, uuid: REPOSITORIES_PANEL_LABEL, icon: AdminMenuIcon },
        ]));
    };

<<<<<<< HEAD
export const setExternalCredentialsBreadcrumbs = () =>
    async (dispatch: Dispatch, getState: () => RootState, services: ServiceRepository) => {
        dispatch(setBreadcrumbs([
            { label: SidePanelTreeCategory.EXTERNAL_CREDENTIALS, uuid: SidePanelTreeCategory.EXTERNAL_CREDENTIALS, icon: FolderKeyIcon },
=======
export const setDashboardBreadcrumbs = () =>
    async (dispatch: Dispatch, getState: () => RootState, services: ServiceRepository) => {
        dispatch(setBreadcrumbs([
            { label: SidePanelTreeCategory.DASHBOARD, uuid: SidePanelTreeCategory.DASHBOARD, icon: WheelIcon },
>>>>>>> 1abdb96e
        ]));
    };<|MERGE_RESOLUTION|>--- conflicted
+++ resolved
@@ -20,11 +20,7 @@
 import { OrderBuilder } from 'services/api/order-builder';
 import { Breadcrumb } from 'components/breadcrumbs/breadcrumbs';
 import { ContainerRequestResource, containerRequestFieldsNoMounts } from 'models/container-request';
-<<<<<<< HEAD
-import { AdminMenuIcon, CollectionIcon, IconType, ProcessIcon, ProjectIcon, ResourceIcon, TerminalIcon, WorkflowIcon, FolderKeyIcon } from 'components/icon/icon';
-=======
-import { AdminMenuIcon, CollectionIcon, IconType, ProcessIcon, ProjectIcon, ResourceIcon, TerminalIcon, WorkflowIcon, WheelIcon } from 'components/icon/icon';
->>>>>>> 1abdb96e
+import { AdminMenuIcon, CollectionIcon, IconType, ProcessIcon, ProjectIcon, ResourceIcon, TerminalIcon, WorkflowIcon, FolderKeyIcon, WheelIcon } from 'components/icon/icon';
 import { CollectionResource } from 'models/collection';
 import { getSidePanelIcon } from 'store/side-panel-tree/side-panel-tree-actions';
 import { WorkflowResource } from 'models/workflow';
@@ -349,16 +345,16 @@
         ]));
     };
 
-<<<<<<< HEAD
 export const setExternalCredentialsBreadcrumbs = () =>
     async (dispatch: Dispatch, getState: () => RootState, services: ServiceRepository) => {
         dispatch(setBreadcrumbs([
             { label: SidePanelTreeCategory.EXTERNAL_CREDENTIALS, uuid: SidePanelTreeCategory.EXTERNAL_CREDENTIALS, icon: FolderKeyIcon },
-=======
-export const setDashboardBreadcrumbs = () =>
+            ]));
+    };
+
+    export const setDashboardBreadcrumbs = () =>
     async (dispatch: Dispatch, getState: () => RootState, services: ServiceRepository) => {
         dispatch(setBreadcrumbs([
             { label: SidePanelTreeCategory.DASHBOARD, uuid: SidePanelTreeCategory.DASHBOARD, icon: WheelIcon },
->>>>>>> 1abdb96e
         ]));
     };