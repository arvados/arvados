// Copyright (C) The Arvados Authors. All rights reserved.
//
// SPDX-License-Identifier: AGPL-3.0

import React from "react";
import { CustomStyleRulesCallback } from 'common/custom-theme';
import { WithStyles } from '@mui/styles';
import withStyles from '@mui/styles/withStyles';
import { Route, Switch } from "react-router";
import { ProjectPanel } from "views/project-panel/project-panel";
import { DetailsPanel } from "views-components/details-panel/details-panel";
import { ArvadosTheme } from "common/custom-theme";
import { ContextMenu } from "views-components/context-menu/context-menu";
import { FavoritePanel } from "../favorite-panel/favorite-panel";
import { TokenDialog } from "views-components/token-dialog/token-dialog";
import { RichTextEditorDialog } from "views-components/rich-text-editor-dialog/rich-text-editor-dialog";
import { Snackbar } from "views-components/snackbar/snackbar";
import { CollectionPanel } from "../collection-panel/collection-panel";
import { RenameFileDialog } from "views-components/rename-file-dialog/rename-file-dialog";
import { FileRemoveDialog } from "views-components/file-remove-dialog/file-remove-dialog";
import { MultipleFilesRemoveDialog } from "views-components/file-remove-dialog/multiple-files-remove-dialog";
import { Routes } from "routes/routes";
import { SidePanel } from "views-components/side-panel/side-panel";
import { ProcessPanel } from "views/process-panel/process-panel";
import { ChangeWorkflowDialog } from "views-components/run-process-dialog/change-workflow-dialog";
import { CreateProjectDialog } from "views-components/dialog-forms/create-project-dialog";
import { CreateCollectionDialog } from "views-components/dialog-forms/create-collection-dialog";
import { CopyCollectionDialog, CopyMultiCollectionDialog } from "views-components/dialog-forms/copy-collection-dialog";
import { CopyProcessDialog } from "views-components/dialog-forms/copy-process-dialog";
import { UpdateCollectionDialog } from "views-components/dialog-forms/update-collection-dialog";
import { UpdateProcessDialog } from "views-components/dialog-forms/update-process-dialog";
import { UpdateProjectDialog } from "views-components/dialog-forms/update-project-dialog";
import { MoveProcessDialog } from "views-components/dialog-forms/move-process-dialog";
import { MoveProjectDialog } from "views-components/dialog-forms/move-project-dialog";
import { MoveCollectionDialog } from "views-components/dialog-forms/move-collection-dialog";
import { FilesUploadCollectionDialog } from "views-components/dialog-forms/files-upload-collection-dialog";
import { PartialCopyToNewCollectionDialog } from "views-components/dialog-forms/partial-copy-to-new-collection-dialog";
import { PartialCopyToExistingCollectionDialog } from "views-components/dialog-forms/partial-copy-to-existing-collection-dialog";
import { PartialCopyToSeparateCollectionsDialog } from "views-components/dialog-forms/partial-copy-to-separate-collections-dialog";
import { PartialMoveToNewCollectionDialog } from "views-components/dialog-forms/partial-move-to-new-collection-dialog";
import { PartialMoveToExistingCollectionDialog } from "views-components/dialog-forms/partial-move-to-existing-collection-dialog";
import { PartialMoveToSeparateCollectionsDialog } from "views-components/dialog-forms/partial-move-to-separate-collections-dialog";
import { RemoveProcessDialog } from "views-components/process-remove-dialog/process-remove-dialog";
import { RemoveWorkflowDialog } from "views-components/workflow-remove-dialog/workflow-remove-dialog";
import { RemoveExternalCredentialDialog } from "views-components/dialog-remove/external-credential-remove-dialog";
import { MainContentBar } from "views-components/main-content-bar/main-content-bar";
import { Grid } from "@mui/material";
import { TrashPanel } from "views/trash-panel/trash-panel";
import { SharedWithMePanel } from "views/shared-with-me-panel/shared-with-me-panel";
import { RunProcessPanel } from "views/run-process-panel/run-process-panel";
import SplitterLayout from "react-splitter-layout";
import { WorkflowPanel } from "views/workflow-panel/workflow-panel";
import { RegisteredWorkflowPanel } from "views/workflow-panel/registered-workflow-panel";
import { SearchResultsPanel } from "views/search-results-panel/search-results-panel";
import { SshKeyPanel } from "views/ssh-key-panel/ssh-key-panel";
import { SshKeyAdminPanel } from "views/ssh-key-panel/ssh-key-admin-panel";
import { SiteManagerPanel } from "views/site-manager-panel/site-manager-panel";
import { UserProfilePanel } from "views/user-profile-panel/user-profile-panel";
import { SharingDialog } from "views-components/sharing-dialog/sharing-dialog";
import { NotFoundDialog } from "views-components/not-found-dialog/not-found-dialog";
import { AdvancedTabDialog } from "views-components/advanced-tab-dialog/advanced-tab-dialog";
import { ProcessInputDialog } from "views-components/process-input-dialog/process-input-dialog";
import { VirtualMachineUserPanel } from "views/virtual-machine-panel/virtual-machine-user-panel";
import { VirtualMachineAdminPanel } from "views/virtual-machine-panel/virtual-machine-admin-panel";
import { RepositoriesPanel } from "views/repositories-panel/repositories-panel";
import { KeepServicePanel } from "views/keep-service-panel/keep-service-panel";
import { ApiClientAuthorizationPanel } from "views/api-client-authorization-panel/api-client-authorization-panel";
import { LinkPanel } from "views/link-panel/link-panel";
import { RepositoriesSampleGitDialog } from "views-components/repositories-sample-git-dialog/repositories-sample-git-dialog";
import { RepositoryAttributesDialog } from "views-components/repository-attributes-dialog/repository-attributes-dialog";
import { CreateRepositoryDialog } from "views-components/dialog-forms/create-repository-dialog";
import { RemoveRepositoryDialog } from "views-components/repository-remove-dialog/repository-remove-dialog";
import { CreateSshKeyDialog } from "views-components/dialog-forms/create-ssh-key-dialog";
import { PublicKeyDialog } from "views-components/ssh-keys-dialog/public-key-dialog";
import { RemoveApiClientAuthorizationDialog } from "views-components/api-client-authorizations-dialog/remove-dialog";
import { RemoveKeepServiceDialog } from "views-components/keep-services-dialog/remove-dialog";
import { RemoveLinkDialog } from "views-components/links-dialog/remove-dialog";
import { RemoveSshKeyDialog } from "views-components/ssh-keys-dialog/remove-dialog";
import { VirtualMachineAttributesDialog } from "views-components/virtual-machines-dialog/attributes-dialog";
import { RemoveVirtualMachineDialog } from "views-components/virtual-machines-dialog/remove-dialog";
import { RemoveVirtualMachineLoginDialog } from "views-components/virtual-machines-dialog/remove-login-dialog";
import { VirtualMachineAddLoginDialog } from "views-components/virtual-machines-dialog/add-login-dialog";
import { AttributesApiClientAuthorizationDialog } from "views-components/api-client-authorizations-dialog/attributes-dialog";
import { AttributesKeepServiceDialog } from "views-components/keep-services-dialog/attributes-dialog";
import { AttributesLinkDialog } from "views-components/links-dialog/attributes-dialog";
import { AttributesSshKeyDialog } from "views-components/ssh-keys-dialog/attributes-dialog";
import { UserPanel } from "views/user-panel/user-panel";
import { UserAttributesDialog } from "views-components/user-dialog/attributes-dialog";
import { CreateUserDialog } from "views-components/dialog-forms/create-user-dialog";
import { HelpApiClientAuthorizationDialog } from "views-components/api-client-authorizations-dialog/help-dialog";
import { DeactivateDialog } from "views-components/user-dialog/deactivate-dialog";
import { ActivateDialog } from "views-components/user-dialog/activate-dialog";
import { SetupDialog } from "views-components/user-dialog/setup-dialog";
import { GroupsPanel } from "views/groups-panel/groups-panel";
import { RemoveGroupDialog } from "views-components/groups-dialog/remove-dialog";
import { GroupAttributesDialog } from "views-components/groups-dialog/attributes-dialog";
import { CreateExternalCredentialDialog } from "views-components/dialog-create/create-external-credential-dialog";
import { UpdateExternalCredentialDialog } from "views-components/dialog-forms/update-external-credential-dialog";
import { GroupDetailsPanel } from "views/group-details-panel/group-details-panel";
import { RemoveGroupMemberDialog, RemoveMultipleGroupMembersDialog } from "views-components/groups-dialog/member-remove-dialog";
import { GroupMemberAttributesDialog } from "views-components/groups-dialog/member-attributes-dialog";
import { PublicFavoritePanel } from "views/public-favorites-panel/public-favorites-panel";
import { LinkAccountPanel } from "views/link-account-panel/link-account-panel";
import { CollectionsContentAddressPanel } from "views/collection-content-address-panel/collection-content-address-panel";
import { AllProcessesPanel } from "../all-processes-panel/all-processes-panel";
import { ExternalCredentialsPanel } from "views/external-credentials-panel/external-credentials-panel";
import { NotFoundPanel } from "../not-found-panel/not-found-panel";
import { AutoLogout } from "views-components/auto-logout/auto-logout";
import { RestoreCollectionVersionDialog } from "views-components/collections-dialog/restore-version-dialog";
import { WebDavS3InfoDialog } from "views-components/webdav-s3-dialog/webdav-s3-dialog";
import { pluginConfig } from "plugins";
import { ElementListReducer } from "common/plugintypes";
import { Banner } from "views-components/baner/banner";
import { InstanceTypesPanel } from "views/instance-types-panel/instance-types-panel";
import classNames from "classnames";
import { UserPreferencesPanel } from "views/user-preferences-panel/user-preferences-panel";
import { Dashboard } from "components/dashboard/dashboard";
import { DownloadFilesAsZipDialog } from "views-components/download-files-as-zip/download-files-as-zip";
import { CancelProcessDialog } from "views-components/process-cancel-dialog/process-cancel-dialog";

type CssRules = "root" | "container" | "splitter" | "splitterSidePanel" | "splitterDetails" | "asidePanel" | "contentWrapper" | "content";

const styles: CustomStyleRulesCallback<CssRules> = (theme: ArvadosTheme) => ({
    root: {
        paddingTop: theme.spacing(7),
        background: theme.palette.background.default,
    },
    container: {
        position: "relative",
    },
    splitter: {
        "& > .layout-splitter": {
            width: "3px",
        },
        "& > .layout-splitter[disabled]": {
            pointerEvents: "none",
            cursor: "pointer",
        },
        "& > .layout-pane": {
            overflow: "hidden auto",
        },
    },
    splitterSidePanel: {
        "& > .layout-splitter::after": {
            content: `""`,
            marginLeft: "3px", // Matches splitter line width
            width: "8px",
            display: "block",
            position: "relative",
            height: "100%",
            zIndex: 100, // Needed for drag handle to overlap middle panel
        }
    },
    splitterDetails: {
        "& > .layout-splitter::after": {
            content: `""`,
            marginLeft: "-8px",
            width: "8px",
            display: "block",
            position: "relative",
            height: "100%",
        }
    },
    asidePanel: {
        paddingTop: theme.spacing(1),
        height: "100%",
    },
    contentWrapper: {
        paddingTop: theme.spacing(1),
        minWidth: 0,
    },
    content: {
        minWidth: 0,
        maxWidth: "100%",
        paddingLeft: theme.spacing(3),
        paddingRight: theme.spacing(3),
        // Reserve vertical space for app bar + MainContentBar
        minHeight: `calc(100vh - ${theme.spacing(16)})`,
        display: "flex",
        flexBasis: "0px", // Arbitrary flexbasis to allow content to shrink
    },
});

let routes = (
    <>
        <Route
            path={Routes.DASHBOARD}
            component={Dashboard}
        />
        <Route
            path={Routes.PROJECTS}
            component={ProjectPanel}
        />
        <Route
            path={Routes.COLLECTIONS}
            component={CollectionPanel}
        />
        <Route
            path={Routes.FAVORITES}
            component={FavoritePanel}
        />
        <Route
            path={Routes.ALL_PROCESSES}
            component={AllProcessesPanel}
        />
        <Route
            path={Routes.PROCESSES}
            component={ProcessPanel}
        />
        <Route
            path={Routes.TRASH}
            component={TrashPanel}
        />
        <Route
            path={Routes.SHARED_WITH_ME}
            component={SharedWithMePanel}
        />
        <Route
            path={Routes.RUN_PROCESS}
            component={RunProcessPanel}
        />
        <Route
            path={Routes.REGISTEREDWORKFLOW}
            component={RegisteredWorkflowPanel}
        />
        <Route
            path={Routes.WORKFLOWS}
            component={WorkflowPanel}
        />
        <Route
            path={Routes.SEARCH_RESULTS}
            component={SearchResultsPanel}
        />
        <Route
            path={Routes.VIRTUAL_MACHINES_USER}
            component={VirtualMachineUserPanel}
        />
        <Route
            path={Routes.VIRTUAL_MACHINES_ADMIN}
            component={VirtualMachineAdminPanel}
        />
        <Route
            path={Routes.REPOSITORIES}
            component={RepositoriesPanel}
        />
        <Route
            path={Routes.SSH_KEYS_USER}
            component={SshKeyPanel}
        />
        <Route
            path={Routes.SSH_KEYS_ADMIN}
            component={SshKeyAdminPanel}
        />
        <Route
            path={Routes.INSTANCE_TYPES}
            component={InstanceTypesPanel}
        />
        <Route
            path={Routes.SITE_MANAGER}
            component={SiteManagerPanel}
        />
        <Route
            path={Routes.KEEP_SERVICES}
            component={KeepServicePanel}
        />
        <Route
            path={Routes.USERS}
            component={UserPanel}
        />
        <Route
            path={Routes.API_CLIENT_AUTHORIZATIONS}
            component={ApiClientAuthorizationPanel}
        />
        <Route
            path={Routes.MY_ACCOUNT}
            component={UserProfilePanel}
        />
        <Route
            path={Routes.USER_PROFILE}
            component={UserProfilePanel}
        />
        <Route
            path={Routes.MY_PREFERENCES}
            component={UserPreferencesPanel}
        />
        <Route
            path={Routes.GROUPS}
            component={GroupsPanel}
        />
        <Route
            path={Routes.GROUP_DETAILS}
            component={GroupDetailsPanel}
        />
        <Route
            path={Routes.LINKS}
            component={LinkPanel}
        />
        <Route
            path={Routes.PUBLIC_FAVORITES}
            component={PublicFavoritePanel}
        />
        <Route
            path={Routes.LINK_ACCOUNT}
            component={LinkAccountPanel}
        />
        <Route
            path={Routes.COLLECTIONS_CONTENT_ADDRESS}
            component={CollectionsContentAddressPanel}
        />
        <Route
            path={Routes.EXTERNAL_CREDENTIALS}
            component={ExternalCredentialsPanel}
        />
    </>
);

const reduceRoutesFn: (a: React.ReactElement[], b: ElementListReducer) => React.ReactElement[] = (a, b) => b(a);

routes = React.createElement(
    React.Fragment,
    null,
    pluginConfig.centerPanelList.reduce(reduceRoutesFn, React.Children.toArray(routes.props.children))
);

type SplitterPanelSettings = {
    storageKey: string;
    minSize: number;
    defaultSize: number;
}

interface WorkbenchDataProps {
    isUserActive: boolean;
    isNotLinking: boolean;
    sessionIdleTimeout: number;
    sidePanelIsCollapsed: boolean;
    isDetailsPanelOpen: boolean;
}

type WorkbenchPanelProps = WithStyles<CssRules> & WorkbenchDataProps;

export const WorkbenchPanel = withStyles(styles)((props: WorkbenchPanelProps) => {
    const { classes, sidePanelIsCollapsed, isNotLinking, isDetailsPanelOpen, isUserActive, sessionIdleTimeout } = props;

    const SIDE_PANEL_COLLAPSED_WIDTH = 50;
    const MAIN_PANEL_MIN_SIZE = 300;

    const splitterSettings: Record<string, SplitterPanelSettings> = {
        LEFT: {
            storageKey: "splitterSize",
            minSize: 210,
            defaultSize: 240,
        },
        RIGHT: {
            storageKey: "detailsPanelSplitterSize",
            minSize: 250,
            defaultSize: 320,
        },
    };

    const saveSplitterSize = (panel: SplitterPanelSettings) => (size: number) => {
        localStorage.setItem(panel.storageKey, size.toString());
        if (panel.storageKey === splitterSettings.LEFT.storageKey) {
            // Trigger resize on subSplitters when LEFT panel resized
            nestedSplitter.current && nestedSplitter.current.handleResize();
        }
    };

    const getSplitterInitialSize = (panel: SplitterPanelSettings) => {
        const storedSize = localStorage.getItem(panel.storageKey);
        return storedSize ? Math.max(Number(storedSize), panel.minSize) : panel.defaultSize;
    };

    // Updates left panel collapsed state
    const applyCollapsedState = () => {
        const sidePanel: Element = document.getElementsByClassName("layout-pane")[0];

        if (sidePanel) {
            if (sidePanelIsCollapsed) {
                // Using max-width overrides any resize calculations when left panel is collapsed
                sidePanel.setAttribute("style", `max-width: ${SIDE_PANEL_COLLAPSED_WIDTH}px`);
            } else {
                sidePanel.setAttribute("style", `width: ${getSplitterInitialSize(splitterSettings.LEFT)}px`);
            }
        }

        const splitter = document.getElementsByClassName("layout-splitter")[0];
        sidePanelIsCollapsed ? splitter?.setAttribute("disabled", "") : splitter?.removeAttribute("disabled");

        // Trigger resize on subSplitters
        nestedSplitter.current && nestedSplitter.current.handleResize();
    };

    const nestedSplitter = React.useRef<{ handleResize: () => void }>();

    applyCollapsedState();

    return (
        <Grid
            container
            item
            xs
            className={classes.root}
        >
            {sessionIdleTimeout > 0 && <AutoLogout />}
            <Grid
                container
                item
                xs
                className={classes.container}
            >
                <SplitterLayout
                    customClassName={classNames(classes.splitter, classes.splitterSidePanel)}
                    percentage={false}
                    primaryIndex={1}
                    secondaryInitialSize={getSplitterInitialSize(splitterSettings.LEFT)}
                    secondaryMinSize={splitterSettings.LEFT.minSize}
                    primaryMinSize={MAIN_PANEL_MIN_SIZE}
                    // Resize event only exists for secondary
                    onSecondaryPaneSizeChange={saveSplitterSize(splitterSettings.LEFT)}
                >
                    {isUserActive && isNotLinking && (
                        <Grid
                            container
                            item
                            xs
                            component="aside"
                            direction="column"
                            className={classes.asidePanel}
                        >
                            <SidePanel />
                        </Grid>
                    )}
                    <Grid
                        container
                        item
                        xs
                    >
                        <SplitterLayout
                            customClassName={classNames(classes.splitter, classes.splitterDetails)}
                            percentage={false}
                            primaryIndex={0}
                            primaryMinSize={MAIN_PANEL_MIN_SIZE}
                            secondaryInitialSize={getSplitterInitialSize(splitterSettings.RIGHT)}
                            secondaryMinSize={splitterSettings.RIGHT.minSize}
                            onSecondaryPaneSizeChange={saveSplitterSize(splitterSettings.RIGHT)}
                            ref={nestedSplitter}
                        >
                            <Grid
                                container
                                item
                                xs
                                component="main"
                                direction="column"
                                className={classes.contentWrapper}
                            >
                                <Grid xs>
                                    {isNotLinking && <MainContentBar />}
                                </Grid>
                                <Grid
                                    className={classes.content}
                                >
                                    <Switch>
                                        {routes.props.children}
                                        <Route
                                            path={Routes.NO_MATCH}
                                            component={NotFoundPanel}
                                        />
                                    </Switch>
                                </Grid>
                            </Grid>
                            {isDetailsPanelOpen && <Grid item style={{height: "100%"}}>
                                <DetailsPanel />
                            </Grid>}
                        </SplitterLayout>
                    </Grid>
                </SplitterLayout>
            </Grid>
            <AdvancedTabDialog />
            <AttributesApiClientAuthorizationDialog />
            <AttributesKeepServiceDialog />
            <AttributesLinkDialog />
            <AttributesSshKeyDialog />
            <ChangeWorkflowDialog />
            <ContextMenu />
            <CopyCollectionDialog />
            <CopyMultiCollectionDialog />
            <CopyProcessDialog />
            <CreateCollectionDialog />
            <CreateProjectDialog />
            <CreateRepositoryDialog />
            <CreateSshKeyDialog />
            <CreateUserDialog />
            <CreateExternalCredentialDialog />
            <TokenDialog />
            <FileRemoveDialog />
            <FilesUploadCollectionDialog />
            <GroupAttributesDialog />
            <GroupMemberAttributesDialog />
            <HelpApiClientAuthorizationDialog />
            <MoveCollectionDialog />
            <MoveProcessDialog />
            <MoveProjectDialog />
            <MultipleFilesRemoveDialog />
            <PublicKeyDialog />
            <PartialCopyToNewCollectionDialog />
            <PartialCopyToExistingCollectionDialog />
            <PartialCopyToSeparateCollectionsDialog />
            <PartialMoveToNewCollectionDialog />
            <PartialMoveToExistingCollectionDialog />
            <PartialMoveToSeparateCollectionsDialog />
            <ProcessInputDialog />
            <RestoreCollectionVersionDialog />
            <RemoveApiClientAuthorizationDialog />
            <RemoveGroupDialog />
            <RemoveGroupMemberDialog />
            <RemoveMultipleGroupMembersDialog />
            <RemoveKeepServiceDialog />
            <RemoveLinkDialog />
            <RemoveProcessDialog />
            <RemoveWorkflowDialog />
            <RemoveRepositoryDialog />
            <RemoveSshKeyDialog />
            <RemoveVirtualMachineDialog />
            <RemoveVirtualMachineLoginDialog />
<<<<<<< HEAD
            <RemoveExternalCredentialDialog />
=======
            <CancelProcessDialog />
>>>>>>> 491b0ab0
            <VirtualMachineAddLoginDialog />
            <RenameFileDialog />
            <DownloadFilesAsZipDialog />
            <RepositoryAttributesDialog />
            <RepositoriesSampleGitDialog />
            <RichTextEditorDialog />
            <SharingDialog />
            <NotFoundDialog />
            <Snackbar />
            <UpdateCollectionDialog />
            <UpdateProcessDialog />
            <UpdateProjectDialog />
            <UpdateExternalCredentialDialog />
            <UserAttributesDialog />
            <DeactivateDialog />
            <ActivateDialog />
            <SetupDialog />
            <VirtualMachineAttributesDialog />
            <WebDavS3InfoDialog />
            <Banner />
            {React.createElement(React.Fragment, null, pluginConfig.dialogs)}
        </Grid>
    );
});<|MERGE_RESOLUTION|>--- conflicted
+++ resolved
@@ -522,11 +522,8 @@
             <RemoveSshKeyDialog />
             <RemoveVirtualMachineDialog />
             <RemoveVirtualMachineLoginDialog />
-<<<<<<< HEAD
             <RemoveExternalCredentialDialog />
-=======
             <CancelProcessDialog />
->>>>>>> 491b0ab0
             <VirtualMachineAddLoginDialog />
             <RenameFileDialog />
             <DownloadFilesAsZipDialog />
