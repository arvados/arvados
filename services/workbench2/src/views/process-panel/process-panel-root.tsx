--- conflicted
+++ resolved
@@ -3,12 +3,9 @@
 // SPDX-License-Identifier: AGPL-3.0
 
 import React from "react";
-<<<<<<< HEAD
 import { CustomStyleRulesCallback } from 'common/custom-theme';
 import { WithStyles } from '@mui/styles';
 import withStyles from '@mui/styles/withStyles';
-=======
->>>>>>> 052fec98
 import { ProcessIcon } from "components/icon/icon";
 import { Process } from "store/processes/process";
 import { SubprocessPanel } from "views/subprocess-panel/subprocess-panel";
@@ -28,8 +25,8 @@
 import { ContainerRequestResource } from "models/container-request";
 import { OutputDetails, NodeInstanceType } from "store/process-panel/process-panel";
 import { NotFoundView } from 'views/not-found-panel/not-found-panel';
-
-<<<<<<< HEAD
+import { ArvadosTheme } from 'common/custom-theme';
+
 type CssRules = "root";
 
 const styles: CustomStyleRulesCallback<CssRules> = (theme: ArvadosTheme) => ({
@@ -38,8 +35,6 @@
     },
 });
 
-=======
->>>>>>> 052fec98
 export interface ProcessPanelRootDataProps {
     process?: Process;
     subprocesses: Array<Process>;
@@ -72,7 +67,7 @@
     pollProcessLogs: (processUuid: string) => Promise<void>;
 }
 
-export type ProcessPanelRootProps = ProcessPanelRootDataProps & ProcessPanelRootActionProps;
+export type ProcessPanelRootProps = ProcessPanelRootDataProps & ProcessPanelRootActionProps & WithStyles<CssRules>;
 
 const panelsData: MPVPanelState[] = [
     { name: "Details" },
@@ -127,7 +122,6 @@
         updateOutputParams();
     }, [outputData, outputDefinitions, updateOutputParams]);
 
-<<<<<<< HEAD
         return process ? (
             <MPVContainer
                 className={props.classes.root}
@@ -229,106 +223,3 @@
             />
         );
     }
-);
-=======
-    return process ? (
-        <MPVContainer
-            spacing={8}
-            panelStates={panelsData}
-            justify-content="flex-start"
-            direction="column"
-            wrap="nowrap">
-            <MPVPanelContent
-                forwardProps
-                xs="auto"
-                data-cy="process-details">
-                <ProcessDetailsCard
-                    process={process}
-                    onContextMenu={event => props.onContextMenu(event, process)}
-                    cancelProcess={props.cancelProcess}
-                    startProcess={props.startProcess}
-                    resumeOnHoldWorkflow={props.resumeOnHoldWorkflow}
-                />
-            </MPVPanelContent>
-            <MPVPanelContent
-                forwardProps
-                xs
-                minHeight={maxHeight}
-                maxHeight={maxHeight}
-                data-cy="process-logs">
-                <ProcessLogsCard
-                    onCopy={props.onCopyToClipboard}
-                    process={process}
-                    lines={getProcessPanelLogs(processLogsPanel)}
-                    selectedFilter={{
-                        label: processLogsPanel.selectedFilter,
-                        value: processLogsPanel.selectedFilter,
-                    }}
-                    filters={processLogsPanel.filters.map(filter => ({ label: filter, value: filter }))}
-                    onLogFilterChange={props.onLogFilterChange}
-                    navigateToLog={props.navigateToLog}
-                    pollProcessLogs={props.pollProcessLogs}
-                />
-            </MPVPanelContent>
-            <MPVPanelContent
-                forwardProps
-                xs
-                maxHeight={maxHeight}
-                data-cy="process-children">
-                <SubprocessPanel process={process} />
-            </MPVPanelContent>
-            <MPVPanelContent
-                forwardProps
-                xs
-                maxHeight={maxHeight}
-                data-cy="process-outputs">
-                <ProcessIOCard
-                    label={ProcessIOCardType.OUTPUT}
-                    process={process}
-                    params={outputParams}
-                    raw={outputData?.raw}
-                    outputUuid={outputUuid || ""}
-                />
-            </MPVPanelContent>
-            <MPVPanelContent
-                forwardProps
-                xs
-                maxHeight={maxHeight}
-                data-cy="process-inputs">
-                <ProcessIOCard
-                    label={ProcessIOCardType.INPUT}
-                    process={process}
-                    params={inputParams}
-                    raw={inputRaw}
-                    mounts={inputMounts}
-                />
-            </MPVPanelContent>
-            <MPVPanelContent
-                forwardProps
-                xs="auto"
-                maxHeight={"50%"}
-                data-cy="process-cmd">
-                <ProcessCmdCard
-                    onCopy={props.onCopyToClipboard}
-                    process={process}
-                />
-            </MPVPanelContent>
-            <MPVPanelContent
-                forwardProps
-                xs
-                data-cy="process-resources">
-                <ProcessResourceCard
-                    process={process}
-                    nodeInfo={nodeInfo}
-                    usageReport={usageReport}
-                />
-            </MPVPanelContent>
-        </MPVContainer>
-    ) : (
-        <NotFoundView
-            icon={ProcessIcon}
-            messages={["Process not found"]}
-        />
-    );
-};
->>>>>>> 052fec98
