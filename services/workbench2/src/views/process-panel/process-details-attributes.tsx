// Copyright (C) The Arvados Authors. All rights reserved.
//
// SPDX-License-Identifier: AGPL-3.0

import React from "react";
<<<<<<< HEAD
import { Grid, StyleRulesCallback, withStyles, Typography } from "@material-ui/core";
=======
import { Grid, StyleRulesCallback, withStyles, Typography, } from "@material-ui/core";
>>>>>>> cc4f75ba
import { Dispatch } from 'redux';
import { formatCost, formatDate } from "common/formatters";
import { resourceLabel } from "common/labels";
import { DetailsAttribute } from "components/details-attribute/details-attribute";
import { ResourceKind } from "models/resource";
import { CollectionName, ContainerRunTime, ResourceWithName } from "views-components/data-explorer/renderers";
<<<<<<< HEAD
import { Process, getProcess, getProcessStatus } from "store/processes/process";
=======
import { getProcess, getProcessStatus, ProcessProperties } from "store/processes/process";
>>>>>>> cc4f75ba
import { RootState } from "store/store";
import { connect } from "react-redux";
import { ProcessResource, MOUNT_PATH_CWL_WORKFLOW } from "models/process";
import { ContainerResource, ContainerState } from "models/container";
import { navigateToOutput, openWorkflow, loadContainerStatus } from "store/process-panel/process-panel-actions";
import { ArvadosTheme } from "common/custom-theme";
import { ProcessRuntimeStatus } from "views-components/process-runtime-status/process-runtime-status";
import { getPropertyChip } from "views-components/resource-properties-form/property-chip";
import { ContainerRequestResource, ContainerRequestState } from "models/container-request";
import { filterResources } from "store/resources/resources";
import { JSONMount } from 'models/mount-types';
import { getCollectionUrl } from 'models/collection';
<<<<<<< HEAD
import { useAsyncInterval } from 'common/use-async-interval';
=======
import { Link } from "react-router-dom";
import { getResourceUrl } from "routes/routes";
import WarningIcon from '@material-ui/icons/Warning';
>>>>>>> cc4f75ba

type CssRules = 'link' | 'propertyTag';

const styles: StyleRulesCallback<CssRules> = (theme: ArvadosTheme) => ({
    link: {
        fontSize: '0.875rem',
        color: theme.palette.primary.main,
        '&:hover': {
            cursor: 'pointer'
        }
    },
    propertyTag: {
        marginRight: theme.spacing.unit / 2,
        marginBottom: theme.spacing.unit / 2
    },
});

const mapStateToProps = (state: RootState, props: { request: ProcessResource }) => {
    const process = getProcess(props.request.uuid)(state.resources);

    let workflowCollection = "";
    let workflowPath = "";
    let schedulingStatus = "";
    if (process?.containerRequest?.mounts && process.containerRequest.mounts[MOUNT_PATH_CWL_WORKFLOW]) {
        const wf = process.containerRequest.mounts[MOUNT_PATH_CWL_WORKFLOW] as JSONMount;

        if (process?.container &&
            state.processPanel.containerStatus?.uuid === process?.container?.uuid)
        {
            schedulingStatus = state.processPanel.containerStatus.schedulingStatus;
        }

        if (wf.content["$graph"] &&
            wf.content["$graph"].length > 0 &&
            wf.content["$graph"][0] &&
            wf.content["$graph"][0]["steps"] &&
            wf.content["$graph"][0]["steps"][0]) {

            const REGEX = /keep:([0-9a-f]{32}\+\d+)\/(.*)/;
            const pdh = wf.content["$graph"][0]["steps"][0].run.match(REGEX);
            if (pdh) {
                workflowCollection = pdh[1];
                workflowPath = pdh[2];
            }
        }
    }

    return {
        container: process?.container,
        workflowCollection,
        workflowPath,
        schedulingStatus,
        subprocesses: filterResources((resource: ContainerRequestResource) =>
            (resource.kind === ResourceKind.CONTAINER_REQUEST &&
             resource.requestingContainerUuid === process?.containerRequest.containerUuid)
        )(state.resources),
    };
};

interface ProcessDetailsAttributesActionProps {
    navigateToOutput: (resource: ContainerRequestResource) => void;
    openWorkflow: (uuid: string) => void;
    pollSchedulingStatus: (uuid: string) => void;
}

const mapDispatchToProps = (dispatch: Dispatch): ProcessDetailsAttributesActionProps => ({
    navigateToOutput: (resource) => dispatch<any>(navigateToOutput(resource)),
    openWorkflow: (uuid) => dispatch<any>(openWorkflow(uuid)),
    pollSchedulingStatus: (uuid) => dispatch<any>(loadContainerStatus(uuid)),
});

const isProcessScheduling = (container?: ContainerResource): boolean => (
    container?.state === ContainerState.QUEUED || container?.state === ContainerState.LOCKED
);

export const ProcessDetailsAttributes = withStyles(styles, { withTheme: true })(
    connect(mapStateToProps, mapDispatchToProps)(
        (props: {
            request: ProcessResource,
            container?: ContainerResource,
            subprocesses: ContainerRequestResource[],
            workflowCollection,
            workflowPath,
            schedulingStatus,
            twoCol?: boolean,
            hideProcessPanelRedundantFields?: boolean,
            pollSchedulingStatus: (processUuid: string) => Promise<void>,
            classes: Record<CssRules, string>
        } & ProcessDetailsAttributesActionProps) => {
            const containerRequest = props.request;
            const container = props.container;
            const subprocesses = props.subprocesses;
            const classes = props.classes;
            const mdSize = props.twoCol ? 6 : 12;
            const workflowCollection = props.workflowCollection;
            const workflowPath = props.workflowPath;
            const filteredPropertyKeys = Object.keys(containerRequest.properties)
                                               .filter(k => (typeof containerRequest.properties[k] !== 'object'));
            const hasTotalCost = containerRequest && containerRequest.cumulativeCost > 0;
            const totalCostNotReady = container && container.cost > 0 && container.state === "Running" && containerRequest && containerRequest.cumulativeCost === 0 && subprocesses.length > 0;
<<<<<<< HEAD
            let schedulingStatus = props.schedulingStatus;

            useAsyncInterval(() => (
                props.pollSchedulingStatus(containerRequest.uuid)
            ), isProcessScheduling(container) ? 5000 : null);

            if (containerRequest.state == ContainerRequestState.UNCOMMITTED) {
                schedulingStatus = "In draft state, not ready to run";
            }

            return <Grid container>
            <Grid item xs={12}>
                <ProcessRuntimeStatus runtimeStatus={container?.runtimeStatus} containerCount={containerRequest.containerCount} schedulingStatus={schedulingStatus} />
=======
            const resubmittedUrl = containerRequest && getResourceUrl(containerRequest.properties[ProcessProperties.FAILED_CONTAINER_RESUBMITTED]);

            return <Grid container>
            <Grid item xs={12}>
                <ProcessRuntimeStatus runtimeStatus={container?.runtimeStatus} containerCount={containerRequest.containerCount} />
>>>>>>> cc4f75ba
            </Grid>
            {!props.hideProcessPanelRedundantFields && <Grid item xs={12} md={mdSize}>
                <DetailsAttribute label='Type' value={resourceLabel(ResourceKind.PROCESS)} />
            </Grid>}
<<<<<<< HEAD
=======
            {resubmittedUrl && <Grid item xs={12}>
                <Typography>
                    <WarningIcon />
                    This process failed but was automatically resubmitted.  <Link to={resubmittedUrl}> Click here to go to the resubmitted process.</Link>
                </Typography>
            </Grid>}
>>>>>>> cc4f75ba
            <Grid item xs={12} md={mdSize}>
                <DetailsAttribute label='Container request UUID' linkToUuid={containerRequest.uuid} value={containerRequest.uuid} />
            </Grid>
            <Grid item xs={12} md={mdSize}>
                <DetailsAttribute label='Docker image locator'
                                  linkToUuid={containerRequest.containerImage} value={containerRequest.containerImage} />
            </Grid>
            <Grid item xs={12} md={mdSize}>
                <DetailsAttribute
                    label='Owner' linkToUuid={containerRequest.ownerUuid}
                    uuidEnhancer={(uuid: string) => <ResourceWithName uuid={uuid} />} />
            </Grid>
            <Grid item xs={12} md={mdSize}>
                <DetailsAttribute label='Container UUID' value={containerRequest.containerUuid} />
            </Grid>
            {!props.hideProcessPanelRedundantFields && <Grid item xs={12} md={mdSize}>
                <DetailsAttribute label='Status' value={getProcessStatus({ containerRequest, container })} />
            </Grid>}
<<<<<<< HEAD
            <Grid item xs={12} md={mdSize}>
                <DetailsAttribute label='Created at' value={formatDate(containerRequest.createdAt)} />
            </Grid>
            <Grid item xs={12} md={mdSize}>
                <DetailsAttribute label='Started at' value={container ? formatDate(container.startedAt) : "(none)"} />
            </Grid>
            <Grid item xs={12} md={mdSize}>
                <DetailsAttribute label='Finished at' value={container ? formatDate(container.finishedAt) : "(none)"} />
            </Grid>
            <Grid item xs={12} md={mdSize}>
                <DetailsAttribute label='Container run time'>
                    <ContainerRunTime uuid={containerRequest.uuid} />
                </DetailsAttribute>
            </Grid>
            {(containerRequest && containerRequest.modifiedByUserUuid) && <Grid item xs={12} md={mdSize} data-cy="process-details-attributes-modifiedby-user">
                <DetailsAttribute
                    label='Submitted by' linkToUuid={containerRequest.modifiedByUserUuid}
                    uuidEnhancer={(uuid: string) => <ResourceWithName uuid={uuid} />} />
            </Grid>}
            {(container && container.runtimeUserUuid && container.runtimeUserUuid !== containerRequest.modifiedByUserUuid) && <Grid item xs={12} md={mdSize} data-cy="process-details-attributes-runtime-user">
                <DetailsAttribute
                    label='Run as' linkToUuid={container.runtimeUserUuid}
                    uuidEnhancer={(uuid: string) => <ResourceWithName uuid={uuid} />} />
            </Grid>}
            <Grid item xs={12} md={mdSize}>
                <DetailsAttribute label='Requesting container UUID' value={containerRequest.requestingContainerUuid || "(none)"} />
            </Grid>
            <Grid item xs={6}>
                <DetailsAttribute label='Output collection' />
                {containerRequest.outputUuid && <span onClick={() => props.navigateToOutput(containerRequest!)}>
                    <CollectionName className={classes.link} uuid={containerRequest.outputUuid} />
                </span>}
            </Grid>
            {container && <Grid item xs={12} md={mdSize}>
                <DetailsAttribute label='Cost' value={
                `${hasTotalCost ? formatCost(containerRequest.cumulativeCost) + ' total, ' : (totalCostNotReady ? 'total pending completion, ' : '')}${container.cost > 0 ? formatCost(container.cost) : 'not available'} for this container`
                } />

                {container && workflowCollection && <Grid item xs={12} md={mdSize}>
                    <DetailsAttribute label='Workflow code' link={getCollectionUrl(workflowCollection)} value={workflowPath} />
                </Grid>}
            </Grid>}
            {containerRequest.properties.template_uuid &&
             <Grid item xs={12} md={mdSize}>
                 <span onClick={() => props.openWorkflow(containerRequest.properties.template_uuid)}>
                     <DetailsAttribute classValue={classes.link}
                                       label='Workflow' value={containerRequest.properties.workflowName} />
                 </span>
             </Grid>}
            <Grid item xs={12} md={mdSize}>
                <DetailsAttribute label='Priority' value={containerRequest.priority} />
            </Grid>
            {/*
                NOTE: The property list should be kept at the bottom, because it spans
                the entire available width, without regards of the twoCol prop.
              */}
            <Grid item xs={12} md={12}>
                <DetailsAttribute label='Properties' />
                {filteredPropertyKeys.length > 0
                                             ? filteredPropertyKeys.map(k =>
                                                 Array.isArray(containerRequest.properties[k])
                                                 ? containerRequest.properties[k].map((v: string) =>
                                                     getPropertyChip(k, v, undefined, classes.propertyTag))
                                                 : getPropertyChip(k, containerRequest.properties[k], undefined, classes.propertyTag))
                                             : <div>No properties</div>}
            </Grid>
=======
                <Grid item xs={12} md={mdSize}>
                    <DetailsAttribute label='Created at' value={formatDate(containerRequest.createdAt)} />
                </Grid>
                <Grid item xs={12} md={mdSize}>
                    <DetailsAttribute label='Started at' value={container ? formatDate(container.startedAt) : "(none)"} />
                </Grid>
                <Grid item xs={12} md={mdSize}>
                    <DetailsAttribute label='Finished at' value={container ? formatDate(container.finishedAt) : "(none)"} />
                </Grid>
                <Grid item xs={12} md={mdSize}>
                    <DetailsAttribute label='Container run time'>
                        <ContainerRunTime uuid={containerRequest.uuid} />
                    </DetailsAttribute>
                </Grid>
                {(containerRequest && containerRequest.modifiedByUserUuid) && <Grid item xs={12} md={mdSize} data-cy="process-details-attributes-modifiedby-user">
                    <DetailsAttribute
                        label='Submitted by' linkToUuid={containerRequest.modifiedByUserUuid}
                        uuidEnhancer={(uuid: string) => <ResourceWithName uuid={uuid} />} />
                </Grid>}
                {(container && container.runtimeUserUuid && container.runtimeUserUuid !== containerRequest.modifiedByUserUuid) && <Grid item xs={12} md={mdSize} data-cy="process-details-attributes-runtime-user">
                    <DetailsAttribute
                        label='Run as' linkToUuid={container.runtimeUserUuid}
                        uuidEnhancer={(uuid: string) => <ResourceWithName uuid={uuid} />} />
                </Grid>}
                <Grid item xs={12} md={mdSize}>
                    <DetailsAttribute label='Requesting container UUID' value={containerRequest.requestingContainerUuid || "(none)"} />
                </Grid>
                <Grid item xs={6}>
                    <DetailsAttribute label='Output collection' />
                    {containerRequest.outputUuid && <span onClick={() => props.navigateToOutput(containerRequest!)}>
                        <CollectionName className={classes.link} uuid={containerRequest.outputUuid} />
                    </span>}
                </Grid>
                {container && <Grid item xs={12} md={mdSize}>
                    <DetailsAttribute label='Cost' value={
                        `${hasTotalCost ? formatCost(containerRequest.cumulativeCost) + ' total, ' : (totalCostNotReady ? 'total pending completion, ' : '')}${container.cost > 0 ? formatCost(container.cost) : 'not available'} for this container`
                    } />

                    {container && workflowCollection && <Grid item xs={12} md={mdSize}>
                        <DetailsAttribute label='Workflow code' link={getCollectionUrl(workflowCollection)} value={workflowPath} />
                    </Grid>}
                </Grid>}
                {containerRequest.properties.template_uuid &&
                    <Grid item xs={12} md={mdSize}>
                        <span onClick={() => props.openWorkflow(containerRequest.properties.template_uuid)}>
                            <DetailsAttribute classValue={classes.link}
                                label='Workflow' value={containerRequest.properties.workflowName} />
                        </span>
                    </Grid>}
                <Grid item xs={12} md={mdSize}>
                    <DetailsAttribute label='Priority' value={containerRequest.priority} />
                </Grid>
                {/*
                        NOTE: The property list should be kept at the bottom, because it spans
                        the entire available width, without regards of the twoCol prop.
                        */}
                <Grid item xs={12} md={12}>
                    <DetailsAttribute label='Properties' />
                    {filteredPropertyKeys.length > 0
                        ? filteredPropertyKeys.map(k =>
                            Array.isArray(containerRequest.properties[k])
                                ? containerRequest.properties[k].map((v: string) =>
                                    getPropertyChip(k, v, undefined, classes.propertyTag))
                                : getPropertyChip(k, containerRequest.properties[k], undefined, classes.propertyTag))
                        : <div>No properties</div>}
                </Grid>
>>>>>>> cc4f75ba
            </Grid>;
        }
    )
);<|MERGE_RESOLUTION|>--- conflicted
+++ resolved
@@ -3,22 +3,14 @@
 // SPDX-License-Identifier: AGPL-3.0
 
 import React from "react";
-<<<<<<< HEAD
 import { Grid, StyleRulesCallback, withStyles, Typography } from "@material-ui/core";
-=======
-import { Grid, StyleRulesCallback, withStyles, Typography, } from "@material-ui/core";
->>>>>>> cc4f75ba
 import { Dispatch } from 'redux';
 import { formatCost, formatDate } from "common/formatters";
 import { resourceLabel } from "common/labels";
 import { DetailsAttribute } from "components/details-attribute/details-attribute";
 import { ResourceKind } from "models/resource";
 import { CollectionName, ContainerRunTime, ResourceWithName } from "views-components/data-explorer/renderers";
-<<<<<<< HEAD
-import { Process, getProcess, getProcessStatus } from "store/processes/process";
-=======
-import { getProcess, getProcessStatus, ProcessProperties } from "store/processes/process";
->>>>>>> cc4f75ba
+import { Process, getProcess, getProcessStatus, ProcessProperties } from "store/processes/process";
 import { RootState } from "store/store";
 import { connect } from "react-redux";
 import { ProcessResource, MOUNT_PATH_CWL_WORKFLOW } from "models/process";
@@ -31,13 +23,10 @@
 import { filterResources } from "store/resources/resources";
 import { JSONMount } from 'models/mount-types';
 import { getCollectionUrl } from 'models/collection';
-<<<<<<< HEAD
 import { useAsyncInterval } from 'common/use-async-interval';
-=======
 import { Link } from "react-router-dom";
 import { getResourceUrl } from "routes/routes";
 import WarningIcon from '@material-ui/icons/Warning';
->>>>>>> cc4f75ba
 
 type CssRules = 'link' | 'propertyTag';
 
@@ -138,8 +127,8 @@
                                                .filter(k => (typeof containerRequest.properties[k] !== 'object'));
             const hasTotalCost = containerRequest && containerRequest.cumulativeCost > 0;
             const totalCostNotReady = container && container.cost > 0 && container.state === "Running" && containerRequest && containerRequest.cumulativeCost === 0 && subprocesses.length > 0;
-<<<<<<< HEAD
             let schedulingStatus = props.schedulingStatus;
+            const resubmittedUrl = containerRequest && getResourceUrl(containerRequest.properties[ProcessProperties.FAILED_CONTAINER_RESUBMITTED]);
 
             useAsyncInterval(() => (
                 props.pollSchedulingStatus(containerRequest.uuid)
@@ -152,26 +141,16 @@
             return <Grid container>
             <Grid item xs={12}>
                 <ProcessRuntimeStatus runtimeStatus={container?.runtimeStatus} containerCount={containerRequest.containerCount} schedulingStatus={schedulingStatus} />
-=======
-            const resubmittedUrl = containerRequest && getResourceUrl(containerRequest.properties[ProcessProperties.FAILED_CONTAINER_RESUBMITTED]);
-
-            return <Grid container>
-            <Grid item xs={12}>
-                <ProcessRuntimeStatus runtimeStatus={container?.runtimeStatus} containerCount={containerRequest.containerCount} />
->>>>>>> cc4f75ba
             </Grid>
             {!props.hideProcessPanelRedundantFields && <Grid item xs={12} md={mdSize}>
                 <DetailsAttribute label='Type' value={resourceLabel(ResourceKind.PROCESS)} />
             </Grid>}
-<<<<<<< HEAD
-=======
             {resubmittedUrl && <Grid item xs={12}>
                 <Typography>
                     <WarningIcon />
                     This process failed but was automatically resubmitted.  <Link to={resubmittedUrl}> Click here to go to the resubmitted process.</Link>
                 </Typography>
             </Grid>}
->>>>>>> cc4f75ba
             <Grid item xs={12} md={mdSize}>
                 <DetailsAttribute label='Container request UUID' linkToUuid={containerRequest.uuid} value={containerRequest.uuid} />
             </Grid>
@@ -190,7 +169,6 @@
             {!props.hideProcessPanelRedundantFields && <Grid item xs={12} md={mdSize}>
                 <DetailsAttribute label='Status' value={getProcessStatus({ containerRequest, container })} />
             </Grid>}
-<<<<<<< HEAD
             <Grid item xs={12} md={mdSize}>
                 <DetailsAttribute label='Created at' value={formatDate(containerRequest.createdAt)} />
             </Grid>
@@ -228,10 +206,9 @@
                 <DetailsAttribute label='Cost' value={
                 `${hasTotalCost ? formatCost(containerRequest.cumulativeCost) + ' total, ' : (totalCostNotReady ? 'total pending completion, ' : '')}${container.cost > 0 ? formatCost(container.cost) : 'not available'} for this container`
                 } />
-
-                {container && workflowCollection && <Grid item xs={12} md={mdSize}>
-                    <DetailsAttribute label='Workflow code' link={getCollectionUrl(workflowCollection)} value={workflowPath} />
-                </Grid>}
+            </Grid>}
+            {container && workflowCollection && <Grid item xs={12} md={mdSize}>
+                <DetailsAttribute label='Workflow code' link={getCollectionUrl(workflowCollection)} value={workflowPath} />
             </Grid>}
             {containerRequest.properties.template_uuid &&
              <Grid item xs={12} md={mdSize}>
@@ -257,74 +234,6 @@
                                                  : getPropertyChip(k, containerRequest.properties[k], undefined, classes.propertyTag))
                                              : <div>No properties</div>}
             </Grid>
-=======
-                <Grid item xs={12} md={mdSize}>
-                    <DetailsAttribute label='Created at' value={formatDate(containerRequest.createdAt)} />
-                </Grid>
-                <Grid item xs={12} md={mdSize}>
-                    <DetailsAttribute label='Started at' value={container ? formatDate(container.startedAt) : "(none)"} />
-                </Grid>
-                <Grid item xs={12} md={mdSize}>
-                    <DetailsAttribute label='Finished at' value={container ? formatDate(container.finishedAt) : "(none)"} />
-                </Grid>
-                <Grid item xs={12} md={mdSize}>
-                    <DetailsAttribute label='Container run time'>
-                        <ContainerRunTime uuid={containerRequest.uuid} />
-                    </DetailsAttribute>
-                </Grid>
-                {(containerRequest && containerRequest.modifiedByUserUuid) && <Grid item xs={12} md={mdSize} data-cy="process-details-attributes-modifiedby-user">
-                    <DetailsAttribute
-                        label='Submitted by' linkToUuid={containerRequest.modifiedByUserUuid}
-                        uuidEnhancer={(uuid: string) => <ResourceWithName uuid={uuid} />} />
-                </Grid>}
-                {(container && container.runtimeUserUuid && container.runtimeUserUuid !== containerRequest.modifiedByUserUuid) && <Grid item xs={12} md={mdSize} data-cy="process-details-attributes-runtime-user">
-                    <DetailsAttribute
-                        label='Run as' linkToUuid={container.runtimeUserUuid}
-                        uuidEnhancer={(uuid: string) => <ResourceWithName uuid={uuid} />} />
-                </Grid>}
-                <Grid item xs={12} md={mdSize}>
-                    <DetailsAttribute label='Requesting container UUID' value={containerRequest.requestingContainerUuid || "(none)"} />
-                </Grid>
-                <Grid item xs={6}>
-                    <DetailsAttribute label='Output collection' />
-                    {containerRequest.outputUuid && <span onClick={() => props.navigateToOutput(containerRequest!)}>
-                        <CollectionName className={classes.link} uuid={containerRequest.outputUuid} />
-                    </span>}
-                </Grid>
-                {container && <Grid item xs={12} md={mdSize}>
-                    <DetailsAttribute label='Cost' value={
-                        `${hasTotalCost ? formatCost(containerRequest.cumulativeCost) + ' total, ' : (totalCostNotReady ? 'total pending completion, ' : '')}${container.cost > 0 ? formatCost(container.cost) : 'not available'} for this container`
-                    } />
-
-                    {container && workflowCollection && <Grid item xs={12} md={mdSize}>
-                        <DetailsAttribute label='Workflow code' link={getCollectionUrl(workflowCollection)} value={workflowPath} />
-                    </Grid>}
-                </Grid>}
-                {containerRequest.properties.template_uuid &&
-                    <Grid item xs={12} md={mdSize}>
-                        <span onClick={() => props.openWorkflow(containerRequest.properties.template_uuid)}>
-                            <DetailsAttribute classValue={classes.link}
-                                label='Workflow' value={containerRequest.properties.workflowName} />
-                        </span>
-                    </Grid>}
-                <Grid item xs={12} md={mdSize}>
-                    <DetailsAttribute label='Priority' value={containerRequest.priority} />
-                </Grid>
-                {/*
-                        NOTE: The property list should be kept at the bottom, because it spans
-                        the entire available width, without regards of the twoCol prop.
-                        */}
-                <Grid item xs={12} md={12}>
-                    <DetailsAttribute label='Properties' />
-                    {filteredPropertyKeys.length > 0
-                        ? filteredPropertyKeys.map(k =>
-                            Array.isArray(containerRequest.properties[k])
-                                ? containerRequest.properties[k].map((v: string) =>
-                                    getPropertyChip(k, v, undefined, classes.propertyTag))
-                                : getPropertyChip(k, containerRequest.properties[k], undefined, classes.propertyTag))
-                        : <div>No properties</div>}
-                </Grid>
->>>>>>> cc4f75ba
             </Grid>;
         }
     )
