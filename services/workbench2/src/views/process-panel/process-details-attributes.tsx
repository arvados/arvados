// Copyright (C) The Arvados Authors. All rights reserved.
//
// SPDX-License-Identifier: AGPL-3.0

import React from "react";
<<<<<<< HEAD
import { CustomStyleRulesCallback } from 'common/custom-theme';
import { Grid, Typography } from "@mui/material";
import withStyles from '@mui/styles/withStyles';
=======
import { Grid, StyleRulesCallback, withStyles, Typography } from "@material-ui/core";
>>>>>>> fad09326
import { Dispatch } from 'redux';
import { formatCost, formatDate } from "common/formatters";
import { resourceLabel } from "common/labels";
import { DetailsAttribute } from "components/details-attribute/details-attribute";
import { ResourceKind } from "models/resource";
import { CollectionName, ContainerRunTime, ResourceWithName } from "views-components/data-explorer/renderers";
import { getProcess, getProcessStatus, ProcessProperties } from "store/processes/process";
import { RootState } from "store/store";
import { connect } from "react-redux";
import { ProcessResource, MOUNT_PATH_CWL_WORKFLOW } from "models/process";
import { ContainerResource, ContainerState } from "models/container";
import { navigateToOutput, openWorkflow, loadContainerStatus } from "store/process-panel/process-panel-actions";
import { ArvadosTheme } from "common/custom-theme";
import { ProcessRuntimeStatus } from "views-components/process-runtime-status/process-runtime-status";
import { getPropertyChip } from "views-components/resource-properties-form/property-chip";
import { ContainerRequestResource, ContainerRequestState } from "models/container-request";
import { filterResources } from "store/resources/resources";
import { JSONMount } from 'models/mount-types';
import { getCollectionUrl } from 'models/collection';
import { useAsyncInterval } from 'common/use-async-interval';
import { Link } from "react-router-dom";
import { getResourceUrl } from "routes/routes";
import WarningIcon from '@mui/icons-material/Warning';

type CssRules = 'link' | 'propertyTag';

const styles: CustomStyleRulesCallback<CssRules> = (theme: ArvadosTheme) => ({
    link: {
        fontSize: '0.875rem',
        color: theme.palette.primary.main,
        '&:hover': {
            cursor: 'pointer'
        }
    },
    propertyTag: {
        marginRight: theme.spacing(0.5),
        marginBottom: theme.spacing(0.5)
    },
});

const mapStateToProps = (state: RootState, props: { request: ProcessResource }) => {
    const process = getProcess(props.request.uuid)(state.resources);

    let workflowCollection = "";
    let workflowPath = "";
    let schedulingStatus = "";
    if (process?.containerRequest?.mounts && process.containerRequest.mounts[MOUNT_PATH_CWL_WORKFLOW]) {
        const wf = process.containerRequest.mounts[MOUNT_PATH_CWL_WORKFLOW] as JSONMount;

        if (process?.container &&
            state.processPanel.containerStatus?.uuid === process?.container?.uuid)
        {
            schedulingStatus = state.processPanel.containerStatus.schedulingStatus;
        }

        if (wf.content["$graph"] &&
            wf.content["$graph"].length > 0 &&
            wf.content["$graph"][0] &&
            wf.content["$graph"][0]["steps"] &&
            wf.content["$graph"][0]["steps"][0]) {

            const REGEX = /keep:([0-9a-f]{32}\+\d+)\/(.*)/;
            const pdh = wf.content["$graph"][0]["steps"][0].run.match(REGEX);
            if (pdh) {
                workflowCollection = pdh[1];
                workflowPath = pdh[2];
            }
        }
    }

    return {
        container: process?.container,
        workflowCollection,
        workflowPath,
        schedulingStatus,
        subprocesses: filterResources((resource: ContainerRequestResource) =>
            (resource.kind === ResourceKind.CONTAINER_REQUEST &&
             resource.requestingContainerUuid === process?.containerRequest.containerUuid)
        )(state.resources),
    };
};

interface ProcessDetailsAttributesActionProps {
    navigateToOutput: (resource: ContainerRequestResource) => void;
    openWorkflow: (uuid: string) => void;
    pollSchedulingStatus: (uuid: string) => void;
}

const mapDispatchToProps = (dispatch: Dispatch): ProcessDetailsAttributesActionProps => ({
    navigateToOutput: (resource) => dispatch<any>(navigateToOutput(resource)),
    openWorkflow: (uuid) => dispatch<any>(openWorkflow(uuid)),
    pollSchedulingStatus: (uuid) => dispatch<any>(loadContainerStatus(uuid)),
});

const isProcessScheduling = (container?: ContainerResource): boolean => (
    container?.state === ContainerState.QUEUED || container?.state === ContainerState.LOCKED
);

export const ProcessDetailsAttributes = withStyles(styles, { withTheme: true })(
    connect(mapStateToProps, mapDispatchToProps)(
        (props: {
            request: ProcessResource,
            container?: ContainerResource,
            subprocesses: ContainerRequestResource[],
            workflowCollection,
            workflowPath,
            schedulingStatus,
            twoCol?: boolean,
            hideProcessPanelRedundantFields?: boolean,
            pollSchedulingStatus: (processUuid: string) => Promise<void>,
            classes: Record<CssRules, string>
        } & ProcessDetailsAttributesActionProps) => {
            const containerRequest = props.request;
            const container = props.container;
            const subprocesses = props.subprocesses;
            const classes = props.classes;
            const mdSize = props.twoCol ? 6 : 12;
            const workflowCollection = props.workflowCollection;
            const workflowPath = props.workflowPath;
            const filteredPropertyKeys = Object.keys(containerRequest.properties)
                                               .filter(k => (typeof containerRequest.properties[k] !== 'object'));
            const hasTotalCost = containerRequest && containerRequest.cumulativeCost > 0;
            const totalCostNotReady = container && container.cost > 0 && container.state === "Running" && containerRequest && containerRequest.cumulativeCost === 0 && subprocesses.length > 0;
            let schedulingStatus = props.schedulingStatus;
            const resubmittedUrl = containerRequest && getResourceUrl(containerRequest.properties[ProcessProperties.FAILED_CONTAINER_RESUBMITTED]);

            useAsyncInterval(() => (
                props.pollSchedulingStatus(containerRequest.uuid)
            ), isProcessScheduling(container) ? 5000 : null);

            if (containerRequest.state === ContainerRequestState.UNCOMMITTED) {
                schedulingStatus = "In draft state, not ready to run";
            }

            return <Grid container>
            <Grid item xs={12}>
                <ProcessRuntimeStatus runtimeStatus={container?.runtimeStatus} containerCount={containerRequest.containerCount} schedulingStatus={schedulingStatus} />
            </Grid>
            {!props.hideProcessPanelRedundantFields && <Grid item xs={12} md={mdSize}>
                <DetailsAttribute label='Type' value={resourceLabel(ResourceKind.PROCESS)} />
            </Grid>}
            {resubmittedUrl && <Grid item xs={12}>
                <Typography>
                    <WarningIcon />
                    This process failed but was automatically resubmitted.  <Link to={resubmittedUrl}> Click here to go to the resubmitted process.</Link>
                </Typography>
            </Grid>}
            <Grid item xs={12} md={mdSize}>
                <DetailsAttribute label='Container request UUID' linkToUuid={containerRequest.uuid} value={containerRequest.uuid} />
            </Grid>
            <Grid item xs={12} md={mdSize}>
                <DetailsAttribute label='Docker image locator'
                                  linkToUuid={containerRequest.containerImage} value={containerRequest.containerImage} />
            </Grid>
            <Grid item xs={12} md={mdSize}>
                <DetailsAttribute
                    label='Owner' linkToUuid={containerRequest.ownerUuid}
                    uuidEnhancer={(uuid: string) => <ResourceWithName uuid={uuid} />} />
            </Grid>
            <Grid item xs={12} md={mdSize}>
                <DetailsAttribute label='Container UUID' value={containerRequest.containerUuid} />
            </Grid>
            {!props.hideProcessPanelRedundantFields && <Grid item xs={12} md={mdSize}>
                <DetailsAttribute label='Status' value={getProcessStatus({ containerRequest, container })} />
            </Grid>}
            <Grid item xs={12} md={mdSize}>
                <DetailsAttribute label='Created at' value={formatDate(containerRequest.createdAt)} />
            </Grid>
            <Grid item xs={12} md={mdSize}>
                <DetailsAttribute label='Started at' value={container ? formatDate(container.startedAt) : "(none)"} />
            </Grid>
            <Grid item xs={12} md={mdSize}>
                <DetailsAttribute label='Finished at' value={container ? formatDate(container.finishedAt) : "(none)"} />
            </Grid>
            <Grid item xs={12} md={mdSize}>
                <DetailsAttribute label='Container run time'>
                    <ContainerRunTime uuid={containerRequest.uuid} />
                </DetailsAttribute>
            </Grid>
            {(containerRequest && containerRequest.modifiedByUserUuid) && <Grid item xs={12} md={mdSize} data-cy="process-details-attributes-modifiedby-user">
                <DetailsAttribute
                    label='Submitted by' linkToUuid={containerRequest.modifiedByUserUuid}
                    uuidEnhancer={(uuid: string) => <ResourceWithName uuid={uuid} />} />
            </Grid>}
            {(container && container.runtimeUserUuid && container.runtimeUserUuid !== containerRequest.modifiedByUserUuid) && <Grid item xs={12} md={mdSize} data-cy="process-details-attributes-runtime-user">
                <DetailsAttribute
                    label='Run as' linkToUuid={container.runtimeUserUuid}
                    uuidEnhancer={(uuid: string) => <ResourceWithName uuid={uuid} />} />
            </Grid>}
            <Grid item xs={12} md={mdSize}>
                <DetailsAttribute label='Requesting container UUID' value={containerRequest.requestingContainerUuid || "(none)"} />
            </Grid>
            <Grid item xs={6}>
                <DetailsAttribute label='Output collection' />
                {containerRequest.outputUuid && <span onClick={() => props.navigateToOutput(containerRequest!)}>
                    <CollectionName className={classes.link} uuid={containerRequest.outputUuid} />
                </span>}
            </Grid>
            {container && <Grid item xs={12} md={mdSize}>
                <DetailsAttribute label='Cost' value={
                `${hasTotalCost ? formatCost(containerRequest.cumulativeCost) + ' total, ' : (totalCostNotReady ? 'total pending completion, ' : '')}${container.cost > 0 ? formatCost(container.cost) : 'not available'} for this container`
                } />
            </Grid>}
            {container && workflowCollection && <Grid item xs={12} md={mdSize}>
                <DetailsAttribute label='Workflow code' link={getCollectionUrl(workflowCollection)} value={workflowPath} />
            </Grid>}
            {containerRequest.properties.template_uuid &&
             <Grid item xs={12} md={mdSize}>
                 <span onClick={() => props.openWorkflow(containerRequest.properties.template_uuid)}>
                     <DetailsAttribute classValue={classes.link}
                                       label='Workflow' value={containerRequest.properties.workflowName} />
                 </span>
             </Grid>}
            <Grid item xs={12} md={mdSize}>
                <DetailsAttribute label='Priority' value={containerRequest.priority} />
            </Grid>
            {/*
                NOTE: The property list should be kept at the bottom, because it spans
                the entire available width, without regards of the twoCol prop.
              */}
            <Grid item xs={12} md={12}>
                <DetailsAttribute label='Properties' />
                {filteredPropertyKeys.length > 0
                                             ? filteredPropertyKeys.map(k =>
                                                 Array.isArray(containerRequest.properties[k])
                                                 ? containerRequest.properties[k].map((v: string) =>
                                                     getPropertyChip(k, v, undefined, classes.propertyTag))
                                                 : getPropertyChip(k, containerRequest.properties[k], undefined, classes.propertyTag))
                                             : <div>No properties</div>}
            </Grid>
            </Grid>;
        }
    )
);<|MERGE_RESOLUTION|>--- conflicted
+++ resolved
@@ -3,13 +3,9 @@
 // SPDX-License-Identifier: AGPL-3.0
 
 import React from "react";
-<<<<<<< HEAD
 import { CustomStyleRulesCallback } from 'common/custom-theme';
 import { Grid, Typography } from "@mui/material";
 import withStyles from '@mui/styles/withStyles';
-=======
-import { Grid, StyleRulesCallback, withStyles, Typography } from "@material-ui/core";
->>>>>>> fad09326
 import { Dispatch } from 'redux';
 import { formatCost, formatDate } from "common/formatters";
 import { resourceLabel } from "common/labels";
