// Copyright (C) The Arvados Authors. All rights reserved.
//
// SPDX-License-Identifier: AGPL-3.0

import React from "react";
<<<<<<< HEAD
import { CustomStyleRulesCallback } from 'common/custom-theme';
import { Grid } from "@mui/material";
import withStyles from '@mui/styles/withStyles';
=======
import { Grid, StyleRulesCallback, withStyles, Typography, } from "@material-ui/core";
>>>>>>> 052fec98
import { Dispatch } from 'redux';
import { formatCost, formatDate } from "common/formatters";
import { resourceLabel } from "common/labels";
import { DetailsAttribute } from "components/details-attribute/details-attribute";
import { ResourceKind } from "models/resource";
import { CollectionName, ContainerRunTime, ResourceWithName } from "views-components/data-explorer/renderers";
import { getProcess, getProcessStatus, ProcessProperties } from "store/processes/process";
import { RootState } from "store/store";
import { connect } from "react-redux";
import { ProcessResource, MOUNT_PATH_CWL_WORKFLOW } from "models/process";
import { ContainerResource } from "models/container";
import { navigateToOutput, openWorkflow } from "store/process-panel/process-panel-actions";
import { ArvadosTheme } from "common/custom-theme";
import { ProcessRuntimeStatus } from "views-components/process-runtime-status/process-runtime-status";
import { getPropertyChip } from "views-components/resource-properties-form/property-chip";
import { ContainerRequestResource } from "models/container-request";
import { filterResources } from "store/resources/resources";
import { JSONMount } from 'models/mount-types';
import { getCollectionUrl } from 'models/collection';
import { Link } from "react-router-dom";
import { getResourceUrl } from "routes/routes";
import WarningIcon from '@material-ui/icons/Warning';

type CssRules = 'link' | 'propertyTag';

const styles: CustomStyleRulesCallback<CssRules> = (theme: ArvadosTheme) => ({
    link: {
        fontSize: '0.875rem',
        color: theme.palette.primary.main,
        '&:hover': {
            cursor: 'pointer'
        }
    },
    propertyTag: {
        marginRight: theme.spacing(0.5),
        marginBottom: theme.spacing(0.5)
    },
});

const mapStateToProps = (state: RootState, props: { request: ProcessResource }) => {
    const process = getProcess(props.request.uuid)(state.resources);

    let workflowCollection = "";
    let workflowPath = "";
    if (process?.containerRequest?.mounts && process.containerRequest.mounts[MOUNT_PATH_CWL_WORKFLOW]) {
        const wf = process.containerRequest.mounts[MOUNT_PATH_CWL_WORKFLOW] as JSONMount;

        if (wf.content["$graph"] &&
            wf.content["$graph"].length > 0 &&
            wf.content["$graph"][0] &&
            wf.content["$graph"][0]["steps"] &&
            wf.content["$graph"][0]["steps"][0]) {

            const REGEX = /keep:([0-9a-f]{32}\+\d+)\/(.*)/;
            const pdh = wf.content["$graph"][0]["steps"][0].run.match(REGEX);
            if (pdh) {
                workflowCollection = pdh[1];
                workflowPath = pdh[2];
            }
        }
    }

    return {
        container: process?.container,
        workflowCollection,
        workflowPath,
        subprocesses: filterResources((resource: ContainerRequestResource) =>
            resource.kind === ResourceKind.CONTAINER_REQUEST &&
            resource.requestingContainerUuid === process?.containerRequest.containerUuid
        )(state.resources),
    };
};

interface ProcessDetailsAttributesActionProps {
    navigateToOutput: (resource: ContainerRequestResource) => void;
    openWorkflow: (uuid: string) => void;
}

const mapDispatchToProps = (dispatch: Dispatch): ProcessDetailsAttributesActionProps => ({
    navigateToOutput: (resource) => dispatch<any>(navigateToOutput(resource)),
    openWorkflow: (uuid) => dispatch<any>(openWorkflow(uuid)),
});

export const ProcessDetailsAttributes = withStyles(styles, { withTheme: true })(
    connect(mapStateToProps, mapDispatchToProps)(
        (props: {
            request: ProcessResource, container?: ContainerResource, subprocesses: ContainerRequestResource[],
            workflowCollection, workflowPath,
            twoCol?: boolean, hideProcessPanelRedundantFields?: boolean, classes: Record<CssRules, string>
        } & ProcessDetailsAttributesActionProps) => {
            const containerRequest = props.request;
            const container = props.container;
            const subprocesses = props.subprocesses;
            const classes = props.classes;
            const mdSize = props.twoCol ? 6 : 12;
            const workflowCollection = props.workflowCollection;
            const workflowPath = props.workflowPath;
            const filteredPropertyKeys = Object.keys(containerRequest.properties)
                .filter(k => (typeof containerRequest.properties[k] !== 'object'));
            const hasTotalCost = containerRequest && containerRequest.cumulativeCost > 0;
            const totalCostNotReady = container && container.cost > 0 && container.state === "Running" && containerRequest && containerRequest.cumulativeCost === 0 && subprocesses.length > 0;
            const resubmittedUrl = containerRequest && getResourceUrl(containerRequest.properties[ProcessProperties.FAILED_CONTAINER_RESUBMITTED]);

            return <Grid container>
            <Grid item xs={12}>
                <ProcessRuntimeStatus runtimeStatus={container?.runtimeStatus} containerCount={containerRequest.containerCount} />
            </Grid>
            {!props.hideProcessPanelRedundantFields && <Grid item xs={12} md={mdSize}>
                <DetailsAttribute label='Type' value={resourceLabel(ResourceKind.PROCESS)} />
            </Grid>}
            {resubmittedUrl && <Grid item xs={12}>
                <Typography>
                    <WarningIcon />
                    This process failed but was automatically resubmitted.  <Link to={resubmittedUrl}> Click here to go to the resubmitted process.</Link>
                </Typography>
            </Grid>}
            <Grid item xs={12} md={mdSize}>
                <DetailsAttribute label='Container request UUID' linkToUuid={containerRequest.uuid} value={containerRequest.uuid} />
            </Grid>
            <Grid item xs={12} md={mdSize}>
                <DetailsAttribute label='Docker image locator'
                                  linkToUuid={containerRequest.containerImage} value={containerRequest.containerImage} />
            </Grid>
            <Grid item xs={12} md={mdSize}>
                <DetailsAttribute
                    label='Owner' linkToUuid={containerRequest.ownerUuid}
                    uuidEnhancer={(uuid: string) => <ResourceWithName uuid={uuid} />} />
            </Grid>
            <Grid item xs={12} md={mdSize}>
                <DetailsAttribute label='Container UUID' value={containerRequest.containerUuid} />
            </Grid>
            {!props.hideProcessPanelRedundantFields && <Grid item xs={12} md={mdSize}>
                <DetailsAttribute label='Status' value={getProcessStatus({ containerRequest, container })} />
            </Grid>}
                <Grid item xs={12} md={mdSize}>
                    <DetailsAttribute label='Created at' value={formatDate(containerRequest.createdAt)} />
                </Grid>
                <Grid item xs={12} md={mdSize}>
                    <DetailsAttribute label='Started at' value={container ? formatDate(container.startedAt) : "(none)"} />
                </Grid>
                <Grid item xs={12} md={mdSize}>
                    <DetailsAttribute label='Finished at' value={container ? formatDate(container.finishedAt) : "(none)"} />
                </Grid>
                <Grid item xs={12} md={mdSize}>
                    <DetailsAttribute label='Container run time'>
                        <ContainerRunTime uuid={containerRequest.uuid} />
                    </DetailsAttribute>
                </Grid>
                {(containerRequest && containerRequest.modifiedByUserUuid) && <Grid item xs={12} md={mdSize} data-cy="process-details-attributes-modifiedby-user">
                    <DetailsAttribute
                        label='Submitted by' linkToUuid={containerRequest.modifiedByUserUuid}
                        uuidEnhancer={(uuid: string) => <ResourceWithName uuid={uuid} />} />
                </Grid>}
                {(container && container.runtimeUserUuid && container.runtimeUserUuid !== containerRequest.modifiedByUserUuid) && <Grid item xs={12} md={mdSize} data-cy="process-details-attributes-runtime-user">
                    <DetailsAttribute
                        label='Run as' linkToUuid={container.runtimeUserUuid}
                        uuidEnhancer={(uuid: string) => <ResourceWithName uuid={uuid} />} />
                </Grid>}
                <Grid item xs={12} md={mdSize}>
                    <DetailsAttribute label='Requesting container UUID' value={containerRequest.requestingContainerUuid || "(none)"} />
                </Grid>
                <Grid item xs={6}>
                    <DetailsAttribute label='Output collection' />
                    {containerRequest.outputUuid && <span onClick={() => props.navigateToOutput(containerRequest!)}>
                        <CollectionName className={classes.link} uuid={containerRequest.outputUuid} />
                    </span>}
                </Grid>
                {container && <Grid item xs={12} md={mdSize}>
                    <DetailsAttribute label='Cost' value={
                        `${hasTotalCost ? formatCost(containerRequest.cumulativeCost) + ' total, ' : (totalCostNotReady ? 'total pending completion, ' : '')}${container.cost > 0 ? formatCost(container.cost) : 'not available'} for this container`
                    } />

                    {container && workflowCollection && <Grid item xs={12} md={mdSize}>
                        <DetailsAttribute label='Workflow code' link={getCollectionUrl(workflowCollection)} value={workflowPath} />
                    </Grid>}
                </Grid>}
                {containerRequest.properties.template_uuid &&
                    <Grid item xs={12} md={mdSize}>
                        <span onClick={() => props.openWorkflow(containerRequest.properties.template_uuid)}>
                            <DetailsAttribute classValue={classes.link}
                                label='Workflow' value={containerRequest.properties.workflowName} />
                        </span>
                    </Grid>}
                <Grid item xs={12} md={mdSize}>
                    <DetailsAttribute label='Priority' value={containerRequest.priority} />
                </Grid>
                {/*
                        NOTE: The property list should be kept at the bottom, because it spans
                        the entire available width, without regards of the twoCol prop.
                        */}
                <Grid item xs={12} md={12}>
                    <DetailsAttribute label='Properties' />
                    {filteredPropertyKeys.length > 0
                        ? filteredPropertyKeys.map(k =>
                            Array.isArray(containerRequest.properties[k])
                                ? containerRequest.properties[k].map((v: string) =>
                                    getPropertyChip(k, v, undefined, classes.propertyTag))
                                : getPropertyChip(k, containerRequest.properties[k], undefined, classes.propertyTag))
                        : <div>No properties</div>}
                </Grid>
            </Grid>;
        }
    )
);<|MERGE_RESOLUTION|>--- conflicted
+++ resolved
@@ -3,13 +3,9 @@
 // SPDX-License-Identifier: AGPL-3.0
 
 import React from "react";
-<<<<<<< HEAD
 import { CustomStyleRulesCallback } from 'common/custom-theme';
-import { Grid } from "@mui/material";
+import { Grid, Typography } from "@mui/material";
 import withStyles from '@mui/styles/withStyles';
-=======
-import { Grid, StyleRulesCallback, withStyles, Typography, } from "@material-ui/core";
->>>>>>> 052fec98
 import { Dispatch } from 'redux';
 import { formatCost, formatDate } from "common/formatters";
 import { resourceLabel } from "common/labels";
@@ -31,7 +27,7 @@
 import { getCollectionUrl } from 'models/collection';
 import { Link } from "react-router-dom";
 import { getResourceUrl } from "routes/routes";
-import WarningIcon from '@material-ui/icons/Warning';
+import WarningIcon from '@mui/icons-material/Warning';
 
 type CssRules = 'link' | 'propertyTag';
 
