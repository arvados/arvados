--- conflicted
+++ resolved
@@ -11,7 +11,6 @@
 import * as IntInput from './inputs/int-input';
 import { min } from 'validators/min';
 import { optional } from 'validators/optional';
-import { PROCESS_NAME_VALIDATION } from 'validators/validators';
 
 export const RUN_PROCESS_ADVANCED_FORM = 'runProcessAdvancedForm';
 
@@ -41,21 +40,9 @@
             <Accordion elevation={0}>
                 <AccordionSummary style={{ padding: 0 }} expandIcon={<ExpandIcon />}>
                     Advanced
-<<<<<<< HEAD
                 </AccordionSummary>
                 <AccordionDetails style={{ padding: 0 }}>
                     <Grid container spacing={4}>
-=======
-                </ExpansionPanelSummary>
-                <ExpansionPanelDetails style={{ padding: 0 }}>
-                    <Grid container spacing={32}>
-			<Grid item xs={12} md={6}>
-			    <Field
-				name={DESCRIPTION_FIELD}
-				     component={TextField as any}
-				     label="Optional description" />
-			</Grid>
->>>>>>> 052fec98
                         <Grid item xs={12} md={6}>
                             <Field
                                 name={OUTPUT_FIELD}
