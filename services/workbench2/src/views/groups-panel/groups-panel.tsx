// Copyright (C) The Arvados Authors. All rights reserved.
//
// SPDX-License-Identifier: AGPL-3.0

import React from 'react';
import { connect } from 'react-redux';
import { CustomStyleRulesCallback } from 'common/custom-theme';
import { Grid, Button } from "@mui/material";
import { WithStyles } from '@mui/styles';
import withStyles from '@mui/styles/withStyles';
import { DataExplorer } from "views-components/data-explorer/data-explorer";
import { DataColumns, SortDirection } from 'components/data-table/data-column';
import { GroupMembersCount, ResourceUuid } from 'views-components/data-explorer/renderers';
import { AddIcon } from 'components/icon/icon';
import { ResourceName } from 'views-components/data-explorer/renderers';
import { createTree } from 'models/tree';
import { GROUPS_PANEL_ID, openCreateGroupDialog } from 'store/groups-panel/groups-panel-actions';
import { noop } from 'lodash/fp';
<<<<<<< HEAD
import { ContextMenuKind } from 'views-components/context-menu/menu-item-sort';
import { getResource, ResourcesState } from 'store/resources/resources';
=======
>>>>>>> e058490e
import { GroupResource } from 'models/group';
import { RootState } from 'store/store';
import { openContextMenu } from 'store/context-menu/context-menu-actions';
import { ArvadosTheme } from 'common/custom-theme';
import { loadDetailsPanel } from 'store/details-panel/details-panel-action';
import { toggleOne, deselectAllOthers } from 'store/multiselect/multiselect-actions';
<<<<<<< HEAD
=======
import { resourceToMenuKind } from 'common/resource-to-menu-kind';
import { Resource } from 'models/resource'
>>>>>>> e058490e

type CssRules = "root";

const styles: CustomStyleRulesCallback<CssRules> = (theme: ArvadosTheme) => ({
    root: {
        width: '100%',
    }
});

export enum GroupsPanelColumnNames {
    GROUP = "Name",
    UUID = "UUID",
    MEMBERS = "Members",
}

export const groupsPanelColumns: DataColumns<string, GroupResource> = [
    {
        name: GroupsPanelColumnNames.GROUP,
        selected: true,
        configurable: true,
        sort: {direction: SortDirection.ASC, field: "name"},
        filters: createTree(),
        render: uuid => <ResourceName uuid={uuid} />
    },
    {
        name: GroupsPanelColumnNames.UUID,
        selected: true,
        configurable: true,
        filters: createTree(),
        render: uuid => <ResourceUuid uuid={uuid} />,
    },
    {
        name: GroupsPanelColumnNames.MEMBERS,
        selected: true,
        configurable: true,
        filters: createTree(),
        render: uuid => <GroupMembersCount uuid={uuid} />,
    },
];

const mapStateToProps = (state: RootState) => {
    return {
        resources: state.resources
    };
};

const mapDispatchToProps = (dispatch: any) => {
    return {
        onContextMenu: (event, resource) => {
            const menuKind = dispatch(resourceToMenuKind(resource.uuid));
            if (menuKind && resource) {
                dispatch(openContextMenu(event, {...resource, menuKind}));
            }
        },
        onNewGroup: () => dispatch(openCreateGroupDialog()),
        handleRowClick: (uuid: string) => {
            dispatch(toggleOne(uuid))
            dispatch(deselectAllOthers(uuid))
            dispatch(loadDetailsPanel(uuid));
        }
    };
};

export interface GroupsPanelProps {
    onNewGroup: () => void;
<<<<<<< HEAD
    handleRowClick: (uuid: string) => void;
    onContextMenu: (event: React.MouseEvent<HTMLElement>, item: any) => void;
    resources: ResourcesState;
=======
    handleRowClick: (item: GroupResource) => void;
    onContextMenu: (event: React.MouseEvent<HTMLElement>, resource: Resource) => void;
>>>>>>> e058490e
}

export const GroupsPanel = withStyles(styles)(connect(
    mapStateToProps, mapDispatchToProps
)(
    class GroupsPanel extends React.Component<GroupsPanelProps & WithStyles<CssRules>> {

        render() {
            return (
                <div className={this.props.classes.root}>
                    <DataExplorer
                        id={GROUPS_PANEL_ID}
                        data-cy="groups-panel-data-explorer"
                        onRowClick={this.props.handleRowClick}
                        onRowDoubleClick={noop}
                        onContextMenu={this.props.onContextMenu}
                        contextMenuColumn={false}
                        hideColumnSelector
                        actions={
                            <Grid container justifyContent='flex-end'>
                                <Button
                                    data-cy="groups-panel-new-group"
                                    variant="contained"
                                    color="primary"
                                    onClick={this.props.onNewGroup}>
                                    <AddIcon /> New group
                                </Button>
                            </Grid>
                        } />
                    </div>
            );
        }
<<<<<<< HEAD

        handleContextMenu = (event: React.MouseEvent<HTMLElement>, resourceUuid: string) => {
            const resource = getResource<GroupResource>(resourceUuid)(this.props.resources);
            if (resource) {
                this.props.onContextMenu(event, {
                    name: resource.name,
                    uuid: resource.uuid,
                    description: resource.description,
                    ownerUuid: resource.ownerUuid,
                    kind: resource.kind,
                    menuKind: ContextMenuKind.GROUPS
                });
            }
        }
=======
>>>>>>> e058490e
    }));<|MERGE_RESOLUTION|>--- conflicted
+++ resolved
@@ -16,22 +16,14 @@
 import { createTree } from 'models/tree';
 import { GROUPS_PANEL_ID, openCreateGroupDialog } from 'store/groups-panel/groups-panel-actions';
 import { noop } from 'lodash/fp';
-<<<<<<< HEAD
-import { ContextMenuKind } from 'views-components/context-menu/menu-item-sort';
-import { getResource, ResourcesState } from 'store/resources/resources';
-=======
->>>>>>> e058490e
+import { ResourcesState } from 'store/resources/resources';
 import { GroupResource } from 'models/group';
 import { RootState } from 'store/store';
 import { openContextMenu } from 'store/context-menu/context-menu-actions';
 import { ArvadosTheme } from 'common/custom-theme';
 import { loadDetailsPanel } from 'store/details-panel/details-panel-action';
 import { toggleOne, deselectAllOthers } from 'store/multiselect/multiselect-actions';
-<<<<<<< HEAD
-=======
 import { resourceToMenuKind } from 'common/resource-to-menu-kind';
-import { Resource } from 'models/resource'
->>>>>>> e058490e
 
 type CssRules = "root";
 
@@ -97,14 +89,9 @@
 
 export interface GroupsPanelProps {
     onNewGroup: () => void;
-<<<<<<< HEAD
     handleRowClick: (uuid: string) => void;
     onContextMenu: (event: React.MouseEvent<HTMLElement>, item: any) => void;
     resources: ResourcesState;
-=======
-    handleRowClick: (item: GroupResource) => void;
-    onContextMenu: (event: React.MouseEvent<HTMLElement>, resource: Resource) => void;
->>>>>>> e058490e
 }
 
 export const GroupsPanel = withStyles(styles)(connect(
@@ -137,21 +124,4 @@
                     </div>
             );
         }
-<<<<<<< HEAD
-
-        handleContextMenu = (event: React.MouseEvent<HTMLElement>, resourceUuid: string) => {
-            const resource = getResource<GroupResource>(resourceUuid)(this.props.resources);
-            if (resource) {
-                this.props.onContextMenu(event, {
-                    name: resource.name,
-                    uuid: resource.uuid,
-                    description: resource.description,
-                    ownerUuid: resource.ownerUuid,
-                    kind: resource.kind,
-                    menuKind: ContextMenuKind.GROUPS
-                });
-            }
-        }
-=======
->>>>>>> e058490e
     }));