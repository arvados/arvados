--- conflicted
+++ resolved
@@ -96,27 +96,6 @@
 
         render() {
             return (
-<<<<<<< HEAD
-                <div className={this.props.classes.root}><DataExplorer
-                    id={GROUPS_PANEL_ID}
-                    data-cy="groups-panel-data-explorer"
-                    onRowClick={this.props.handleRowClick}
-                    onRowDoubleClick={noop}
-                    onContextMenu={this.handleContextMenu}
-                    contextMenuColumn={false}
-                    hideColumnSelector
-                    actions={
-                        <Grid container justifyContent='flex-end'>
-                            <Button
-                                data-cy="groups-panel-new-group"
-                                variant="contained"
-                                color="primary"
-                                onClick={this.props.onNewGroup}>
-                                <AddIcon /> New group
-                        </Button>
-                        </Grid>
-                    } /></div>
-=======
                 <div className={this.props.classes.root}>
                     <DataExplorer
                         id={GROUPS_PANEL_ID}
@@ -124,7 +103,7 @@
                         onRowClick={this.props.handleRowClick}
                         onRowDoubleClick={noop}
                         onContextMenu={this.handleContextMenu}
-                        contextMenuColumn={true}
+                        contextMenuColumn={false}
                         hideColumnSelector
                         actions={
                             <Grid container justifyContent='flex-end'>
@@ -138,7 +117,6 @@
                             </Grid>
                         } />
                     </div>
->>>>>>> b7aa9c2e
             );
         }
 
