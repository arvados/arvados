// Copyright (C) The Arvados Authors. All rights reserved.
//
// SPDX-License-Identifier: AGPL-3.0

import React from 'react';
import { CustomStyleRulesCallback } from 'common/custom-theme';
import { WithStyles } from '@mui/styles';
import withStyles from '@mui/styles/withStyles';
import { DataExplorer } from "views-components/data-explorer/data-explorer";
import { connect, DispatchProp } from 'react-redux';
import { DataColumns } from 'components/data-table/data-column';
import { RouteComponentProps } from 'react-router';
import { DataTableFilterItem } from 'components/data-table-filters/data-table-filters';
import { ResourceKind } from 'models/resource';
import { ArvadosTheme } from 'common/custom-theme';
import { FAVORITE_PANEL_ID } from "store/favorite-panel/favorite-panel-action";
import {
    ProcessStatus,
    ResourceFileSize,
    ResourceLastModifiedDate,
    ResourceName,
    ResourceOwnerWithName,
    ResourceType
} from 'views-components/data-explorer/renderers';
import { FavoriteIcon } from 'components/icon/icon';
import {
    openContextMenu,
} from 'store/context-menu/context-menu-actions';
import { loadDetailsPanel } from 'store/details-panel/details-panel-action';
import { navigateTo } from 'store/navigation/navigation-action';
import { ContainerRequestState } from "models/container-request";
import { FavoritesState } from 'store/favorites/favorites-reducer';
import { RootState } from 'store/store';
import { createTree } from 'models/tree';
import { getSimpleObjectTypeFilters } from 'store/resource-type-filters/resource-type-filters';
import { getResource, ResourcesState } from 'store/resources/resources';
import { GroupContentsResource } from 'services/groups-service/groups-service';
import { GroupClass, GroupResource } from 'models/group';
import { PROJECT_PANEL_CURRENT_UUID } from "store/project-panel/project-panel";
import { CollectionResource } from 'models/collection';
import { toggleOne, deselectAllOthers } from 'store/multiselect/multiselect-actions';
<<<<<<< HEAD
import { getProperty } from 'store/properties/properties';
=======
import { resourceToMenuKind } from 'common/resource-to-menu-kind';
>>>>>>> e058490e

type CssRules = "toolbar" | "button" | "root";

const styles: CustomStyleRulesCallback<CssRules> = (theme: ArvadosTheme) => ({
    toolbar: {
        paddingBottom: theme.spacing(3),
        textAlign: "right"
    },
    button: {
        marginLeft: theme.spacing(1)
    },
    root: {
        width: '100%',
    },
});

export enum FavoritePanelColumnNames {
    NAME = "Name",
    STATUS = "Status",
    TYPE = "Type",
    OWNER = "Owner",
    FILE_SIZE = "File size",
    LAST_MODIFIED = "Last modified"
}

export interface FavoritePanelFilter extends DataTableFilterItem {
    type: ResourceKind | ContainerRequestState;
}

export const favoritePanelColumns: DataColumns<string, GroupContentsResource> = [
    {
        name: FavoritePanelColumnNames.NAME,
        selected: true,
        configurable: true,
        filters: createTree(),
        render: uuid => <ResourceName uuid={uuid} />
    },
    {
        name: "Status",
        selected: true,
        configurable: true,
        filters: createTree(),
        render: uuid => <ProcessStatus uuid={uuid} />
    },
    {
        name: FavoritePanelColumnNames.TYPE,
        selected: true,
        configurable: true,
        filters: getSimpleObjectTypeFilters(),
        render: uuid => <ResourceType uuid={uuid} />
    },
    {
        name: FavoritePanelColumnNames.OWNER,
        selected: false,
        configurable: true,
        filters: createTree(),
        render: uuid => <ResourceOwnerWithName uuid={uuid} />
    },
    {
        name: FavoritePanelColumnNames.FILE_SIZE,
        selected: true,
        configurable: true,
        filters: createTree(),
        render: uuid => <ResourceFileSize uuid={uuid} />
    },
    {
        name: FavoritePanelColumnNames.LAST_MODIFIED,
        selected: true,
        configurable: true,
        filters: createTree(),
        render: uuid => <ResourceLastModifiedDate uuid={uuid} />
    }
];

interface FavoritePanelDataProps {
    currentItemId: string | undefined;
    favorites: FavoritesState;
    resources: ResourcesState;
    userUuid: string;
}

interface FavoritePanelActionProps {
    onItemClick: (item: string) => void;
    onDialogOpen: (ownerUuid: string) => void;
    onItemDoubleClick: (item: string) => void;
}
const mapStateToProps = (state : RootState): FavoritePanelDataProps => ({
    favorites: state.favorites,
    resources: state.resources,
    userUuid: state.auth.user!.uuid,
    currentItemId: getProperty<string>(PROJECT_PANEL_CURRENT_UUID)(state.properties),
});

type FavoritePanelProps = FavoritePanelDataProps & FavoritePanelActionProps & DispatchProp
    & WithStyles<CssRules> & RouteComponentProps<{ id: string }>;

export const FavoritePanel = withStyles(styles)(
    connect(mapStateToProps)(
        class extends React.Component<FavoritePanelProps> {

            handleContextMenu = (event: React.MouseEvent<HTMLElement>, resourceUuid: string) => {
                const { resources, currentItemId } = this.props;
                const resource = getResource<GroupContentsResource>(resourceUuid)(resources);

                let readonly = false;
                const project = currentItemId ? getResource<GroupResource>(currentItemId)(resources) : undefined;

                if (project && project.groupClass === GroupClass.FILTER) {
                    readonly = true;
                }

<<<<<<< HEAD
                const menuKind = this.props.dispatch<any>(resourceUuidToContextMenuKind(resourceUuid, readonly));
=======
                const menuKind = this.props.dispatch<any>(resourceToMenuKind(resource.uuid, readonly));
>>>>>>> e058490e

                if (menuKind && resource) {
                    this.props.dispatch<any>(openContextMenu(event, {
                        name: resource.name,
                        uuid: resource.uuid,
                        ownerUuid: resource.ownerUuid,
                        isTrashed: ('isTrashed' in resource) ? resource.isTrashed: false,
                        kind: resource.kind,
                        menuKind,
                        description: resource.description,
                        storageClassesDesired: (resource as CollectionResource).storageClassesDesired,
                    }));
                }
                this.props.dispatch<any>(loadDetailsPanel(resourceUuid));
            }

            handleRowDoubleClick = (uuid: string) => {
                this.props.dispatch<any>(navigateTo(uuid));
            }

            handleRowClick = (uuid: string) => {
                this.props.dispatch<any>(toggleOne(uuid))
                this.props.dispatch<any>(deselectAllOthers(uuid))
                this.props.dispatch<any>(loadDetailsPanel(uuid));
            }

            render() {
                return <div className={this.props.classes.root}><DataExplorer
                    id={FAVORITE_PANEL_ID}
                    onRowClick={this.handleRowClick}
                    onRowDoubleClick={this.handleRowDoubleClick}
                    onContextMenu={this.handleContextMenu}
                    contextMenuColumn={false}
                    defaultViewIcon={FavoriteIcon}
                    defaultViewMessages={['Your favorites list is empty.']} />
                </div>;
            }
        }
    )
);<|MERGE_RESOLUTION|>--- conflicted
+++ resolved
@@ -39,11 +39,8 @@
 import { PROJECT_PANEL_CURRENT_UUID } from "store/project-panel/project-panel";
 import { CollectionResource } from 'models/collection';
 import { toggleOne, deselectAllOthers } from 'store/multiselect/multiselect-actions';
-<<<<<<< HEAD
 import { getProperty } from 'store/properties/properties';
-=======
 import { resourceToMenuKind } from 'common/resource-to-menu-kind';
->>>>>>> e058490e
 
 type CssRules = "toolbar" | "button" | "root";
 
@@ -155,11 +152,7 @@
                     readonly = true;
                 }
 
-<<<<<<< HEAD
-                const menuKind = this.props.dispatch<any>(resourceUuidToContextMenuKind(resourceUuid, readonly));
-=======
-                const menuKind = this.props.dispatch<any>(resourceToMenuKind(resource.uuid, readonly));
->>>>>>> e058490e
+                const menuKind = this.props.dispatch<any>(resourceToMenuKind(resourceUuid, readonly));
 
                 if (menuKind && resource) {
                     this.props.dispatch<any>(openContextMenu(event, {
