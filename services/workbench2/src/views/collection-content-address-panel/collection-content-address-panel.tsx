--- conflicted
+++ resolved
@@ -113,16 +113,10 @@
 })
 
 const mapDispatchToProps = (dispatch: Dispatch): CollectionContentAddressPanelActionProps => ({
-<<<<<<< HEAD
     onContextMenu: (resources: ResourcesState) => (event, resourceUuid) => {
         const resource = getResource<CollectionResource>(resourceUuid)(resources);
-        const kind = dispatch<any>(resourceUuidToContextMenuKind(resourceUuid));
-        if (kind) {
-=======
-    onContextMenu: (event, resource) => {
-        const menuKind = dispatch<any>(resourceToMenuKind(resource.uuid));
+        const menuKind = dispatch<any>(resourceToMenuKind(resourceUuid));
         if (menuKind) {
->>>>>>> e058490e
             dispatch<any>(openContextMenu(event, {
                 name: resource ? resource.name : '',
                 description: resource ? resource.description : '',
@@ -130,7 +124,7 @@
                 uuid: resourceUuid,
                 ownerUuid: '',
                 kind: ResourceKind.NONE,
-                menuKind: kind
+                menuKind
             }));
         }
         dispatch<any>(loadDetailsPanel(resourceUuid));
