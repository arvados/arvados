// Copyright (C) The Arvados Authors. All rights reserved.
//
// SPDX-License-Identifier: AGPL-3.0

import { Dispatch } from "redux";
import { connect } from "react-redux";
import { RootState } from 'store/store';
import {
    openContextMenu,
} from 'store/context-menu/context-menu-actions';
import {
    LinkPanelRoot,
    LinkPanelRootActionProps,
    LinkPanelRootDataProps
} from 'views/link-panel/link-panel-root';
import { ResourceKind } from 'models/resource';
<<<<<<< HEAD
=======
import { LinkResource } from 'models/link';
import { resourceToMenuKind } from 'common/resource-to-menu-kind';
>>>>>>> e058490e

const mapStateToProps = (state: RootState): LinkPanelRootDataProps => {
    return {
        resources: state.resources
    };
};

const mapDispatchToProps = (dispatch: Dispatch): LinkPanelRootActionProps => ({
<<<<<<< HEAD
    onContextMenu: (event, resourceUuid) => {
        const kind = dispatch<any>(resourceUuidToContextMenuKind(resourceUuid));
=======
    onContextMenu: (event, resource: LinkResource) => {
        const kind = dispatch<any>(resourceToMenuKind(resource.uuid));
>>>>>>> e058490e
        if (kind) {
            dispatch<any>(openContextMenu(event, {
                name: '',
                uuid: resourceUuid,
                ownerUuid: '',
                kind: ResourceKind.LINK,
                menuKind: kind
            }));
        }
    },
    onItemClick: (resourceUuid: string) => { return; },
    onItemDoubleClick: uuid => { return; }
});

export const LinkPanel = connect(mapStateToProps, mapDispatchToProps)(LinkPanelRoot);<|MERGE_RESOLUTION|>--- conflicted
+++ resolved
@@ -14,11 +14,7 @@
     LinkPanelRootDataProps
 } from 'views/link-panel/link-panel-root';
 import { ResourceKind } from 'models/resource';
-<<<<<<< HEAD
-=======
-import { LinkResource } from 'models/link';
 import { resourceToMenuKind } from 'common/resource-to-menu-kind';
->>>>>>> e058490e
 
 const mapStateToProps = (state: RootState): LinkPanelRootDataProps => {
     return {
@@ -27,13 +23,8 @@
 };
 
 const mapDispatchToProps = (dispatch: Dispatch): LinkPanelRootActionProps => ({
-<<<<<<< HEAD
     onContextMenu: (event, resourceUuid) => {
-        const kind = dispatch<any>(resourceUuidToContextMenuKind(resourceUuid));
-=======
-    onContextMenu: (event, resource: LinkResource) => {
-        const kind = dispatch<any>(resourceToMenuKind(resource.uuid));
->>>>>>> e058490e
+        const kind = dispatch<any>(resourceToMenuKind(resourceUuid));
         if (kind) {
             dispatch<any>(openContextMenu(event, {
                 name: '',
