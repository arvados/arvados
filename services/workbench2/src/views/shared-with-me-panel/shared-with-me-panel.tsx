--- conflicted
+++ resolved
@@ -71,15 +71,10 @@
                 </div>;
             }
 
-<<<<<<< HEAD
             handleContextMenu = (event: React.MouseEvent<HTMLElement>, resourceUuid: string) => {
                 const { resources } = this.props;
                 const resource = getResource<GroupContentsResource>(resourceUuid)(resources);
-                const menuKind = this.props.dispatch<any>(resourceUuidToContextMenuKind(resourceUuid));
-=======
-            handleContextMenu = (event: React.MouseEvent<HTMLElement>, resource: GroupContentsResource) => {
-                const menuKind = this.props.dispatch<any>(resourceToMenuKind(resource.uuid));
->>>>>>> e058490e
+                const menuKind = this.props.dispatch<any>(resourceToMenuKind(resourceUuid));
                 if (menuKind && resource) {
                     this.props.dispatch<any>(openContextMenu(event, {
                         name: resource.name,
