// Copyright (C) The Arvados Authors. All rights reserved.
//
// SPDX-License-Identifier: AGPL-3.0

import React from 'react';
import { connect } from 'react-redux';
import { Grid, Typography, Button, Card, CardContent, TableBody, TableCell, TableHead, TableRow, Table, Tooltip, Chip } from '@mui/material';
import { CustomStyleRulesCallback } from 'common/custom-theme';
import { WithStyles } from '@mui/styles';
import withStyles from '@mui/styles/withStyles';
import { ArvadosTheme } from 'common/custom-theme';
import { compose, Dispatch } from 'redux';
import { saveRequestedDate, loadVirtualMachinesUserData } from 'store/virtual-machines/virtual-machines-actions';
import { RootState } from 'store/store';
import { ListResults } from 'services/common-service/common-service';
import { HelpIcon } from 'components/icon/icon';
import { SESSION_STORAGE } from "services/auth-service/auth-service";
// import * as CopyToClipboard from 'react-copy-to-clipboard';
import parse from "parse-duration";
import { CopyIcon } from 'components/icon/icon';
import CopyToClipboard from 'react-copy-to-clipboard';
import { snackbarActions, SnackbarKind } from 'store/snackbar/snackbar-actions';
import { sanitizeHTML } from 'common/html-sanitize';

type CssRules = 'button' | 'codeSnippet' | 'link' | 'linkIcon' | 'rightAlign' | 'cardWithoutMachines' | 'icon' | 'chipsRoot' | 'copyIcon' | 'tableWrapper' | 'webshellButton';

const EXTRA_TOKEN = "exraToken";

const styles: CustomStyleRulesCallback<CssRules> = (theme: ArvadosTheme) => ({
    button: {
        marginTop: theme.spacing(1),
        marginBottom: theme.spacing(1)
    },
    codeSnippet: {
        borderRadius: theme.spacing(0.5),
        border: '1px solid',
        borderColor: theme.palette.grey["400"],
    },
    link: {
        textDecoration: 'none',
        color: theme.palette.primary.main,
        "&:hover": {
            color: theme.palette.primary.dark,
            transition: 'all 0.5s ease'
        }
    },
    linkIcon: {
        textDecoration: 'none',
        color: theme.palette.grey["500"],
        textAlign: 'right',
        "&:hover": {
            color: theme.palette.common.black,
            transition: 'all 0.5s ease'
        }
    },
    rightAlign: {
        textAlign: "right"
    },
    cardWithoutMachines: {
        display: 'flex'
    },
    icon: {
        textAlign: "right",
        marginTop: theme.spacing(1)
    },
    chipsRoot: {
        margin: `0px -${theme.spacing(0.5)}`,
    },
    copyIcon: {
        marginLeft: theme.spacing(1),
        color: theme.palette.grey["500"],
        cursor: 'pointer',
        display: 'inline',
        '& svg': {
            fontSize: '1rem'
        }
    },
    tableWrapper: {
        overflowX: 'auto',
    },
    webshellButton: {
        textTransform: "initial",
    },
});

const mapStateToProps = (state: RootState) => {
    return {
        requestedDate: state.virtualMachines.date,
        userUuid: state.auth.user!.uuid,
        helpText: state.auth.config.clusterConfig.Workbench.SSHHelpPageHTML,
        hostSuffix: state.auth.config.clusterConfig.Workbench.SSHHelpHostSuffix || "",
        token: state.auth.extraApiToken || state.auth.apiToken || '',
        tokenLocation: state.auth.extraApiToken ? EXTRA_TOKEN : (state.auth.apiTokenLocation || ''),
        webshellUrl: state.auth.config.clusterConfig.Services.WebShell.ExternalURL,
        idleTimeout: parse(state.auth.config.clusterConfig.Workbench.IdleTimeout, 's') || 0,
        ...state.virtualMachines
    };
};

const mapDispatchToProps = (dispatch: Dispatch): Pick<VirtualMachinesPanelActionProps, 'loadVirtualMachinesData' | 'saveRequestedDate' | 'onCopy'> => ({
    saveRequestedDate: () => dispatch<any>(saveRequestedDate()),
    loadVirtualMachinesData: () => dispatch<any>(loadVirtualMachinesUserData()),
    onCopy: (message: string) => {
        dispatch(snackbarActions.OPEN_SNACKBAR({
            message,
            hideDuration: 2000,
            kind: SnackbarKind.SUCCESS
        }));
    },
});

interface VirtualMachinesPanelDataProps {
    requestedDate: string;
    virtualMachines: ListResults<any>;
    userUuid: string;
    links: ListResults<any>;
    helpText: string;
    hostSuffix: string;
    token: string;
    tokenLocation: string;
    webshellUrl: string;
    idleTimeout: number;
}

interface VirtualMachinesPanelActionProps {
    saveRequestedDate: () => void;
    loadVirtualMachinesData: () => string;
    onCopy: (message: string) => void;
}

type VirtualMachineProps = VirtualMachinesPanelActionProps & VirtualMachinesPanelDataProps & WithStyles<CssRules>;

export const VirtualMachineUserPanel = compose(
    withStyles(styles),
    connect(mapStateToProps, mapDispatchToProps))(
        class extends React.Component<VirtualMachineProps> {
            componentDidMount() {
                this.props.loadVirtualMachinesData();
            }

            render() {
                const { virtualMachines, links } = this.props;
                return (
<<<<<<< HEAD
                    <Grid container spacing={2} data-cy="vm-user-panel">
                        {virtualMachines.itemsAvailable === 0 && <CardContentWithoutVirtualMachines {...this.props} />}
                        {virtualMachines.itemsAvailable > 0 && links.itemsAvailable > 0 && <CardContentWithVirtualMachines {...this.props} />}
=======
                    <Grid container spacing={16} data-cy="vm-user-panel">
                        {virtualMachines.items.length === 0 && <CardContentWithoutVirtualMachines {...this.props} />}
                        {virtualMachines.items.length > 0 && links.items.length > 0 && <CardContentWithVirtualMachines {...this.props} />}
>>>>>>> fad09326
                        {<CardSSHSection {...this.props} />}
                    </Grid>
                );
            }
        }
    );

const CardContentWithoutVirtualMachines = (props: VirtualMachineProps) =>
    <Grid item xs={12}>
        <Card>
            <CardContent className={props.classes.cardWithoutMachines}>
                <Grid item xs={6}>
                    <Typography variant='body1'>
                        You do not have access to any virtual machines. Some Arvados features require using the command line. You may request access to a hosted virtual machine with the command line shell.
                    </Typography>
                </Grid>
                <Grid item xs={6} className={props.classes.rightAlign}>
                    {virtualMachineSendRequest(props)}
                </Grid>
            </CardContent>
        </Card>
    </Grid>;

const CardContentWithVirtualMachines = (props: VirtualMachineProps) =>
    <Grid item xs={12}>
        <Card>
            <CardContent>
                <span>
                    <div className={props.classes.rightAlign}>
                        {virtualMachineSendRequest(props)}
                    </div>
                    <div className={props.classes.icon}>
                        <a href="https://doc.arvados.org/user/getting_started/vm-login-with-webshell.html" target="_blank" rel="noopener noreferrer" className={props.classes.linkIcon}>
                            <Tooltip title="Access VM using webshell">
                                <HelpIcon />
                            </Tooltip>
                        </a>
                    </div>
                    <div className={props.classes.tableWrapper}>
                        {virtualMachinesTable(props)}
                    </div>
                </span>

            </CardContent>
        </Card>
    </Grid>;

const virtualMachineSendRequest = (props: VirtualMachineProps) =>
    <span>
        <Button variant="contained" color="primary" className={props.classes.button} onClick={props.saveRequestedDate}>
            SEND REQUEST FOR SHELL ACCESS
        </Button>
        {props.requestedDate &&
            <Typography >
                A request for shell access was sent on {props.requestedDate}
            </Typography>}
    </span>;

const virtualMachinesTable = (props: VirtualMachineProps) =>
    <Table data-cy="vm-user-table">
        <TableHead>
            <TableRow>
                <TableCell>Host name</TableCell>
                <TableCell>Login name</TableCell>
                <TableCell>Groups</TableCell>
                <TableCell>Command line</TableCell>
                <TableCell>Web shell</TableCell>
            </TableRow>
        </TableHead>
        <TableBody>
            {props.virtualMachines.items.map(it =>
                props.links.items.map(lk => {
                    if (lk.tailUuid === props.userUuid && lk.headUuid === it.uuid) {
                        const username = lk.properties.username;
                        const command = `ssh ${username}@${it.hostname}${props.hostSuffix}`;
                        let tokenParam = "";
                        if (props.tokenLocation === SESSION_STORAGE || props.tokenLocation === EXTRA_TOKEN) {
                            tokenParam = `&token=${encodeURIComponent(props.token)}`;
                        }
                        const loginHref = `/webshell/?host=${encodeURIComponent(props.webshellUrl + '/' + it.hostname)}&timeout=${props.idleTimeout}&login=${encodeURIComponent(username)}${tokenParam}`;
                        return <TableRow key={lk.uuid}>
                            <TableCell>{it.hostname}</TableCell>
                            <TableCell>{username}</TableCell>
                            <TableCell>
                                <Grid container spacing={1} className={props.classes.chipsRoot}>
                                    {
                                        (lk.properties.groups || []).map((group, i) => (
                                            <Grid item key={i}>
                                                <Chip label={group} />
                                            </Grid>
                                        ))
                                    }
                                </Grid>
                            </TableCell>
                            <TableCell>
                                {command}
                                <Tooltip title="Copy link to clipboard">
                                    <span className={props.classes.copyIcon}>
                                        <CopyToClipboard text={command || ""} onCopy={() => props.onCopy!("Copied")}>
                                            <CopyIcon />
                                        </CopyToClipboard>
                                    </span>
                                </Tooltip>
                            </TableCell>
                            <TableCell>
                                <Button
                                    className={props.classes.webshellButton}
                                    variant="contained"
                                    size="small"
                                    href={loginHref}
                                    target="_blank"
                                    rel="noopener">
                                    Log in as {username}
                                </Button>
                            </TableCell>
                        </TableRow>;
                    }
                    return null;
                }
                ))}
        </TableBody>
    </Table>;

const CardSSHSection = (props: VirtualMachineProps) =>
    <Grid item xs={12}>
        <Card>
            <CardContent>
                <Typography>
                    <div dangerouslySetInnerHTML={{ __html: sanitizeHTML(props.helpText) }} style={{ margin: "1em" }} />
                </Typography>
            </CardContent>
        </Card>
    </Grid>;<|MERGE_RESOLUTION|>--- conflicted
+++ resolved
@@ -141,15 +141,9 @@
             render() {
                 const { virtualMachines, links } = this.props;
                 return (
-<<<<<<< HEAD
                     <Grid container spacing={2} data-cy="vm-user-panel">
-                        {virtualMachines.itemsAvailable === 0 && <CardContentWithoutVirtualMachines {...this.props} />}
-                        {virtualMachines.itemsAvailable > 0 && links.itemsAvailable > 0 && <CardContentWithVirtualMachines {...this.props} />}
-=======
-                    <Grid container spacing={16} data-cy="vm-user-panel">
                         {virtualMachines.items.length === 0 && <CardContentWithoutVirtualMachines {...this.props} />}
                         {virtualMachines.items.length > 0 && links.items.length > 0 && <CardContentWithVirtualMachines {...this.props} />}
->>>>>>> fad09326
                         {<CardSSHSection {...this.props} />}
                     </Grid>
                 );
