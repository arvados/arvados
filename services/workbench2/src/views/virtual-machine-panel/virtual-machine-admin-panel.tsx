// Copyright (C) The Arvados Authors. All rights reserved.
//
// SPDX-License-Identifier: AGPL-3.0

import React from 'react';
import { connect } from 'react-redux';
import { Grid, Card, Chip, CardContent, TableBody, TableCell, TableHead, TableRow, Table, Tooltip, IconButton } from '@mui/material';
import { CustomStyleRulesCallback } from 'common/custom-theme';
import { WithStyles } from '@mui/styles';
import withStyles from '@mui/styles/withStyles';
import { ArvadosTheme } from 'common/custom-theme';
import { compose, Dispatch } from 'redux';
import { loadVirtualMachinesAdminData, openAddVirtualMachineLoginDialog, openRemoveVirtualMachineLoginDialog, openEditVirtualMachineLoginDialog } from 'store/virtual-machines/virtual-machines-actions';
import { RootState } from 'store/store';
import { ListResults } from 'services/common-service/common-service';
import { MoreVerticalIcon, AddUserIcon } from 'components/icon/icon';
import { VirtualMachineLogins, VirtualMachinesResource } from 'models/virtual-machines';
import { openVirtualMachinesContextMenu } from 'store/context-menu/context-menu-actions';
import { ResourceUuid, VirtualMachineHostname, VirtualMachineLogin } from 'views-components/data-explorer/renderers';

type CssRules = 'moreOptionsButton' | 'moreOptions' | 'chipsRoot' | 'vmTableWrapper';

const styles: CustomStyleRulesCallback<CssRules> = (theme: ArvadosTheme) => ({
    moreOptionsButton: {
        padding: 0
    },
    moreOptions: {
        textAlign: 'right',
        '&:last-child': {
            paddingRight: 0
        }
    },
    chipsRoot: {
        margin: `0px -${theme.spacing(0.5)}`,
    },
    vmTableWrapper: {
        overflowX: 'auto',
    },
});

const mapStateToProps = (state: RootState) => {
    return {
        userUuid: state.auth.user!.uuid,
        ...state.virtualMachines
    };
};

const mapDispatchToProps = (dispatch: Dispatch): Pick<VirtualMachinesPanelActionProps, 'loadVirtualMachinesData' | 'onOptionsMenuOpen' | 'onAddLogin' | 'onDeleteLogin' | 'onLoginEdit'> => ({
    loadVirtualMachinesData: () => dispatch<any>(loadVirtualMachinesAdminData()),
    onOptionsMenuOpen: (event, virtualMachine) => {
        dispatch<any>(openVirtualMachinesContextMenu(event, virtualMachine));
    },
    onAddLogin: (uuid: string) => {
        dispatch<any>(openAddVirtualMachineLoginDialog(uuid));
    },
    onDeleteLogin: (uuid: string) => {
        dispatch<any>(openRemoveVirtualMachineLoginDialog(uuid));
    },
    onLoginEdit: (uuid: string) => {
        dispatch<any>(openEditVirtualMachineLoginDialog(uuid));
    },
});

interface VirtualMachinesPanelDataProps {
    virtualMachines: ListResults<any>;
    logins: VirtualMachineLogins;
    links: ListResults<any>;
    userUuid: string;
}

interface VirtualMachinesPanelActionProps {
    loadVirtualMachinesData: () => string;
    onOptionsMenuOpen: (event: React.MouseEvent<HTMLElement>, virtualMachine: VirtualMachinesResource) => void;
    onAddLogin: (uuid: string) => void;
    onDeleteLogin: (uuid: string) => void;
    onLoginEdit: (uuid: string) => void;
}

type VirtualMachineProps = VirtualMachinesPanelActionProps & VirtualMachinesPanelDataProps & WithStyles<CssRules>;

export const VirtualMachineAdminPanel = compose(
    withStyles(styles),
    connect(mapStateToProps, mapDispatchToProps))(
        class extends React.Component<VirtualMachineProps> {
            componentDidMount() {
                this.props.loadVirtualMachinesData();
            }

            render() {
                const { virtualMachines } = this.props;
                return (
<<<<<<< HEAD
                    <Grid container spacing={2}>
                        {virtualMachines.itemsAvailable > 0 && <CardContentWithVirtualMachines {...this.props} />}
=======
                    <Grid container spacing={16}>
                        {virtualMachines.items.length > 0 && <CardContentWithVirtualMachines {...this.props} />}
>>>>>>> fad09326
                    </Grid>
                );
            }
        }
    );

const CardContentWithVirtualMachines = (props: VirtualMachineProps) =>
    <Grid item xs={12}>
        <Card>
            <CardContent className={props.classes.vmTableWrapper}>
                {virtualMachinesTable(props)}
            </CardContent>
        </Card>
    </Grid>;

const virtualMachinesTable = (props: VirtualMachineProps) =>
    <Table data-cy="vm-admin-table">
        <TableHead>
            <TableRow>
                <TableCell>Uuid</TableCell>
                <TableCell>Host name</TableCell>
                <TableCell>Logins</TableCell>
                <TableCell />
                <TableCell />
            </TableRow>
        </TableHead>
        <TableBody>
            {props.virtualMachines.items.map((machine, index) =>
                <TableRow key={index}>
                    <TableCell><ResourceUuid uuid={machine.uuid} /></TableCell>
                    <TableCell><VirtualMachineHostname uuid={machine.uuid} /></TableCell>
                    <TableCell>
                        <Grid container spacing={1} className={props.classes.chipsRoot}>
                            {props.links.items.filter((link) => (link.headUuid === machine.uuid)).map((permission, i) => (
                                <Grid item key={i}>
                                    <Chip label={<VirtualMachineLogin linkUuid={permission.uuid} />} onDelete={event => props.onDeleteLogin(permission.uuid)} onClick={event => props.onLoginEdit(permission.uuid)} />
                                </Grid>
                            ))}
                        </Grid>
                    </TableCell>
                    <TableCell>
                        <Tooltip title="Add Login Permission" disableFocusListener>
                            <IconButton
                                onClick={event => props.onAddLogin(machine.uuid)}
                                className={props.classes.moreOptionsButton}
                                size="large">
                                <AddUserIcon />
                            </IconButton>
                        </Tooltip>
                    </TableCell>
                    <TableCell className={props.classes.moreOptions}>
                        <Tooltip title="More options" disableFocusListener>
                            <IconButton
                                onClick={event => props.onOptionsMenuOpen(event, machine)}
                                className={props.classes.moreOptionsButton}
                                size="large">
                                <MoreVerticalIcon />
                            </IconButton>
                        </Tooltip>
                    </TableCell>
                </TableRow>
            )}
        </TableBody>
    </Table>;<|MERGE_RESOLUTION|>--- conflicted
+++ resolved
@@ -89,13 +89,8 @@
             render() {
                 const { virtualMachines } = this.props;
                 return (
-<<<<<<< HEAD
                     <Grid container spacing={2}>
-                        {virtualMachines.itemsAvailable > 0 && <CardContentWithVirtualMachines {...this.props} />}
-=======
-                    <Grid container spacing={16}>
                         {virtualMachines.items.length > 0 && <CardContentWithVirtualMachines {...this.props} />}
->>>>>>> fad09326
                     </Grid>
                 );
             }
