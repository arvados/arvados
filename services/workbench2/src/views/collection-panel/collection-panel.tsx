// Copyright (C) The Arvados Authors. All rights reserved.
//
// SPDX-License-Identifier: AGPL-3.0

import React from 'react';
import { CustomStyleRulesCallback } from 'common/custom-theme';
import { IconButton, Grid, Tooltip, Typography, Card, CardHeader, CardContent } from '@mui/material';
import { WithStyles } from '@mui/styles';
import withStyles from '@mui/styles/withStyles';
import { connect, DispatchProp } from "react-redux";
import { RouteComponentProps } from 'react-router';
import { ArvadosTheme } from 'common/custom-theme';
import { RootState } from 'store/store';
import { MoreVerticalIcon, CollectionIcon, ReadOnlyIcon, CollectionOldVersionIcon } from 'components/icon/icon';
import { DetailsAttribute } from 'components/details-attribute/details-attribute';
import { CollectionResource, getCollectionUrl } from 'models/collection';
import { CollectionPanelFiles } from 'views-components/collection-panel-files/collection-panel-files';
import { navigateToProcess } from 'store/collection-panel/collection-panel-action';
<<<<<<< HEAD
import { ResourcesState, getResource } from 'store/resources/resources';
import { openContextMenu, resourceUuidToContextMenuKind } from 'store/context-menu/context-menu-actions';
=======
import { getResource } from 'store/resources/resources';
import { openContextMenu } from 'store/context-menu/context-menu-actions';
>>>>>>> e058490e
import { formatDate, formatFileSize } from "common/formatters";
import { openDetailsPanel } from 'store/details-panel/details-panel-action';
import { snackbarActions, SnackbarKind } from 'store/snackbar/snackbar-actions';
import { getPropertyChip } from 'views-components/resource-properties-form/property-chip';
import { IllegalNamingWarning } from 'components/warning/warning';
import { GroupResource } from 'models/group';
import { UserResource } from 'models/user';
import { Link } from 'react-router-dom';
import { Link as ButtonLink } from '@mui/material';
import { ResourceWithName, ResponsiblePerson } from 'views-components/data-explorer/renderers';
import { MPVContainer, MPVPanelContent, MPVPanelState } from 'components/multi-panel-view/multi-panel-view';
import { resourceIsFrozen } from 'common/frozen-resources';
import { NotFoundView } from 'views/not-found-panel/not-found-panel';
import { setSelectedResourceUuid } from 'store/selected-resource/selected-resource-actions';
import { resourceToMenuKind } from 'common/resource-to-menu-kind';

type CssRules =
    'root'
    | 'button'
    | 'infoCard'
    | 'propertiesCard'
    | 'filesCard'
    | 'iconHeader'
    | 'tag'
    | 'label'
    | 'value'
    | 'link'
    | 'centeredLabel'
    | 'warningLabel'
    | 'collectionName'
    | 'readOnlyIcon'
    | 'header'
    | 'title'
    | 'avatar'
    | 'content';

const styles: CustomStyleRulesCallback<CssRules> = (theme: ArvadosTheme) => ({
    root: {
        width: '100%',
    },
    button: {
        cursor: 'pointer'
    },
    infoCard: {
    },
    propertiesCard: {
        padding: 0,
    },
    filesCard: {
        padding: 0,
    },
    iconHeader: {
        fontSize: '1.875rem',
        color: theme.customs.colors.greyL
    },
    tag: {
        marginRight: theme.spacing(0.5),
        marginBottom: theme.spacing(0.5)
    },
    label: {
        fontSize: '0.875rem',
    },
    centeredLabel: {
        fontSize: '0.875rem',
        textAlign: 'center'
    },
    warningLabel: {
        fontStyle: 'italic'
    },
    collectionName: {
        flexDirection: 'column',
    },
    value: {
        textTransform: 'none',
        fontSize: '0.875rem'
    },
    link: {
        fontSize: '0.875rem',
        color: theme.palette.primary.main,
        '&:hover': {
            cursor: 'pointer'
        }
    },
    readOnlyIcon: {
        marginLeft: theme.spacing(1),
        fontSize: 'small',
    },
    header: {
        paddingTop: theme.spacing(1),
        paddingBottom: theme.spacing(1),
    },
    title: {
        overflow: 'hidden',
        paddingTop: theme.spacing(0.5),
        color: theme.customs.colors.green700,
    },
    avatar: {
        alignSelf: 'flex-start',
        paddingTop: theme.spacing(0.5),
    },
    content: {
        padding: theme.spacing(1),
        paddingTop: theme.spacing(0.5),
        '&:last-child': {
            paddingBottom: theme.spacing(1),
        }
    }
});

interface CollectionPanelDataProps {
    currentUserUUID: string;
    resources: ResourcesState;
}

type CollectionPanelProps = CollectionPanelDataProps & DispatchProp & WithStyles<CssRules>

type CollectionPanelState = {
    item: CollectionResource | null;
    itemOwner: GroupResource | UserResource | null;
    isWritable: boolean;
    isOldVersion: boolean
}

export const CollectionPanel = withStyles(styles)(connect(
    (state: RootState) => {
        return {
            currentUserUUID: state.auth.user?.uuid,
            resources: state.resources
        };
    })(
        class extends React.Component<CollectionPanelProps & RouteComponentProps<{ id: string }>> {
            state: CollectionPanelState = {
                item: null,
                itemOwner: null,
                isWritable: false,
                isOldVersion: false,
            }

            shouldComponentUpdate( nextProps: Readonly<CollectionPanelProps & RouteComponentProps<{ id: string }>>, nextState: Readonly<CollectionPanelState>, nextContext: any ): boolean {
                    return this.props.match.params.id !== nextProps.match.params.id
                        || this.props.resources !== nextProps.resources
                        || this.state.isWritable !== nextState.isWritable;
            }

            componentDidUpdate( prevProps: Readonly<CollectionPanelProps>, prevState: Readonly<CollectionPanelState>, snapshot?: any ): void {
                const { currentUserUUID, resources } = this.props;
                const collection = getResource<CollectionResource>(this.props.match.params.id)(this.props.resources);
                const itemOwner = collection ? getResource<GroupResource | UserResource>(collection.ownerUuid)(this.props.resources) : undefined;
                if (!this.state.item && collection) this.setState({ item: collection });
                if (collection) {
                    if (prevState.item !== collection) {
                        this.props.dispatch<any>(setSelectedResourceUuid(collection.uuid))
                        this.setState({
                            item: collection,
                            itemOwner: itemOwner,
                            isOldVersion: collection.currentVersionUuid !== collection.uuid,
                        });
                    }
                    if (prevProps.resources !== resources && itemOwner) {
                        const isWritable = this.checkIsWritable(collection, itemOwner, currentUserUUID, resourceIsFrozen(collection, resources));
                        this.setState({ isWritable: isWritable });
                    }
                }
            }

            checkIsWritable = (item: CollectionResource, itemOwner: GroupResource | UserResource | null, currentUserUUID: string, isFrozen: boolean): boolean => {
                let isWritable = false;

                if (item && !this.state.isOldVersion) {
                    if (item.ownerUuid === currentUserUUID) {
                        isWritable = true;
                    } else {
                        if (itemOwner) {
                            isWritable = itemOwner.canWrite;
                        }
                    }
                }
                if (item && isWritable) {
                    isWritable = !isFrozen;
                }
                return isWritable;
            }

            render() {
                const { classes, dispatch } = this.props;
                const { isWritable, item, isOldVersion } = this.state;
                const panelsData: MPVPanelState[] = [
                    { name: "Details" },
                    { name: "Files" },
                ];
                return item
                    ? <MPVContainer container className={classes.root} spacing={1} direction="column" justifyContent="flex-start" wrap="nowrap" panelStates={panelsData}>
                        <MPVPanelContent item xs="auto" data-cy='collection-info-panel'>
                            <Card className={classes.infoCard}>
                                <CardHeader
                                    className={classes.header}
                                    classes={{
                                        content: classes.title,
                                        avatar: classes.avatar,
                                    }}
                                    avatar={<IconButton onClick={this.openCollectionDetails} size="large">
                                        {isOldVersion
                                            ? <CollectionOldVersionIcon className={classes.iconHeader} />
                                            : <CollectionIcon className={classes.iconHeader} />}
                                    </IconButton>}
                                    title={
                                        <span>
                                            <IllegalNamingWarning name={item.name} />
                                            {item.name}
                                            {isWritable ||
                                                <Tooltip title="Read-only">
                                                    <span><ReadOnlyIcon data-cy="read-only-icon" className={classes.readOnlyIcon} /></span>
                                                </Tooltip>
                                                }
                                        </span>
                                    }
                                    action={
                                        <Tooltip title="Actions" disableFocusListener>
                                            <IconButton
                                                data-cy='collection-panel-options-btn'
                                                aria-label="Actions"
                                                onClick={this.handleContextMenu}
                                                size="large">
                                                <MoreVerticalIcon />
                                            </IconButton>
                                        </Tooltip>
                                    }
                                />
                                <CardContent className={classes.content}>
                                    <Typography variant="caption">
                                        {item.description}
                                    </Typography>
                                    <CollectionDetailsAttributes item={item} classes={classes} twoCol={true} showVersionBrowser={() => dispatch<any>(openDetailsPanel(item.uuid, 1))} />
                                    {(item.properties.container_request || item.properties.containerRequest) &&
                                        <span onClick={() => dispatch<any>(navigateToProcess(item.properties.container_request || item.properties.containerRequest))}>
                                            <DetailsAttribute classLabel={classes.link} label='Link to process' />
                                        </span>
                                    }
                                    {isOldVersion &&
                                        <Typography className={classes.warningLabel} variant="caption">
                                            This is an old version. Make a copy to make changes. Go to the <Link to={getCollectionUrl(item.currentVersionUuid)}>head version</Link> for sharing options.
                                        </Typography>
                                    }
                                </CardContent>
                            </Card>
                        </MPVPanelContent>
                        <MPVPanelContent item xs>
                            <Card className={classes.filesCard}>
                                <CollectionPanelFiles isWritable={isWritable} />
                            </Card>
                        </MPVPanelContent>
                    </MPVContainer >
                    : <NotFoundView
                        icon={CollectionIcon}
                        messages={["Collection not found"]}
                    />;
            }

            handleContextMenu = (event: React.MouseEvent<any>) => {
<<<<<<< HEAD
                if(this.state.item) {
                    const { uuid, ownerUuid, name, description,
                        kind, storageClassesDesired, properties } = this.state.item;
                    const menuKind = this.props.dispatch<any>(resourceUuidToContextMenuKind(uuid));
                    const resource = {
                        uuid,
                        ownerUuid,
                        name,
                        description,
                        storageClassesDesired,
                        kind,
                        menuKind,
                        properties,
                    };
                    // Avoid expanding/collapsing the panel
                    event.stopPropagation();
                    this.props.dispatch<any>(openContextMenu(event, resource));
                }
=======
                const { uuid, ownerUuid, name, description,
                    kind, storageClassesDesired, properties } = this.props.item;
                const menuKind = this.props.dispatch<any>(resourceToMenuKind(uuid));
                const resource = {
                    uuid,
                    ownerUuid,
                    name,
                    description,
                    storageClassesDesired,
                    kind,
                    menuKind,
                    properties,
                };
                // Avoid expanding/collapsing the panel
                event.stopPropagation();
                this.props.dispatch<any>(openContextMenu(event, resource));
>>>>>>> e058490e
            }

            onCopy = (message: string) =>
                this.props.dispatch(snackbarActions.OPEN_SNACKBAR({
                    message,
                    hideDuration: 2000,
                    kind: SnackbarKind.SUCCESS
                }))

            openCollectionDetails = (e: React.MouseEvent<HTMLElement>) => {
                const { item } = this.state;
                if (item) {
                    e.stopPropagation();
                    this.props.dispatch<any>(openDetailsPanel(item.uuid));
                }
            }

            titleProps = {
                onClick: this.openCollectionDetails
            };

        }
    )
);

interface CollectionDetailsProps {
    item: CollectionResource;
    classes?: any;
    twoCol?: boolean;
    showVersionBrowser?: () => void;
}

export const CollectionDetailsAttributes = (props: CollectionDetailsProps) => {
    const item = props.item;
    const classes = props.classes || { label: '', value: '', button: '', tag: '' };
    const isOldVersion = item && item.currentVersionUuid !== item.uuid;
    const mdSize = props.twoCol ? 6 : 12;
    const showVersionBrowser = props.showVersionBrowser;
    const responsiblePersonRef = React.useRef(null);
    return <Grid container>
        <Grid item xs={12} md={mdSize}>
            <DetailsAttribute classLabel={classes.label} classValue={classes.value}
                label={isOldVersion ? "This version's UUID" : "Collection UUID"}
                linkToUuid={item.uuid} />
        </Grid>
        <Grid item xs={12} md={mdSize}>
            <DetailsAttribute classLabel={classes.label} classValue={classes.value}
                label={isOldVersion ? "This version's PDH" : "Portable data hash"}
                linkToUuid={item.portableDataHash} />
        </Grid>
        <Grid item xs={12} md={mdSize}>
            <DetailsAttribute classLabel={classes.label} classValue={classes.value}
                label='Owner' linkToUuid={item.ownerUuid}
                uuidEnhancer={(uuid: string) => <ResourceWithName uuid={uuid} />} />
        </Grid>
        <div data-cy="responsible-person-wrapper" ref={responsiblePersonRef}>
            <Grid item xs={12} md={12}>
                <DetailsAttribute classLabel={classes.label} classValue={classes.value}
                    label='Responsible person' linkToUuid={item.ownerUuid}
                    uuidEnhancer={(uuid: string) => <ResponsiblePerson uuid={item.uuid} parentRef={responsiblePersonRef.current} />} />
            </Grid>
        </div>
        <Grid item xs={12} md={mdSize}>
            <DetailsAttribute classLabel={classes.label} classValue={classes.value}
                label='Head version'
                value={isOldVersion ? undefined : 'this one'}
                linkToUuid={isOldVersion ? item.currentVersionUuid : undefined} />
        </Grid>
        <Grid item xs={12} md={mdSize}>
            <DetailsAttribute
                classLabel={classes.label} classValue={classes.value}
                label='Version number'
                value={showVersionBrowser !== undefined
                    ? <Tooltip title="Open version browser"><ButtonLink underline='none' className={classes.button} onClick={() => showVersionBrowser()}>
                        {<span data-cy='collection-version-number'>{item.version}</span>}
                    </ButtonLink></Tooltip>
                    : item.version
                }
            />
        </Grid>
        <Grid item xs={12} md={mdSize}>
            <DetailsAttribute label='Created at' value={formatDate(item.createdAt)} />
        </Grid>
        <Grid item xs={12} md={mdSize}>
            <DetailsAttribute label='Last modified' value={formatDate(item.modifiedAt)} />
        </Grid>
        <Grid item xs={12} md={mdSize}>
            <DetailsAttribute classLabel={classes.label} classValue={classes.value}
                label='Number of files' value={<span data-cy='collection-file-count'>{item.fileCount}</span>} />
        </Grid>
        <Grid item xs={12} md={mdSize}>
            <DetailsAttribute classLabel={classes.label} classValue={classes.value}
                label='Content size' value={formatFileSize(item.fileSizeTotal)} />
        </Grid>
        <Grid item xs={12} md={mdSize}>
            <DetailsAttribute classLabel={classes.label} classValue={classes.value}
                label='Storage classes' value={item.storageClassesDesired ? item.storageClassesDesired.join(', ') : ["default"]} />
        </Grid>

        {/*
            NOTE: The property list should be kept at the bottom, because it spans
            the entire available width, without regards of the twoCol prop.
          */}
        <Grid item xs={12} md={12}>
            <DetailsAttribute classLabel={classes.label} classValue={classes.value}
                label='Properties' />
            {item.properties && Object.keys(item.properties).length > 0
                ? Object.keys(item.properties).map(k =>
                    Array.isArray(item.properties[k])
                        ? item.properties[k].map((v: string) =>
                            getPropertyChip(k, v, undefined, classes.tag))
                        : getPropertyChip(k, item.properties[k], undefined, classes.tag))
                : <div className={classes.value}>No properties</div>}
        </Grid>
    </Grid>;
};<|MERGE_RESOLUTION|>--- conflicted
+++ resolved
@@ -16,13 +16,8 @@
 import { CollectionResource, getCollectionUrl } from 'models/collection';
 import { CollectionPanelFiles } from 'views-components/collection-panel-files/collection-panel-files';
 import { navigateToProcess } from 'store/collection-panel/collection-panel-action';
-<<<<<<< HEAD
 import { ResourcesState, getResource } from 'store/resources/resources';
-import { openContextMenu, resourceUuidToContextMenuKind } from 'store/context-menu/context-menu-actions';
-=======
-import { getResource } from 'store/resources/resources';
 import { openContextMenu } from 'store/context-menu/context-menu-actions';
->>>>>>> e058490e
 import { formatDate, formatFileSize } from "common/formatters";
 import { openDetailsPanel } from 'store/details-panel/details-panel-action';
 import { snackbarActions, SnackbarKind } from 'store/snackbar/snackbar-actions';
@@ -282,28 +277,9 @@
             }
 
             handleContextMenu = (event: React.MouseEvent<any>) => {
-<<<<<<< HEAD
-                if(this.state.item) {
-                    const { uuid, ownerUuid, name, description,
-                        kind, storageClassesDesired, properties } = this.state.item;
-                    const menuKind = this.props.dispatch<any>(resourceUuidToContextMenuKind(uuid));
-                    const resource = {
-                        uuid,
-                        ownerUuid,
-                        name,
-                        description,
-                        storageClassesDesired,
-                        kind,
-                        menuKind,
-                        properties,
-                    };
-                    // Avoid expanding/collapsing the panel
-                    event.stopPropagation();
-                    this.props.dispatch<any>(openContextMenu(event, resource));
-                }
-=======
+                if (!this.state.item) return;
                 const { uuid, ownerUuid, name, description,
-                    kind, storageClassesDesired, properties } = this.props.item;
+                    kind, storageClassesDesired, properties } = this.state.item;
                 const menuKind = this.props.dispatch<any>(resourceToMenuKind(uuid));
                 const resource = {
                     uuid,
@@ -318,7 +294,6 @@
                 // Avoid expanding/collapsing the panel
                 event.stopPropagation();
                 this.props.dispatch<any>(openContextMenu(event, resource));
->>>>>>> e058490e
             }
 
             onCopy = (message: string) =>
