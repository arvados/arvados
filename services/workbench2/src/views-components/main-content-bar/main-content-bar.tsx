// Copyright (C) The Arvados Authors. All rights reserved.
//
// SPDX-License-Identifier: AGPL-3.0

import React from "react";
<<<<<<< HEAD
import { CustomStyleRulesCallback } from 'common/custom-theme';
import { Toolbar, IconButton, Tooltip, Grid } from "@mui/material";
import { WithStyles } from '@mui/styles';
import withStyles from '@mui/styles/withStyles';
import { DetailsIcon } from "components/icon/icon";
=======

import { Toolbar, StyleRulesCallback, Grid, WithStyles, withStyles } from "@material-ui/core";
>>>>>>> 052fec98
import { Breadcrumbs } from "views-components/breadcrumbs/breadcrumbs";
import { connect } from 'react-redux';
import { RootState } from 'store/store';
import * as Routes from 'routes/routes';
import RefreshButton from "components/refresh-button/refresh-button";
import { loadSidePanelTreeProjects } from "store/side-panel-tree/side-panel-tree-actions";
import { Dispatch } from "redux";

type CssRules = 'mainBar' | 'breadcrumbContainer';

const styles: CustomStyleRulesCallback<CssRules> = theme => ({
    mainBar: {
        flexWrap: 'nowrap',
    },
    breadcrumbContainer: {
        overflow: 'hidden',
    },
});

interface MainContentBarProps {
    onRefreshPage: () => void;
    buttonVisible: boolean;
    projectUuid: string;
}

const isButtonVisible = ({ router }: RootState) => {
    const pathname = router.location ? router.location.pathname : '';
    return Routes.matchCollectionsContentAddressRoute(pathname) ||
        Routes.matchPublicFavoritesRoute(pathname) ||
        Routes.matchGroupDetailsRoute(pathname) ||
        Routes.matchGroupsRoute(pathname) ||
        Routes.matchUsersRoute(pathname) ||
        Routes.matchSearchResultsRoute(pathname) ||
        Routes.matchSharedWithMeRoute(pathname) ||
        Routes.matchProcessRoute(pathname) ||
        Routes.matchCollectionRoute(pathname) ||
        Routes.matchProjectRoute(pathname) ||
        Routes.matchAllProcessesRoute(pathname) ||
        Routes.matchTrashRoute(pathname) ||
        Routes.matchFavoritesRoute(pathname);
};

const mapStateToProps = (state: RootState) => {
    const currentRoute = state.router.location?.pathname.split('/') || [];
    const projectUuid = currentRoute[currentRoute.length - 1];

    return {
        buttonVisible: isButtonVisible(state),
        projectUuid,
    }
};

const mapDispatchToProps = () => (dispatch: Dispatch) => ({
    onRefreshButtonClick: (id) => {
        dispatch<any>(loadSidePanelTreeProjects(id));
    }
});

export const MainContentBar = connect(mapStateToProps, mapDispatchToProps)(withStyles(styles)(
    (props: MainContentBarProps & WithStyles<CssRules> & any) =>
        <Toolbar><Grid container className={props.classes.mainBar}>
            <Grid container item xs alignItems="center" className={props.classes.breadcrumbContainer}>
                <Breadcrumbs />
            </Grid>
            <Grid item>
                <RefreshButton onClick={() => {
                    props.onRefreshButtonClick(props.projectUuid);
                }} />
            </Grid>
<<<<<<< HEAD
            <Grid item>
                {props.buttonVisible && <Tooltip title="Additional Info" disableFocusListener>
                    <IconButton
                        data-cy="additional-info-icon"
                        color="inherit"
                        className={props.classes.infoTooltip}
                        onClick={()=>props.onDetailsPanelToggle(props.projectUuid)}
                        size="large">
                        <DetailsIcon />
                    </IconButton>
                </Tooltip>}
            </Grid>
=======
>>>>>>> 052fec98
        </Grid></Toolbar>
));<|MERGE_RESOLUTION|>--- conflicted
+++ resolved
@@ -3,16 +3,11 @@
 // SPDX-License-Identifier: AGPL-3.0
 
 import React from "react";
-<<<<<<< HEAD
 import { CustomStyleRulesCallback } from 'common/custom-theme';
 import { Toolbar, IconButton, Tooltip, Grid } from "@mui/material";
 import { WithStyles } from '@mui/styles';
 import withStyles from '@mui/styles/withStyles';
 import { DetailsIcon } from "components/icon/icon";
-=======
-
-import { Toolbar, StyleRulesCallback, Grid, WithStyles, withStyles } from "@material-ui/core";
->>>>>>> 052fec98
 import { Breadcrumbs } from "views-components/breadcrumbs/breadcrumbs";
 import { connect } from 'react-redux';
 import { RootState } from 'store/store';
@@ -82,7 +77,6 @@
                     props.onRefreshButtonClick(props.projectUuid);
                 }} />
             </Grid>
-<<<<<<< HEAD
             <Grid item>
                 {props.buttonVisible && <Tooltip title="Additional Info" disableFocusListener>
                     <IconButton
@@ -95,7 +89,5 @@
                     </IconButton>
                 </Tooltip>}
             </Grid>
-=======
->>>>>>> 052fec98
         </Grid></Toolbar>
 ));