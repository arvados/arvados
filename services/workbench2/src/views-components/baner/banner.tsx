// Copyright (C) The Arvados Authors. All rights reserved.
//
// SPDX-License-Identifier: AGPL-3.0

import React, { useState, useCallback, useEffect } from "react";
import { Dialog, DialogContent, DialogActions, Button, StyleRulesCallback, withStyles, WithStyles } from "@material-ui/core";
import { connect } from "react-redux";
import { RootState } from "store/store";
import bannerActions from "store/banner/banner-action";
import { ArvadosTheme } from "common/custom-theme";
import servicesProvider from "common/service-provider";
import { Dispatch } from "redux";
import { sanitizeHTML } from "common/html-sanitize";

type CssRules = "dialogContent" | "dialogContentIframe";

const styles: StyleRulesCallback<CssRules> = (theme: ArvadosTheme) => ({
    dialogContent: {
        minWidth: "550px",
        minHeight: "500px",
        display: "block",
    },
    dialogContentIframe: {
        minWidth: "550px",
        minHeight: "500px",
    },
});

interface BannerProps {
    isOpen: boolean;
    bannerUUID?: string;
    keepWebInlineServiceUrl: string;
}

type BannerComponentProps = BannerProps &
    WithStyles<CssRules> & {
        openBanner: Function;
        closeBanner: Function;
    };

const mapStateToProps = (state: RootState): BannerProps => ({
    isOpen: state.banner.isOpen,
    bannerUUID: state.auth.config.clusterConfig.Workbench.BannerUUID,
    keepWebInlineServiceUrl: state.auth.config.keepWebInlineServiceUrl,
});

const mapDispatchToProps = (dispatch: Dispatch) => ({
    openBanner: () => dispatch<any>(bannerActions.openBanner()),
    closeBanner: () => dispatch<any>(bannerActions.closeBanner()),
});

export const BANNER_LOCAL_STORAGE_KEY = "bannerFileData";

export const BannerComponent = (props: BannerComponentProps) => {
    const { isOpen, openBanner, closeBanner, bannerUUID, keepWebInlineServiceUrl } = props;
    const [bannerContents, setBannerContents] = useState(`<h1>Loading ...</h1>`);

    const onConfirm = useCallback(() => {
        closeBanner();
    }, [closeBanner]);

    useEffect(() => {
        if (!!bannerUUID && bannerUUID !== "") {
<<<<<<< HEAD
        try {
=======
            try {
>>>>>>> 671c9980
            servicesProvider
                .getServices()
                .collectionService.files(bannerUUID)
                .then(results => {
                    const bannerFileData = results.find(({ name }) => name === "banner.html");
                    const result = localStorage.getItem(BANNER_LOCAL_STORAGE_KEY);

                    if (result && result === JSON.stringify(bannerFileData) && !isOpen) {
                        return;
                    }

                    if (bannerFileData) {
                        servicesProvider
                            .getServices()
                            .collectionService.getFileContents(bannerFileData)
                            .then(data => {
                                setBannerContents(data);
                                openBanner();
                                localStorage.setItem(BANNER_LOCAL_STORAGE_KEY, JSON.stringify(bannerFileData));
                            });
                    }
                })
<<<<<<< HEAD
            } catch (error) {
                console.error("Failed to load banner", error);
=======
            } catch (e) {
                console.error("Failed to load banner", e);
>>>>>>> 671c9980
            }
        }
    }, [bannerUUID, keepWebInlineServiceUrl, openBanner, isOpen]);

    return (
        <Dialog
            open={isOpen}
            maxWidth="md"
        >
            <div data-cy="confirmation-dialog">
                <DialogContent className={props.classes.dialogContent}>
                    <div dangerouslySetInnerHTML={{ __html: sanitizeHTML(bannerContents) }}></div>
                </DialogContent>
                <DialogActions style={{ margin: "0px 24px 24px" }}>
                    <Button
                        data-cy="confirmation-dialog-ok-btn"
                        variant="contained"
                        color="primary"
                        type="submit"
                        onClick={onConfirm}
                    >
                        Close
                    </Button>
                </DialogActions>
            </div>
        </Dialog>
    );
};

export const Banner = withStyles(styles)(connect(mapStateToProps, mapDispatchToProps)(BannerComponent));<|MERGE_RESOLUTION|>--- conflicted
+++ resolved
@@ -61,11 +61,7 @@
 
     useEffect(() => {
         if (!!bannerUUID && bannerUUID !== "") {
-<<<<<<< HEAD
-        try {
-=======
             try {
->>>>>>> 671c9980
             servicesProvider
                 .getServices()
                 .collectionService.files(bannerUUID)
@@ -88,13 +84,8 @@
                             });
                     }
                 })
-<<<<<<< HEAD
             } catch (error) {
                 console.error("Failed to load banner", error);
-=======
-            } catch (e) {
-                console.error("Failed to load banner", e);
->>>>>>> 671c9980
             }
         }
     }, [bannerUUID, keepWebInlineServiceUrl, openBanner, isOpen]);
