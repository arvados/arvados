// Copyright (C) The Arvados Authors. All rights reserved.
//
// SPDX-License-Identifier: AGPL-3.0

import { connect } from "react-redux";
import { RootState } from "store/store";
import { contextMenuActions, ContextMenuResource } from "store/context-menu/context-menu-actions";
<<<<<<< HEAD
import { ContextMenu as ContextMenuComponent, ContextMenuProps, ContextMenuItem, getMenuActionSet } from "components/context-menu/context-menu";
import { ContextMenuAction } from "./context-menu-action-set";
import { Dispatch } from "redux";
import { memoize } from "lodash";
=======
import { ContextMenu as ContextMenuComponent, ContextMenuProps, ContextMenuItem } from "components/context-menu/context-menu";
import { createAnchorAt } from "components/popover/helpers";
import { ContextMenuAction } from "./context-menu-action-set";
import { Dispatch } from "redux";
import { memoize } from "lodash";
import { getMenuActionSet } from "common/menu-action-set-actions";
>>>>>>> 2ed8c7be

type DataProps = Pick<ContextMenuProps, "contextMenu" | "items"> & { resource?: ContextMenuResource };

const filteredItems = memoize((resource: ContextMenuResource | undefined, state: RootState) => {
    const actionSet = getMenuActionSet(resource);
    return actionSet.map(group => group.filter(action => {
        if(resource && action.filters) {
            return action.filters.every(filter => filter(state, resource))
        } else {
            return true;
        }
    }));
});

const mapStateToProps = (state: RootState): DataProps => {
    return {
        items: filteredItems(state.contextMenu.resource, state),
        contextMenu: state.contextMenu,
    };
};

type ActionProps = Pick<ContextMenuProps, "onClose"> & { onItemClick: (item: ContextMenuItem, resource?: ContextMenuResource) => void };
const mapDispatchToProps = (dispatch: Dispatch): ActionProps => ({
    onClose: () => {
        dispatch(contextMenuActions.CLOSE_CONTEXT_MENU());
    },
    onItemClick: (action: ContextMenuAction, resource?: ContextMenuResource) => {
        dispatch(contextMenuActions.CLOSE_CONTEXT_MENU());
        if (resource) {
            action.execute(dispatch, [resource]);
        }
    },
});

export const ContextMenu = connect(mapStateToProps, mapDispatchToProps)(ContextMenuComponent);

<<<<<<< HEAD


=======
const mergeProps = ({ resource, ...dataProps }: DataProps, actionProps: ActionProps): ContextMenuProps => ({
    ...dataProps,
    ...actionProps,
    onItemClick: handleItemClick(resource, actionProps.onItemClick),
});

export const ContextMenu = connect(mapStateToProps, mapDispatchToProps, mergeProps)(ContextMenuComponent);
>>>>>>> 2ed8c7be
<|MERGE_RESOLUTION|>--- conflicted
+++ resolved
@@ -5,19 +5,11 @@
 import { connect } from "react-redux";
 import { RootState } from "store/store";
 import { contextMenuActions, ContextMenuResource } from "store/context-menu/context-menu-actions";
-<<<<<<< HEAD
-import { ContextMenu as ContextMenuComponent, ContextMenuProps, ContextMenuItem, getMenuActionSet } from "components/context-menu/context-menu";
-import { ContextMenuAction } from "./context-menu-action-set";
-import { Dispatch } from "redux";
-import { memoize } from "lodash";
-=======
 import { ContextMenu as ContextMenuComponent, ContextMenuProps, ContextMenuItem } from "components/context-menu/context-menu";
-import { createAnchorAt } from "components/popover/helpers";
 import { ContextMenuAction } from "./context-menu-action-set";
 import { Dispatch } from "redux";
 import { memoize } from "lodash";
 import { getMenuActionSet } from "common/menu-action-set-actions";
->>>>>>> 2ed8c7be
 
 type DataProps = Pick<ContextMenuProps, "contextMenu" | "items"> & { resource?: ContextMenuResource };
 
@@ -54,15 +46,5 @@
 
 export const ContextMenu = connect(mapStateToProps, mapDispatchToProps)(ContextMenuComponent);
 
-<<<<<<< HEAD
 
 
-=======
-const mergeProps = ({ resource, ...dataProps }: DataProps, actionProps: ActionProps): ContextMenuProps => ({
-    ...dataProps,
-    ...actionProps,
-    onItemClick: handleItemClick(resource, actionProps.onItemClick),
-});
-
-export const ContextMenu = connect(mapStateToProps, mapDispatchToProps, mergeProps)(ContextMenuComponent);
->>>>>>> 2ed8c7be
