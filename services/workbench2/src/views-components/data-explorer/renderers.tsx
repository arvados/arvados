--- conflicted
+++ resolved
@@ -142,14 +142,10 @@
     return resource;
 })((resource: GroupContentsResource & DispatchProp<any>) => renderName(resource.dispatch, resource, false));
 
-<<<<<<< HEAD
-const renderIcon = (item: GroupContentsResource) => {
+export const renderIcon = (item: GroupContentsResource) => {
     if (isExternalCredential(item)) {
         return <FolderKeyIcon />;
     }
-=======
-export const renderIcon = (item: GroupContentsResource) => {
->>>>>>> 1abdb96e
     switch (item.kind) {
         case ResourceKind.PROJECT:
             if (item.groupClass === GroupClass.FILTER) {
