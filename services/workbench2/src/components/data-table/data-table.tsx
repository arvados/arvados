--- conflicted
+++ resolved
@@ -185,14 +185,7 @@
 
         componentDidMount(): void {
             this.initializeCheckedList([]);
-<<<<<<< HEAD
             if((this.props.items.length > 0) && !this.state.isLoaded) {
-=======
-            // If table is initialized loaded but empty
-            // isLoaded won't be set true by componentDidUpdate later
-            // So we set it to true here
-            if (!this.props.working) {
->>>>>>> 052fec98
                 this.setState({ isLoaded: true });
             }
         }
