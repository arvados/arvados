// Copyright (C) The Arvados Authors. All rights reserved.
//
// SPDX-License-Identifier: AGPL-3.0

import React from "react";
import { CustomStyleRulesCallback } from 'common/custom-theme';
import {
    Grid,
    Paper,
    Toolbar,
    TablePagination,
    IconButton,
    Tooltip,
    Button,
    Typography,
} from "@mui/material";
import { WithStyles } from '@mui/styles';
import withStyles from '@mui/styles/withStyles';
import { ColumnSelector } from "components/column-selector/column-selector";
import { DataColumns } from "components/data-table/data-column";
import { DataTable, DataTableFetchMode } from "components/data-table/data-table";
import { DataColumn } from "components/data-table/data-column";
import { SearchInput } from "components/search-input/search-input";
import { ArvadosTheme } from "common/custom-theme";
import { MultiselectToolbar } from "components/multiselect-toolbar/MultiselectToolbar";
import { TCheckedList } from "components/data-table/data-table";
import { createTree } from "models/tree";
import { DataTableFilters } from "components/data-table-filters/data-table-filters";
import { CloseIcon, IconType, MaximizeIcon, UnMaximizeIcon, MoreVerticalIcon } from "components/icon/icon";
import { PaperProps } from "@mui/material/Paper";
import { MPVPanelProps } from "components/multi-panel-view/multi-panel-view";
import classNames from "classnames";
import { InlinePulser } from "components/loading/inline-pulser";

type CssRules =
    | 'titleWrapper'
    | 'msToolbarStyles'
    | 'searchBox'
    | 'headerMenu'
    | 'toolbar'
    | 'footer'
    | 'loadMoreContainer'
    | 'numResults'
    | 'root'
    | 'moreOptionsButton'
    | 'title'
    | 'subProcessTitle'
    | 'workflowTabToolbar'
    | 'dataTable'
    | 'container'
    | 'paginationLabel'
    | 'paginationRoot'
<<<<<<< HEAD
    | "subToolbarWrapper" 
    | 'searchResultsToolbar'
    | 'progressWrapper' 
=======
    | "subToolbarWrapper"
    | 'progressWrapper'
>>>>>>> 4a6de0d3
    | 'progressWrapperNoTitle';

const styles: CustomStyleRulesCallback<CssRules> = (theme: ArvadosTheme) => ({
    titleWrapper: {
        display: "flex",
        justifyContent: "space-between",
        marginTop: "-5px",
    },
    msToolbarStyles: {
        paddingTop: "0.6rem",
    },
    subToolbarWrapper: {
        height: "48px",
        paddingTop: 0,
        marginBottom: "-20px",
        marginTop: "-10px",
        flexShrink: 0,
    },
    searchResultsToolbar: {
        marginTop: "10px",
        marginBottom: "auto",
    },
    searchBox: {
        paddingBottom: 0,
    },
    toolbar: {
        paddingTop: 0,
        paddingRight: theme.spacing(1),
        paddingLeft: "10px",
    },
    footer: {
        overflow: "auto",
    },
    loadMoreContainer: {
        minWidth: '8rem',
    },
    root: {
        height: "100%",
        flex: 1,
        overflowY: "auto",
    },
    moreOptionsButton: {
        padding: 0,
    },
    numResults: {
        marginTop: 0,
        fontSize: "10px",
        marginLeft: "10px",
        marginBottom: '-0.5rem',
        minWidth: '8.5rem',
    },
    title: {
        display: "inline-block",
        paddingLeft: theme.spacing(2),
        paddingTop: theme.spacing(2),
        fontSize: "18px",
        paddingRight: "10px",
    },
    subProcessTitle: {
        display: "inline-block",
        paddingLeft: theme.spacing(2),
        paddingTop: theme.spacing(2),
        fontSize: "18px",
        flexGrow: 0,
        paddingRight: "10px",
    },
    workflowTabToolbar: {
        marginTop: '-12px',
    },
    progressWrapper: {
        margin: "28px 0 0",
        flexGrow: 1,
        flexBasis: "100px",
    },
    progressWrapperNoTitle: {
        paddingLeft: "10px",
    },
    dataTable: {
        height: "100%",
        overflowY: "auto",
        marginTop: "-10px",
    },
    container: {
        height: "100%",
    },
    headerMenu: {
        marginLeft: "auto",
        flexBasis: "initial",
        flexGrow: 0,
    },
    paginationLabel: {
        margin: 0,
        padding: 0,
        fontSize: '0.75rem',
    },
    paginationRoot: {
        fontSize: '0.75rem',
        color: theme.palette.grey["600"],
    },
});

interface DataExplorerDataProps<T> {
    fetchMode: DataTableFetchMode;
    items: T[];
    itemsAvailable: number;
    loadingItemsAvailable: boolean;
    columns: DataColumns<T, any>;
    searchLabel?: string;
    searchValue: string;
    rowsPerPage: number;
    rowsPerPageOptions: number[];
    page: number;
    contextMenuColumn: boolean;
    defaultViewIcon?: IconType;
    defaultViewMessages?: string[];
    working?: boolean;
    hideColumnSelector?: boolean;
    paperProps?: PaperProps;
    actions?: React.ReactNode;
    hideSearchInput?: boolean;
    title?: React.ReactNode;
    progressBar?: React.ReactNode;
    path?: string;
    currentRouteUuid: string;
    selectedResourceUuid: string;
    elementPath?: string;
    isMSToolbarVisible: boolean;
    checkedList: TCheckedList;
    isNotFound: boolean;
    searchBarValue: string;
    paperClassName?: string;
    forceMultiSelectMode?: boolean;
    detailsPanelResourceUuid: string;
}

interface DataExplorerActionProps<T> {
    onSetColumns: (columns: DataColumns<T, any>) => void;
    onSearch: (value: string) => void;
    onRowClick: (item: T) => void;
    onRowDoubleClick: (item: T) => void;
    onColumnToggle: (column: DataColumn<T, any>) => void;
    onContextMenu: (event: React.MouseEvent<HTMLElement>, item: T) => void;
    onSortToggle: (column: DataColumn<T, any>) => void;
    onFiltersChange: (filters: DataTableFilters, column: DataColumn<T, any>) => void;
    onPageChange: (page: number) => void;
    onChangeRowsPerPage: (rowsPerPage: number) => void;
    onLoadMore: (page: number) => void;
    extractKey?: (item: T) => React.Key;
    toggleMSToolbar: (isVisible: boolean) => void;
    setCheckedListOnStore: (checkedList: TCheckedList) => void;
    setSelectedUuid: (uuid: string) => void;
    usesDetailsCard: (uuid: string) => boolean;
    loadDetailsPanel: (uuid: string) => void;
}

type DataExplorerProps<T> = DataExplorerDataProps<T> & DataExplorerActionProps<T> & WithStyles<CssRules> & MPVPanelProps;

export const DataExplorer = withStyles(styles)(
    class DataExplorerGeneric<T> extends React.Component<DataExplorerProps<T>> {
        state = {
            hideToolbar: true,
        };

        multiSelectToolbarInTitle = !this.props.title && !this.props.progressBar;
        maxItemsAvailable = 0;

        componentDidMount() {
            if (this.props.onSetColumns) {
                this.props.onSetColumns(this.props.columns);
            }
        }

        componentDidUpdate( prevProps: Readonly<DataExplorerProps<T>>, prevState: Readonly<{}>, snapshot?: any ): void {
            const { selectedResourceUuid, currentRouteUuid, path, usesDetailsCard } = this.props;
            if(selectedResourceUuid !== prevProps.selectedResourceUuid || currentRouteUuid !== prevProps.currentRouteUuid) {
                this.setState({
                    hideToolbar: usesDetailsCard(path || '') ? selectedResourceUuid === this.props.currentRouteUuid : false,
                })
            }
            if (this.props.itemsAvailable !== prevProps.itemsAvailable) {
                this.maxItemsAvailable = Math.max(this.maxItemsAvailable, this.props.itemsAvailable);
            }
            if (this.props.searchBarValue !== prevProps.searchBarValue) {
                this.maxItemsAvailable = 0;
            }
        }

        render() {
            const {
                columns,
                onContextMenu,
                onFiltersChange,
                onSortToggle,
                extractKey,
                rowsPerPage,
                rowsPerPageOptions,
                onColumnToggle,
                searchLabel,
                searchValue,
                onSearch,
                items,
                itemsAvailable,
                loadingItemsAvailable,
                onRowClick,
                onRowDoubleClick,
                classes,
                defaultViewIcon,
                defaultViewMessages,
                hideColumnSelector,
                actions,
                paperProps,
                hideSearchInput,
                path,
                fetchMode,
                selectedResourceUuid,
                title,
                progressBar,
                doHidePanel,
                doMaximizePanel,
                doUnMaximizePanel,
                panelName,
                panelMaximized,
                elementPath,
                toggleMSToolbar,
                setCheckedListOnStore,
                checkedList,
                working,
                paperClassName,
                forceMultiSelectMode,
                detailsPanelResourceUuid,
                loadDetailsPanel,
            } = this.props;
            return (
                <Paper
                    className={classNames(classes.root, paperClassName)}
                    {...paperProps}
                    key={path}
                    data-cy={this.props["data-cy"]}
                >
                    <Grid
                        container
                        direction="column"
                        wrap="nowrap"
                        className={classes.container}
                    >
                        <div data-cy="title-wrapper" className={classes.titleWrapper}>
                            {title && (
                                <Grid
                                    item
                                    xs
                                    className={!!progressBar ? classes.subProcessTitle : classes.title}
                                >
                                    {title}
                                </Grid>
                            )}
                            {!!progressBar &&
                                <div className={classNames({
                                    [classes.progressWrapper]: true,
                                    [classes.progressWrapperNoTitle]: !title,
                                })}>{progressBar}</div>
                            }
                            {this.multiSelectToolbarInTitle && !this.state.hideToolbar && <MultiselectToolbar injectedStyles={classes.msToolbarStyles} />}
                            {(!hideColumnSelector || !hideSearchInput || !!actions) && (
                                <Grid
                                    className={classes.headerMenu}
                                    item
                                    xs
                                >
                                    <Toolbar className={classes.toolbar}>
                                        <Grid container justifyContent="space-between" wrap="nowrap" alignItems="center">
                                            {!hideSearchInput && (
                                                <div className={classes.searchBox}>
                                                    {!hideSearchInput && (
                                                        <SearchInput
                                                            label={searchLabel}
                                                            value={searchValue}
                                                            selfClearProp={""}
                                                            onSearch={onSearch}
                                                        />
                                                    )}
                                                </div>
                                            )}
                                            {actions}
                                            {!hideColumnSelector && (
                                                <ColumnSelector
                                                    columns={columns}
                                                    onColumnToggle={onColumnToggle}
                                                />
                                            )}
                                        </Grid>
                                        {doUnMaximizePanel && panelMaximized && (
                                            <Tooltip
                                                title={`Unmaximize ${panelName || "panel"}`}
                                                disableFocusListener
                                            >
                                                <IconButton onClick={doUnMaximizePanel} size="large">
                                                    <UnMaximizeIcon />
                                                </IconButton>
                                            </Tooltip>
                                        )}
                                        {doMaximizePanel && !panelMaximized && (
                                            <Tooltip
                                                title={`Maximize ${panelName || "panel"}`}
                                                disableFocusListener
                                            >
                                                <IconButton onClick={doMaximizePanel} size="large">
                                                    <MaximizeIcon />
                                                </IconButton>
                                            </Tooltip>
                                        )}
                                        {doHidePanel && (
                                            <Tooltip
                                                title={`Close ${panelName || "panel"}`}
                                                disableFocusListener
                                            >
                                                <IconButton disabled={panelMaximized} onClick={doHidePanel} size="large">
                                                    <CloseIcon />
                                                </IconButton>
                                            </Tooltip>
                                        )}
                                    </Toolbar>
                                </Grid>
                            )}
                        </div>
                        {this.multiSelectToolbarInTitle ? <div className={classes.subToolbarWrapper} /> :
                            <div className={classNames(classes.subToolbarWrapper, path?.includes('search-results') ? classes.searchResultsToolbar : null)}>
                                {!this.state.hideToolbar && <MultiselectToolbar
                                    forceMultiSelectMode={forceMultiSelectMode}
                                    injectedStyles={classes.workflowTabToolbar}
                                />}
                            </div>
                        }
                        <Grid
                            item
                            className={classes.dataTable}
                        >
                            <DataTable
                                columns={this.props.contextMenuColumn ? [...columns, this.contextMenuColumn] : columns}
                                items={items}
                                onRowClick={(_, item: T) => onRowClick(item)}
                                onContextMenu={onContextMenu}
                                onRowDoubleClick={(_, item: T) => onRowDoubleClick(item)}
                                onFiltersChange={onFiltersChange}
                                onSortToggle={onSortToggle}
                                extractKey={extractKey}
                                defaultViewIcon={defaultViewIcon}
                                defaultViewMessages={defaultViewMessages}
                                currentRoute={path}
                                toggleMSToolbar={toggleMSToolbar}
                                setCheckedListOnStore={setCheckedListOnStore}
                                checkedList={checkedList}
                                selectedResourceUuid={selectedResourceUuid}
                                setSelectedUuid={this.props.setSelectedUuid}
                                currentRouteUuid={this.props.currentRouteUuid}
                                working={working}
                                isNotFound={this.props.isNotFound}
                                detailsPanelResourceUuid={detailsPanelResourceUuid}
                                loadDetailsPanel={loadDetailsPanel}
                            />
                        </Grid>
                        <Grid
                            item
                            xs
                        >
                            <Toolbar className={classes.footer}>
                                {elementPath && (
                                    <Grid container>
                                        <span data-cy="element-path">{elementPath.length > 2 ? elementPath : ''}</span>
                                    </Grid>
                                )}
                                <Grid
                                    container={!elementPath}
                                    justifyContent="flex-end"
                                >
                                    {fetchMode === DataTableFetchMode.PAGINATED ? (
                                        <TablePagination
                                        data-cy="table-pagination"
                                            count={itemsAvailable}
                                            rowsPerPage={rowsPerPage}
                                            rowsPerPageOptions={rowsPerPageOptions}
                                            page={this.props.page}
                                            onPageChange={this.changePage}
                                            onRowsPerPageChange={this.changeRowsPerPage}
                                            labelDisplayedRows={renderPaginationLabel(loadingItemsAvailable)}
                                            nextIconButtonProps={getPaginiationButtonProps(itemsAvailable, loadingItemsAvailable)}
                                            component="div"
                                            classes={{
                                                root: classes.paginationRoot,
                                                selectLabel: classes.paginationLabel,
                                                displayedRows: classes.paginationLabel,
                                            }}
                                        />
                                    ) : (
                                        <Grid className={classes.loadMoreContainer}>
                                            <Typography  className={classes.numResults}>
                                                Showing {items.length} / {this.maxItemsAvailable} results
                                            </Typography>
                                            <Button
                                                size="small"
                                                onClick={this.loadMore}
                                                variant="contained"
                                                color="primary"
                                                style={{width: '100%', margin: '10px'}}
                                                disabled={working || items.length >= itemsAvailable}
                                            >
                                                Load more
                                            </Button>
                                        </Grid>
                                    )}
                                </Grid>
                            </Toolbar>
                        </Grid>
                    </Grid>
                </Paper>
            );
        }

        changePage = (event: React.MouseEvent<HTMLButtonElement>, page: number) => {
            this.props.onPageChange(page);
        };

        changeRowsPerPage: React.ChangeEventHandler<HTMLTextAreaElement | HTMLInputElement> = event => {
            this.props.onChangeRowsPerPage(parseInt(event.target.value, 10));
        };

        loadMore = () => {
            this.props.onLoadMore(this.props.page + 1);
        };

        renderContextMenuTrigger = (item: T) => (
            <Grid
                container
                justifyContent="center"
            >
                <Tooltip
                    title="More options"
                    disableFocusListener
                >
                    <IconButton
                        className={this.props.classes.moreOptionsButton}
                        onClick={event => {
                            event.stopPropagation()
                            this.props.onContextMenu(event, item)
                        }}
                        size="large">
                        <MoreVerticalIcon />
                    </IconButton>
                </Tooltip>
            </Grid>
        );

        contextMenuColumn: DataColumn<any, any> = {
            name: "Actions",
            selected: true,
            configurable: false,
            filters: createTree(),
            key: "context-actions",
            render: this.renderContextMenuTrigger,
        };
    }
);

const renderPaginationLabel = (loading: boolean) => ({ from, to, count }) => (
    loading ?
        <InlinePulser/>
        : <>{from}-{to} of {count}</>
);

const getPaginiationButtonProps = (itemsAvailable: number, loading: boolean) => (
    loading
        ? { disabled: false } // Always allow paging while loading total
        : itemsAvailable > 0
            ? { }
            : { disabled: true } // Disable next button on empty lists since that's not default behavior
);<|MERGE_RESOLUTION|>--- conflicted
+++ resolved
@@ -50,14 +50,9 @@
     | 'container'
     | 'paginationLabel'
     | 'paginationRoot'
-<<<<<<< HEAD
     | "subToolbarWrapper" 
     | 'searchResultsToolbar'
     | 'progressWrapper' 
-=======
-    | "subToolbarWrapper"
-    | 'progressWrapper'
->>>>>>> 4a6de0d3
     | 'progressWrapperNoTitle';
 
 const styles: CustomStyleRulesCallback<CssRules> = (theme: ArvadosTheme) => ({
