// Copyright (C) The Arvados Authors. All rights reserved.
//
// SPDX-License-Identifier: AGPL-3.0

import React from "react";
import { CustomStyleRulesCallback } from 'common/custom-theme';
import {
    Grid,
    Paper,
    Toolbar,
    TablePagination,
    IconButton,
    Tooltip,
    Button,
    Typography,
} from "@mui/material";
import { WithStyles } from '@mui/styles';
import withStyles from '@mui/styles/withStyles';
import { ColumnSelector } from "components/column-selector/column-selector";
import { DataColumns } from "components/data-table/data-column";
import { DataTable, DataTableFetchMode } from "components/data-table/data-table";
import { DataColumn } from "components/data-table/data-column";
import { SearchInput } from "components/search-input/search-input";
import { ArvadosTheme } from "common/custom-theme";
import { MultiselectToolbar } from "components/multiselect-toolbar/MultiselectToolbar";
import { TCheckedList } from "components/data-table/data-table";
import { createTree } from "models/tree";
import { DataTableFilters } from "components/data-table-filters/data-table-filters";
import { IconType, MoreVerticalIcon } from "components/icon/icon";
import { PaperProps } from "@mui/material/Paper";
import { MPVPanelProps } from "components/multi-panel-view/multi-panel-view";
import classNames from "classnames";
import { InlinePulser } from "components/loading/inline-pulser";
import { isMoreThanOneSelected } from "store/multiselect/multiselect-actions";
import { ProjectResource } from "models/project";
import { Process } from "store/processes/process";
import { ProcessStatusCounts, isAllProcessesPanel, isSharedWithMePanel } from "store/subprocess-panel/subprocess-panel-actions";
import { SUBPROCESS_PANEL_ID, isProcess } from "store/subprocess-panel/subprocess-panel-actions";
import { PROJECT_PANEL_RUN_ID } from "store/project-panel/project-panel-action-bind";
import { ALL_PROCESSES_PANEL_ID } from "store/all-processes-panel/all-processes-panel-action";
import { WORKFLOW_PROCESSES_PANEL_ID } from "store/workflow-panel/workflow-panel-actions";
import { SHARED_WITH_ME_PANEL_ID } from "store/shared-with-me-panel/shared-with-me-panel-actions";
import { ColumnFilterCounts } from "components/data-table-filters/data-table-filters-tree";
import { WorkflowResource } from "models/workflow";

type CssRules =
    | 'titleWrapper'
    | 'searchResultsTitleWrapper'
    | 'msToolbarStyles'
    | 'searchBox'
    | 'headerMenu'
    | 'toolbar'
    | 'footer'
    | 'loadMoreContainer'
    | 'numResults'
    | 'root'
    | 'moreOptionsButton'
    | 'title'
    | 'dataTable'
    | 'container'
    | 'paginationLabel'
    | 'paginationRoot'
    | "subToolbarWrapper"
    | 'runsToolbarWrapper'
    | 'searchResultsToolbar'
    | 'progressWrapper'
    | 'progressWrapperNoTitle';

const styles: CustomStyleRulesCallback<CssRules> = (theme: ArvadosTheme) => ({
    titleWrapper: {
        display: "flex",
        justifyContent: "space-between",
        marginTop: "5px",
        marginBottom: "-5px",
    },
    searchResultsTitleWrapper: {
        display: "flex",
        justifyContent: "space-between",
        marginTop: "5px",
        height: "30px",
    },
    msToolbarStyles: {
        marginLeft: "-5px",
    },
    subToolbarWrapper: {
        marginTop: "5px",
        marginLeft: "-15px",
    },
    runsToolbarWrapper: {
        marginTop: "5px",
        marginLeft: "-15px",
    },
    searchResultsToolbar: {
        marginTop: "10px",
        marginBottom: "auto",
    },
    searchBox: {
        paddingBottom: 0,
    },
    toolbar: {
        paddingTop: 0,
        paddingRight: theme.spacing(1),
        paddingLeft: "10px",
    },
    footer: {
        overflow: "auto",
    },
    loadMoreContainer: {
        minWidth: '8rem',
    },
    root: {
        height: "100%",
        flex: 1,
        overflowY: "auto",
        boxShadow: 'none',
    },
    moreOptionsButton: {
        padding: 0,
    },
    numResults: {
        marginTop: 0,
        fontSize: "10px",
        marginLeft: "10px",
        marginBottom: '-0.5rem',
        minWidth: '8.5rem',
    },
    title: {
        display: "inline-block",
        paddingLeft: theme.spacing(2),
        paddingTop: theme.spacing(2),
        fontSize: "18px",
        flexGrow: 1,
        paddingRight: "10px",
    },
    progressWrapper: {
        margin: "14px 0 0",
        paddingLeft: "20px",
        paddingRight: "20px",
    },
    progressWrapperNoTitle: {
        marginTop: '12px',
    },
    dataTable: {
        height: "100%",
        overflowY: "auto",
    },
    container: {
        height: "100%",
    },
    headerMenu: {
        marginLeft: "auto",
        flexBasis: "initial",
        flexGrow: 0,
    },
    paginationLabel: {
        margin: 0,
        padding: 0,
        fontSize: '0.75rem',
    },
    paginationRoot: {
        fontSize: '0.75rem',
        color: theme.palette.grey["600"],
    },
});

interface DataExplorerDataProps<T> {
    id: string;
    fetchMode: DataTableFetchMode;
    items: T[];
    itemsAvailable: number;
    loadingItemsAvailable: boolean;
    columns: DataColumns<T, any>;
    searchLabel?: string;
    searchValue: string;
    rowsPerPage: number;
    rowsPerPageOptions: number[];
    page: number;
    contextMenuColumn: boolean;
    defaultViewIcon?: IconType;
    defaultViewMessages?: string[];
    working?: boolean;
    hideColumnSelector?: boolean;
    paperProps?: PaperProps;
    actions?: React.ReactNode;
    hideSearchInput?: boolean;
    title?: React.ReactNode;
    path?: string;
    currentRouteUuid: string;
    selectedResourceUuid: string;
    elementPath?: string;
    isMSToolbarVisible: boolean;
    checkedList: TCheckedList;
    isNotFound: boolean;
    searchBarValue: string;
    paperClassName?: string;
    forceMultiSelectMode?: boolean;
    detailsPanelResourceUuid: string;
    isDetailsPanelOpen: boolean;
    isSelectedResourceInDataExplorer: boolean;
    parentResource?: ProjectResource | Process | WorkflowResource;
    typeFilter: string;
}

interface DataExplorerActionProps<T> {
    onSetColumns: (columns: DataColumns<T, any>) => void;
    onSearch: (value: string) => void;
    onRowClick: (item: T) => void;
    onRowDoubleClick: (item: T) => void;
    onColumnToggle: (column: DataColumn<T, any>) => void;
    onContextMenu: (event: React.MouseEvent<HTMLElement>, item: T) => void;
    onSortToggle: (column: DataColumn<T, any>) => void;
    onFiltersChange: (filters: DataTableFilters, column: DataColumn<T, any>) => void;
    onPageChange: (page: number) => void;
    onChangeRowsPerPage: (rowsPerPage: number) => void;
    onLoadMore: (page: number) => void;
    extractKey?: (item: T) => React.Key;
    toggleMSToolbar: (isVisible: boolean) => void;
    setCheckedListOnStore: (checkedList: TCheckedList) => void;
    setSelectedUuid: (uuid: string) => void;
    usesDetailsCard: (uuid: string) => boolean;
    loadDetailsPanel: (uuid: string) => void;
    setIsSelectedResourceInDataExplorer: (isIn: boolean) => void;
    fetchProcessStatusCounts: (parentResourceUuid: string, typeFilter?: string) => Promise<ProcessStatusCounts | undefined>;
}

type DataExplorerProps<T> = DataExplorerDataProps<T> & DataExplorerActionProps<T> & WithStyles<CssRules> & MPVPanelProps;

type DataExplorerState = {
    hideToolbar: boolean;
    isSearchResults: boolean;
    columnFilterCounts: ColumnFilterCounts;
};

export enum FilteredColumnNames {
    STATUS = 'Status',
    TYPE = 'Type',
}

export const DataExplorer = withStyles(styles)(
    class DataExplorerGeneric<T> extends React.Component<DataExplorerProps<T>> {
        state: DataExplorerState = {
            hideToolbar: true,
            isSearchResults: false,
            columnFilterCounts: {},
        };

        multiSelectToolbarInTitle = !this.props.title;
        maxItemsAvailable = 0;

        componentDidMount() {
            if (this.props.onSetColumns) {
                this.props.onSetColumns(this.props.columns);
            }
            this.loadFilterCounts();
            this.setState({
                isSearchResults: this.props.path?.includes("search-results") ? true : false ,
            })
        }

        componentDidUpdate( prevProps: Readonly<DataExplorerProps<T>>, prevState: Readonly<DataExplorerState>, snapshot?: any ): void {
            const { selectedResourceUuid, currentRouteUuid, path, usesDetailsCard, setIsSelectedResourceInDataExplorer, setSelectedUuid } = this.props;
            if(selectedResourceUuid !== prevProps.selectedResourceUuid || currentRouteUuid !== prevProps.currentRouteUuid) {
                setIsSelectedResourceInDataExplorer(this.isSelectedResourceInTable(selectedResourceUuid));
                this.setState({
                    hideToolbar: usesDetailsCard(path || '') ? selectedResourceUuid === this.props.currentRouteUuid : false,
                })
            }
            if (this.props.isDetailsPanelOpen !== prevProps.isDetailsPanelOpen && this.props.isDetailsPanelOpen === false) {
                setSelectedUuid(currentRouteUuid);
            }
            if (this.props.itemsAvailable !== prevProps.itemsAvailable) {
                this.maxItemsAvailable = Math.max(this.maxItemsAvailable, this.props.itemsAvailable);
            }
            if (this.props.searchBarValue !== prevProps.searchBarValue) {
                this.maxItemsAvailable = 0;
            }
            if (this.props.path !== prevProps.path) {
                this.setState({ isSearchResults: this.props.path?.includes("search-results") ? true : false })
            }
            if ((prevProps.items !== this.props.items || this.props.typeFilter !== prevProps.typeFilter)) {
                this.loadFilterCounts();
            }
        }

        loadFilterCounts = () => {
            const { id, columns } = this.props;
            const filterCountColumns = getFilterCountColumns(id, columns);
            const parentUuid = getParentUuid(this.props.parentResource, id);
            filterCountColumns.forEach(columnName => {
                // more columns to fetch for can be added later
                if(columnName === FilteredColumnNames.STATUS) {
                    this.props.fetchProcessStatusCounts(parentUuid, this.props.typeFilter).then(result=>{
                        if(result) {
                            this.setState({
                                columnFilterCounts: {...this.state.columnFilterCounts, [columnName]: result}
                            })
                        }
                    })
                }
            })
        }

        isSelectedResourceInTable = (resourceUuid) => {
            return this.props.items.includes(resourceUuid);
        }

        render() {
            const {
                columns,
                onContextMenu,
                onFiltersChange,
                onSortToggle,
                extractKey,
                rowsPerPage,
                rowsPerPageOptions,
                onColumnToggle,
                searchLabel,
                searchValue,
                onSearch,
                items,
                itemsAvailable,
                loadingItemsAvailable,
                onRowClick,
                onRowDoubleClick,
                classes,
                defaultViewIcon,
                defaultViewMessages,
                hideColumnSelector,
                actions,
                paperProps,
                hideSearchInput,
                path,
                fetchMode,
                selectedResourceUuid,
                title,
<<<<<<< HEAD
                progressBar,
=======
                doHidePanel,
                doMaximizePanel,
                doUnMaximizePanel,
>>>>>>> b8567b0f
                panelName,
                elementPath,
                toggleMSToolbar,
                setCheckedListOnStore,
                checkedList,
                working,
                paperClassName,
                forceMultiSelectMode,
                detailsPanelResourceUuid,
                loadDetailsPanel,
            } = this.props;
            return (
                <Paper
                    className={classNames(classes.root, paperClassName)}
                    {...paperProps}
                    key={path}
                    data-cy={this.props["data-cy"]}
                    >
                    <Grid
                        container
                        direction="column"
                        wrap="nowrap"
                        className={classes.container}
                >
                    {title && this.state.isSearchResults && (
                        <Grid
                            item
                            xs
                            className={classes.title}
                        >
                            {title}

                        </Grid>
                    )}

                <div data-cy="title-wrapper" className={classNames(this.state.isSearchResults ? classes.searchResultsTitleWrapper : classes.titleWrapper)}>
                    {title && !this.state.isSearchResults && (
                        <Grid
                            item
                            xs
                            className={classes.title}
                        >
                            {title}

                        </Grid>
                    )}
                    {!this.state.hideToolbar
                        && (this.props.isSelectedResourceInDataExplorer || isMoreThanOneSelected(this.props.checkedList))
                        && (this.multiSelectToolbarInTitle
                            ? <MultiselectToolbar injectedStyles={classes.msToolbarStyles} />
                            : <MultiselectToolbar
                                    forceMultiSelectMode={forceMultiSelectMode}
                                    injectedStyles={classNames(panelName === 'Subprocesses' ? classes.subToolbarWrapper : panelName === 'Runs' ? classes.runsToolbarWrapper : '')}/>)
                    }
                    {(!hideColumnSelector || !hideSearchInput || !!actions) && (
                        <Grid
                            className={classes.headerMenu}
                            item
                            xs
                        >
                            <Toolbar className={classes.toolbar}>
                                <Grid container justifyContent="space-between" wrap="nowrap" alignItems="center">
                                    {!hideSearchInput && (
                                        <div className={classes.searchBox}>
                                            {!hideSearchInput && (
                                                <SearchInput
                                                    label={searchLabel}
                                                    value={searchValue}
                                                    selfClearProp={""}
                                                    onSearch={onSearch}
                                                />
                                            )}
                                        </div>
                                    )}
                                    {actions}
                                    {!hideColumnSelector && (
                                        <ColumnSelector
                                            columns={columns}
                                            onColumnToggle={onColumnToggle}
                                        />
                                    )}
                                </Grid>
                            </Toolbar>
                        </Grid>
                    )}

                </div>
                <Grid
                    item
                    className={classes.dataTable}
                >
                    <DataTable
                        columns={this.props.contextMenuColumn ? [...columns, this.contextMenuColumn] : columns}
                        items={items}
                        onRowClick={(_, item: T) => onRowClick(item)}
                        onContextMenu={onContextMenu}
                        onRowDoubleClick={(_, item: T) => onRowDoubleClick(item)}
                        onFiltersChange={onFiltersChange}
                        onSortToggle={onSortToggle}
                        extractKey={extractKey}
                        defaultViewIcon={defaultViewIcon}
                        defaultViewMessages={defaultViewMessages}
                        currentRoute={path}
                        toggleMSToolbar={toggleMSToolbar}
                        setCheckedListOnStore={setCheckedListOnStore}
                        checkedList={checkedList}
                        selectedResourceUuid={selectedResourceUuid}
                        setSelectedUuid={this.props.setSelectedUuid}
                        currentRouteUuid={this.props.currentRouteUuid}
                        working={working}
                        isNotFound={this.props.isNotFound}
                        detailsPanelResourceUuid={detailsPanelResourceUuid}
                        loadDetailsPanel={loadDetailsPanel}
                        columnFilterCounts={this.state.columnFilterCounts}
                    />
                </Grid>
                <Grid
                item
                xs
                >
                <Toolbar className={classes.footer}>
                {elementPath && (
                    <Grid container>
                        <span data-cy="element-path">{elementPath.length > 2 ? elementPath : ''}</span>
                    </Grid>
                )}
                <Grid
                container={!elementPath}
                                    justifyContent="flex-end"
                                >
                                    {fetchMode === DataTableFetchMode.PAGINATED ? (
                                        <TablePagination
                                        data-cy="table-pagination"
                                            count={itemsAvailable}
                                            rowsPerPage={rowsPerPage}
                                            rowsPerPageOptions={rowsPerPageOptions}
                                            page={this.props.page}
                                            onPageChange={this.changePage}
                                            onRowsPerPageChange={this.changeRowsPerPage}
                                            labelDisplayedRows={renderPaginationLabel(loadingItemsAvailable)}
                                            nextIconButtonProps={getPaginiationButtonProps(itemsAvailable, loadingItemsAvailable)}
                                            component="div"
                                            classes={{
                                                root: classes.paginationRoot,
                                                selectLabel: classes.paginationLabel,
                                                displayedRows: classes.paginationLabel,
                                            }}
                                        />
                                    ) : (
                                        <Grid className={classes.loadMoreContainer}>
                                            <Typography  className={classes.numResults}>
                                                Showing {items.length} / {this.maxItemsAvailable} results
                                            </Typography>
                                            <Button
                                                size="small"
                                                onClick={this.loadMore}
                                                variant="contained"
                                                color="primary"
                                                style={{width: '100%', margin: '10px'}}
                                                disabled={working || items.length >= itemsAvailable}
                                            >
                                                Load more
                                            </Button>
                                        </Grid>
                                    )}
                                </Grid>
                            </Toolbar>
                        </Grid>
                    </Grid>
                </Paper>
            );
        }

        changePage = (event: React.MouseEvent<HTMLButtonElement>, page: number) => {
            this.props.onPageChange(page);
        };

        changeRowsPerPage: React.ChangeEventHandler<HTMLTextAreaElement | HTMLInputElement> = event => {
            this.props.onChangeRowsPerPage(parseInt(event.target.value, 10));
        };

        loadMore = () => {
            this.props.onLoadMore(this.props.page + 1);
        };

        renderContextMenuTrigger = (item: T) => (
            <Grid
                container
                justifyContent="center"
            >
                <Tooltip
                    title="More options"
                    disableFocusListener
                >
                    <IconButton
                        className={this.props.classes.moreOptionsButton}
                        onClick={event => {
                            event.stopPropagation()
                            this.props.onContextMenu(event, item)
                        }}
                        size="large">
                        <MoreVerticalIcon />
                    </IconButton>
                </Tooltip>
            </Grid>
        );

        contextMenuColumn: DataColumn<any, any> = {
            name: "Actions",
            selected: true,
            configurable: false,
            filters: createTree(),
            key: "context-actions",
            render: this.renderContextMenuTrigger,
        };
    }
);

const renderPaginationLabel = (loading: boolean) => ({ from, to, count }) => (
    loading ?
        <InlinePulser/>
        : <>{from}-{to} of {count}</>
);

const getPaginiationButtonProps = (itemsAvailable: number, loading: boolean) => (
    loading
        ? { disabled: false } // Always allow paging while loading total
        : itemsAvailable > 0
            ? { }
            : { disabled: true } // Disable next button on empty lists since that's not default behavior
);

const getFilterCountColumns = (dataExplorerId: string, columns: DataColumns<any, any>) => {
    const goodDataExplorers = [ PROJECT_PANEL_RUN_ID, SUBPROCESS_PANEL_ID, WORKFLOW_PROCESSES_PANEL_ID, ALL_PROCESSES_PANEL_ID, SHARED_WITH_ME_PANEL_ID ];
    const goodColumnNames = [ FilteredColumnNames.STATUS ];
    return columns.reduce((acc: string[], curr) => {
        if(goodDataExplorers.includes(dataExplorerId) && goodColumnNames.includes(curr.name as FilteredColumnNames)) {
            acc.push(curr.name);
        }
        return acc;
    }, [])
};

const getParentUuid = (parentResource: ProjectResource | Process | WorkflowResource | undefined, id: string) => {
    if (parentResource) {
        return isProcess(parentResource)
            ? parentResource.containerRequest.uuid
            : parentResource.uuid
    }
    if (isAllProcessesPanel(id) || isSharedWithMePanel(id)) {
        return id;
    }
    return '';
};<|MERGE_RESOLUTION|>--- conflicted
+++ resolved
@@ -333,13 +333,6 @@
                 fetchMode,
                 selectedResourceUuid,
                 title,
-<<<<<<< HEAD
-                progressBar,
-=======
-                doHidePanel,
-                doMaximizePanel,
-                doUnMaximizePanel,
->>>>>>> b8567b0f
                 panelName,
                 elementPath,
                 toggleMSToolbar,
