// Copyright (C) The Arvados Authors. All rights reserved.
//
// SPDX-License-Identifier: AGPL-3.0

import React from "react";
import { CustomStyleRulesCallback } from 'common/custom-theme';
import {
    Grid,
    Paper,
    Toolbar,
    TablePagination,
    IconButton,
    Tooltip,
    Button,
    Typography,
} from "@mui/material";
import { WithStyles } from '@mui/styles';
import withStyles from '@mui/styles/withStyles';
import { ColumnSelector } from "components/column-selector/column-selector";
import { DataTable, DataColumns, DataTableFetchMode } from "components/data-table/data-table";
import { DataColumn } from "components/data-table/data-column";
import { SearchInput } from "components/search-input/search-input";
import { ArvadosTheme } from "common/custom-theme";
import { MultiselectToolbar } from "components/multiselect-toolbar/MultiselectToolbar";
import { TCheckedList } from "components/data-table/data-table";
import { createTree } from "models/tree";
import { DataTableFilters } from "components/data-table-filters/data-table-filters-tree";
import { CloseIcon, IconType, MaximizeIcon, UnMaximizeIcon, MoreVerticalIcon } from "components/icon/icon";
import { PaperProps } from "@mui/material/Paper";
import { MPVPanelProps } from "components/multi-panel-view/multi-panel-view";
import classNames from "classnames";

<<<<<<< HEAD
type CssRules =
    | 'titleWrapper'
    | 'msToolbarStyles'
    | 'subpanelToolbarStyles'
    | 'searchBox'
    | 'headerMenu'
    | 'toolbar'
    | 'footer'
    | 'loadMoreContainer'
    | 'numResults'
    | 'root'
    | 'moreOptionsButton'
    | 'title'
    | 'subProcessTitle'
    | 'dataTable'
    | 'container'
    | 'paginationLabel'
    | 'paginationRoot';
=======
type CssRules = "titleWrapper" | "msToolbarStyles" | "subToolbarWrapper" | "searchBox" | "headerMenu" | "toolbar" | "footer"| "loadMoreContainer" | "numResults" | "root" | "moreOptionsButton" | "title" | 'subProcessTitle' | 'progressWrapper' | 'progressWrapperNoTitle' | "dataTable" | "container";
>>>>>>> 052fec98

const styles: CustomStyleRulesCallback<CssRules> = (theme: ArvadosTheme) => ({
    titleWrapper: {
        display: "flex",
        justifyContent: "space-between",
    },
    msToolbarStyles: {
        paddingTop: "0.6rem",
    },
    subToolbarWrapper: {
        height: "48px",
        paddingTop: 0,
        marginBottom: "-20px",
        marginTop: "-10px",
        flexShrink: 0,
    },
    searchBox: {
        paddingBottom: 0,
    },
    toolbar: {
        paddingTop: 0,
        paddingRight: theme.spacing(1),
        paddingLeft: "10px",
    },
    footer: {
        overflow: "auto",
    },
    loadMoreContainer: {
        minWidth: '8rem',
    },
    root: {
        height: "100%",
        flex: 1,
        overflowY: "auto",
    },
    moreOptionsButton: {
        padding: 0,
    },
    numResults: {
        marginTop: 0,
        fontSize: "10px",
        marginLeft: "10px",
        marginBottom: '-0.5rem',
        minWidth: '8.5rem',
    },
    title: {
        display: "inline-block",
        paddingLeft: theme.spacing(2),
        paddingTop: theme.spacing(2),
        fontSize: "18px",
        paddingRight: "10px",
    },
    subProcessTitle: {
        display: "inline-block",
        paddingLeft: theme.spacing(2),
        paddingTop: theme.spacing(2),
        fontSize: "18px",
        flexGrow: 0,
        paddingRight: "10px",
    },
    progressWrapper: {
        margin: "28px 0 0",
        flexGrow: 1,
        flexBasis: "100px",
    },
    progressWrapperNoTitle: {
        paddingLeft: "10px",
    },
    dataTable: {
        height: "100%",
        overflowY: "auto",
    },
    container: {
        height: "100%",
    },
    headerMenu: {
        marginLeft: "auto",
        flexBasis: "initial",
        flexGrow: 0,
    },
    paginationLabel: {
        margin: 0,
        padding: 0,
        fontSize: '0.75rem',
    },
    paginationRoot: {
        fontSize: '0.75rem',
        color: theme.palette.grey["600"],
    },
});

interface DataExplorerDataProps<T> {
    fetchMode: DataTableFetchMode;
    items: T[];
    itemsAvailable: number;
    columns: DataColumns<T, any>;
    searchLabel?: string;
    searchValue: string;
    rowsPerPage: number;
    rowsPerPageOptions: number[];
    page: number;
    contextMenuColumn: boolean;
    defaultViewIcon?: IconType;
    defaultViewMessages?: string[];
    working?: boolean;
    hideColumnSelector?: boolean;
    paperProps?: PaperProps;
    actions?: React.ReactNode;
    hideSearchInput?: boolean;
    title?: React.ReactNode;
    progressBar?: React.ReactNode;
    paperKey?: string;
    currentRouteUuid: string;
    selectedResourceUuid: string;
    elementPath?: string;
    isMSToolbarVisible: boolean;
    checkedList: TCheckedList;
    isNotFound: boolean;
    searchBarValue: string;
    paperClassName?: string;
    forceMultiSelectMode?: boolean;
}

interface DataExplorerActionProps<T> {
    onSetColumns: (columns: DataColumns<T, any>) => void;
    onSearch: (value: string) => void;
    onRowClick: (item: T) => void;
    onRowDoubleClick: (item: T) => void;
    onColumnToggle: (column: DataColumn<T, any>) => void;
    onContextMenu: (event: React.MouseEvent<HTMLElement>, item: T) => void;
    onSortToggle: (column: DataColumn<T, any>) => void;
    onFiltersChange: (filters: DataTableFilters, column: DataColumn<T, any>) => void;
    onPageChange: (page: number) => void;
    onChangeRowsPerPage: (rowsPerPage: number) => void;
    onLoadMore: (page: number) => void;
    extractKey?: (item: T) => React.Key;
    toggleMSToolbar: (isVisible: boolean) => void;
    setCheckedListOnStore: (checkedList: TCheckedList) => void;
    setSelectedUuid: (uuid: string) => void;
}

type DataExplorerProps<T> = DataExplorerDataProps<T> & DataExplorerActionProps<T> & WithStyles<CssRules> & MPVPanelProps;

export const DataExplorer = withStyles(styles)(
    class DataExplorerGeneric<T> extends React.Component<DataExplorerProps<T>> {
        state = {
            hideToolbar: true,
        };

        multiSelectToolbarInTitle = !this.props.title && !this.props.progressBar;
        maxItemsAvailable = 0;

        componentDidMount() {
            if (this.props.onSetColumns) {
                this.props.onSetColumns(this.props.columns);
            }
        }

        componentDidUpdate( prevProps: Readonly<DataExplorerProps<T>>, prevState: Readonly<{}>, snapshot?: any ): void {
            const { selectedResourceUuid, currentRouteUuid } = this.props;
            if(selectedResourceUuid !== prevProps.selectedResourceUuid || currentRouteUuid !== prevProps.currentRouteUuid) {
                this.setState({
                    hideToolbar: selectedResourceUuid === this.props.currentRouteUuid,
                })
            }
            if (this.props.itemsAvailable !== prevProps.itemsAvailable) {
                this.maxItemsAvailable = Math.max(this.maxItemsAvailable, this.props.itemsAvailable);
            }
            if (this.props.searchBarValue !== prevProps.searchBarValue) {
                this.maxItemsAvailable = 0;
            }
        }

        render() {
            const {
                columns,
                onContextMenu,
                onFiltersChange,
                onSortToggle,
                extractKey,
                rowsPerPage,
                rowsPerPageOptions,
                onColumnToggle,
                searchLabel,
                searchValue,
                onSearch,
                items,
                itemsAvailable,
                onRowClick,
                onRowDoubleClick,
                classes,
                defaultViewIcon,
                defaultViewMessages,
                hideColumnSelector,
                actions,
                paperProps,
                hideSearchInput,
                paperKey,
                fetchMode,
                selectedResourceUuid,
                title,
                progressBar,
                doHidePanel,
                doMaximizePanel,
                doUnMaximizePanel,
                panelName,
                panelMaximized,
                elementPath,
                toggleMSToolbar,
                setCheckedListOnStore,
                checkedList,
                working,
                paperClassName,
                forceMultiSelectMode,
            } = this.props;
            return (
                <Paper
                    className={classNames(classes.root, paperClassName)}
                    {...paperProps}
                    key={paperKey}
                    data-cy={this.props["data-cy"]}
                >
                    <Grid
                        container
                        direction="column"
                        wrap="nowrap"
                        className={classes.container}
                    >
                        <div data-cy="title-wrapper" className={classes.titleWrapper}>
                            {title && (
                                <Grid
                                    item
                                    xs
                                    className={!!progressBar ? classes.subProcessTitle : classes.title}
                                >
                                    {title}
                                </Grid>
                            )}
                            {!!progressBar &&
                                <div className={classNames({
                                    [classes.progressWrapper]: true,
                                    [classes.progressWrapperNoTitle]: !title,
                                })}>{progressBar}</div>
                            }
                            {this.multiSelectToolbarInTitle && !this.state.hideToolbar && <MultiselectToolbar injectedStyles={classes.msToolbarStyles} />}
                            {(!hideColumnSelector || !hideSearchInput || !!actions) && (
                                <Grid
                                    className={classes.headerMenu}
                                    item
                                    xs
                                >
                                    <Toolbar className={classes.toolbar}>
                                        <Grid container justifyContent="space-between" wrap="nowrap" alignItems="center">
                                            {!hideSearchInput && (
                                                <div className={classes.searchBox}>
                                                    {!hideSearchInput && (
                                                        <SearchInput
                                                            label={searchLabel}
                                                            value={searchValue}
                                                            selfClearProp={""}
                                                            onSearch={onSearch}
                                                        />
                                                    )}
                                                </div>
                                            )}
                                            {actions}
                                            {!hideColumnSelector && (
                                                <ColumnSelector
                                                    columns={columns}
                                                    onColumnToggle={onColumnToggle}
                                                />
                                            )}
                                        </Grid>
                                        {doUnMaximizePanel && panelMaximized && (
                                            <Tooltip
                                                title={`Unmaximize ${panelName || "panel"}`}
                                                disableFocusListener
                                            >
                                                <IconButton onClick={doUnMaximizePanel} size="large">
                                                    <UnMaximizeIcon />
                                                </IconButton>
                                            </Tooltip>
                                        )}
                                        {doMaximizePanel && !panelMaximized && (
                                            <Tooltip
                                                title={`Maximize ${panelName || "panel"}`}
                                                disableFocusListener
                                            >
                                                <IconButton onClick={doMaximizePanel} size="large">
                                                    <MaximizeIcon />
                                                </IconButton>
                                            </Tooltip>
                                        )}
                                        {doHidePanel && (
                                            <Tooltip
                                                title={`Close ${panelName || "panel"}`}
                                                disableFocusListener
                                            >
                                                <IconButton disabled={panelMaximized} onClick={doHidePanel} size="large">
                                                    <CloseIcon />
                                                </IconButton>
                                            </Tooltip>
                                        )}
                                    </Toolbar>
                                </Grid>
                            )}
                        </div>
                        {!this.multiSelectToolbarInTitle &&
                            <div className={classes.subToolbarWrapper}>
                                {!this.state.hideToolbar && <MultiselectToolbar
                                    forceMultiSelectMode={forceMultiSelectMode}
                                />}
                            </div>
                        }
                        <Grid
                            item
                            className={classes.dataTable}
                        >
                            <DataTable
                                columns={this.props.contextMenuColumn ? [...columns, this.contextMenuColumn] : columns}
                                items={items}
                                onRowClick={(_, item: T) => onRowClick(item)}
                                onContextMenu={onContextMenu}
                                onRowDoubleClick={(_, item: T) => onRowDoubleClick(item)}
                                onFiltersChange={onFiltersChange}
                                onSortToggle={onSortToggle}
                                extractKey={extractKey}
                                defaultViewIcon={defaultViewIcon}
                                defaultViewMessages={defaultViewMessages}
                                currentRoute={paperKey}
                                toggleMSToolbar={toggleMSToolbar}
                                setCheckedListOnStore={setCheckedListOnStore}
                                checkedList={checkedList}
                                selectedResourceUuid={selectedResourceUuid}
                                setSelectedUuid={this.props.setSelectedUuid}
                                currentRouteUuid={this.props.currentRouteUuid}
                                working={working}
                                isNotFound={this.props.isNotFound}
                            />
                        </Grid>
                        <Grid
                            item
                            xs
                        >
                            <Toolbar className={classes.footer}>
                                {elementPath && (
                                    <Grid container>
                                        <span data-cy="element-path">{elementPath.length > 2 ? elementPath : ''}</span>
                                    </Grid>
                                )}
                                <Grid
                                    container={!elementPath}
                                    justifyContent="flex-end"
                                >
                                    {fetchMode === DataTableFetchMode.PAGINATED ? (
                                        <TablePagination
                                        data-cy="table-pagination"
                                            count={itemsAvailable}
                                            rowsPerPage={rowsPerPage}
                                            rowsPerPageOptions={rowsPerPageOptions}
                                            page={this.props.page}
                                            onPageChange={this.changePage}
                                            onRowsPerPageChange={this.changeRowsPerPage}
                                            // Disable next button on empty lists since that's not default behavior
                                            nextIconButtonProps={itemsAvailable > 0 ? {} : { disabled: true }}
                                            component="div"
                                            classes={{ 
                                                root: classes.paginationRoot,
                                                selectLabel: classes.paginationLabel, 
                                                displayedRows: classes.paginationLabel,
                                            }}
                                        />
                                    ) : (
                                        <Grid className={classes.loadMoreContainer}>
                                            <Typography  className={classes.numResults}>
                                                Showing {items.length} / {this.maxItemsAvailable} results
                                            </Typography>
                                            <Button
                                                size="small"
                                                onClick={this.loadMore}
                                                variant="contained"
                                                color="primary"
                                                style={{width: '100%', margin: '10px'}}
                                                disabled={working || items.length >= itemsAvailable}
                                            >
                                                Load more
                                            </Button>
                                        </Grid>
                                    )}
                                </Grid>
                            </Toolbar>
                        </Grid>
                    </Grid>
                </Paper>
            );
        }

        changePage = (event: React.MouseEvent<HTMLButtonElement>, page: number) => {
            this.props.onPageChange(page);
        };

        changeRowsPerPage: React.ChangeEventHandler<HTMLTextAreaElement | HTMLInputElement> = event => {
            this.props.onChangeRowsPerPage(parseInt(event.target.value, 10));
        };

        loadMore = () => {
            this.props.onLoadMore(this.props.page + 1);
        };

        renderContextMenuTrigger = (item: T) => (
            <Grid
                container
                justifyContent="center"
            >
                <Tooltip
                    title="More options"
                    disableFocusListener
                >
                    <IconButton
                        className={this.props.classes.moreOptionsButton}
                        onClick={event => {
                            event.stopPropagation()
                            this.props.onContextMenu(event, item)
                        }}
                        size="large">
                        <MoreVerticalIcon />
                    </IconButton>
                </Tooltip>
            </Grid>
        );

        contextMenuColumn: DataColumn<any, any> = {
            name: "Actions",
            selected: true,
            configurable: false,
            filters: createTree(),
            key: "context-actions",
            render: this.renderContextMenuTrigger,
        };
    }
);<|MERGE_RESOLUTION|>--- conflicted
+++ resolved
@@ -30,11 +30,9 @@
 import { MPVPanelProps } from "components/multi-panel-view/multi-panel-view";
 import classNames from "classnames";
 
-<<<<<<< HEAD
 type CssRules =
     | 'titleWrapper'
     | 'msToolbarStyles'
-    | 'subpanelToolbarStyles'
     | 'searchBox'
     | 'headerMenu'
     | 'toolbar'
@@ -48,10 +46,10 @@
     | 'dataTable'
     | 'container'
     | 'paginationLabel'
-    | 'paginationRoot';
-=======
-type CssRules = "titleWrapper" | "msToolbarStyles" | "subToolbarWrapper" | "searchBox" | "headerMenu" | "toolbar" | "footer"| "loadMoreContainer" | "numResults" | "root" | "moreOptionsButton" | "title" | 'subProcessTitle' | 'progressWrapper' | 'progressWrapperNoTitle' | "dataTable" | "container";
->>>>>>> 052fec98
+    | 'paginationRoot'
+    | "subToolbarWrapper" 
+    | 'progressWrapper' 
+    | 'progressWrapperNoTitle';
 
 const styles: CustomStyleRulesCallback<CssRules> = (theme: ArvadosTheme) => ({
     titleWrapper: {
