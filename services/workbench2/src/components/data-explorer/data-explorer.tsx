// Copyright (C) The Arvados Authors. All rights reserved.
//
// SPDX-License-Identifier: AGPL-3.0

import React from "react";
import { CustomStyleRulesCallback } from 'common/custom-theme';
import {
    Grid,
    Paper,
    Toolbar,
    TablePagination,
    IconButton,
    Tooltip,
    Button,
    Typography,
} from "@mui/material";
import { WithStyles } from '@mui/styles';
import withStyles from '@mui/styles/withStyles';
import { ColumnSelector } from "components/column-selector/column-selector";
import { DataTable, DataColumns, DataTableFetchMode } from "components/data-table/data-table";
import { DataColumn } from "components/data-table/data-column";
import { SearchInput } from "components/search-input/search-input";
import { ArvadosTheme } from "common/custom-theme";
import { MultiselectToolbar } from "components/multiselect-toolbar/MultiselectToolbar";
import { TCheckedList } from "components/data-table/data-table";
import { createTree } from "models/tree";
import { DataTableFilters } from "components/data-table-filters/data-table-filters-tree";
import { CloseIcon, IconType, MaximizeIcon, UnMaximizeIcon, MoreVerticalIcon } from "components/icon/icon";
import { PaperProps } from "@mui/material/Paper";
import { MPVPanelProps } from "components/multi-panel-view/multi-panel-view";
import classNames from "classnames";
import { InlinePulser } from "components/loading/inline-pulser";

type CssRules =
    | 'titleWrapper'
    | 'msToolbarStyles'
    | 'searchBox'
    | 'headerMenu'
    | 'toolbar'
    | 'footer'
    | 'loadMoreContainer'
    | 'numResults'
    | 'root'
    | 'moreOptionsButton'
    | 'title'
    | 'subProcessTitle'
    | 'dataTable'
    | 'container'
    | 'paginationLabel'
    | 'paginationRoot'
    | "subToolbarWrapper" 
    | 'progressWrapper' 
    | 'progressWrapperNoTitle';

const styles: CustomStyleRulesCallback<CssRules> = (theme: ArvadosTheme) => ({
    titleWrapper: {
        display: "flex",
        justifyContent: "space-between",
    },
    msToolbarStyles: {
        paddingTop: "0.6rem",
    },
    subToolbarWrapper: {
        height: "48px",
        paddingTop: 0,
        marginBottom: "-20px",
        marginTop: "-10px",
        flexShrink: 0,
    },
    searchBox: {
        paddingBottom: 0,
    },
    toolbar: {
        paddingTop: 0,
        paddingRight: theme.spacing(1),
        paddingLeft: "10px",
    },
    footer: {
        overflow: "auto",
    },
    loadMoreContainer: {
        minWidth: '8rem',
    },
    root: {
        height: "100%",
        flex: 1,
        overflowY: "auto",
    },
    moreOptionsButton: {
        padding: 0,
    },
    numResults: {
        marginTop: 0,
        fontSize: "10px",
        marginLeft: "10px",
        marginBottom: '-0.5rem',
        minWidth: '8.5rem',
    },
    title: {
        display: "inline-block",
        paddingLeft: theme.spacing(2),
        paddingTop: theme.spacing(2),
        fontSize: "18px",
        paddingRight: "10px",
    },
    subProcessTitle: {
        display: "inline-block",
        paddingLeft: theme.spacing(2),
        paddingTop: theme.spacing(2),
        fontSize: "18px",
        flexGrow: 0,
        paddingRight: "10px",
    },
    progressWrapper: {
        margin: "28px 0 0",
        flexGrow: 1,
        flexBasis: "100px",
    },
    progressWrapperNoTitle: {
        paddingLeft: "10px",
    },
    dataTable: {
        height: "100%",
        overflowY: "auto",
    },
    container: {
        height: "100%",
    },
    headerMenu: {
        marginLeft: "auto",
        flexBasis: "initial",
        flexGrow: 0,
    },
    paginationLabel: {
        margin: 0,
        padding: 0,
        fontSize: '0.75rem',
    },
    paginationRoot: {
        fontSize: '0.75rem',
        color: theme.palette.grey["600"],
    },
});

interface DataExplorerDataProps<T> {
    fetchMode: DataTableFetchMode;
    items: T[];
    itemsAvailable: number;
    loadingItemsAvailable: boolean;
    columns: DataColumns<T, any>;
    searchLabel?: string;
    searchValue: string;
    rowsPerPage: number;
    rowsPerPageOptions: number[];
    page: number;
    contextMenuColumn: boolean;
    defaultViewIcon?: IconType;
    defaultViewMessages?: string[];
    working?: boolean;
    hideColumnSelector?: boolean;
    paperProps?: PaperProps;
    actions?: React.ReactNode;
    hideSearchInput?: boolean;
    title?: React.ReactNode;
    progressBar?: React.ReactNode;
    path?: string;
    currentRouteUuid: string;
    selectedResourceUuid: string;
    elementPath?: string;
    isMSToolbarVisible: boolean;
    checkedList: TCheckedList;
    isNotFound: boolean;
    searchBarValue: string;
    paperClassName?: string;
    forceMultiSelectMode?: boolean;
}

interface DataExplorerActionProps<T> {
    onSetColumns: (columns: DataColumns<T, any>) => void;
    onSearch: (value: string) => void;
    onRowClick: (item: T) => void;
    onRowDoubleClick: (item: T) => void;
    onColumnToggle: (column: DataColumn<T, any>) => void;
    onContextMenu: (event: React.MouseEvent<HTMLElement>, item: T) => void;
    onSortToggle: (column: DataColumn<T, any>) => void;
    onFiltersChange: (filters: DataTableFilters, column: DataColumn<T, any>) => void;
    onPageChange: (page: number) => void;
    onChangeRowsPerPage: (rowsPerPage: number) => void;
    onLoadMore: (page: number) => void;
    extractKey?: (item: T) => React.Key;
    toggleMSToolbar: (isVisible: boolean) => void;
    setCheckedListOnStore: (checkedList: TCheckedList) => void;
    setSelectedUuid: (uuid: string) => void;
    usesDetailsCard: (uuid: string) => boolean;
}

type DataExplorerProps<T> = DataExplorerDataProps<T> & DataExplorerActionProps<T> & WithStyles<CssRules> & MPVPanelProps;

export const DataExplorer = withStyles(styles)(
    class DataExplorerGeneric<T> extends React.Component<DataExplorerProps<T>> {
        state = {
            hideToolbar: true,
        };

        multiSelectToolbarInTitle = !this.props.title && !this.props.progressBar;
        maxItemsAvailable = 0;

        componentDidMount() {
            if (this.props.onSetColumns) {
                this.props.onSetColumns(this.props.columns);
            }
        }

        componentDidUpdate( prevProps: Readonly<DataExplorerProps<T>>, prevState: Readonly<{}>, snapshot?: any ): void {
            const { selectedResourceUuid, currentRouteUuid, path, usesDetailsCard } = this.props;
            if(selectedResourceUuid !== prevProps.selectedResourceUuid || currentRouteUuid !== prevProps.currentRouteUuid) {
                this.setState({
                    hideToolbar: usesDetailsCard(path || '') ? selectedResourceUuid === this.props.currentRouteUuid : false,
                })
            }
            if (this.props.itemsAvailable !== prevProps.itemsAvailable) {
                this.maxItemsAvailable = Math.max(this.maxItemsAvailable, this.props.itemsAvailable);
            }
            if (this.props.searchBarValue !== prevProps.searchBarValue) {
                this.maxItemsAvailable = 0;
            }
        }

        render() {
            const {
                columns,
                onContextMenu,
                onFiltersChange,
                onSortToggle,
                extractKey,
                rowsPerPage,
                rowsPerPageOptions,
                onColumnToggle,
                searchLabel,
                searchValue,
                onSearch,
                items,
                itemsAvailable,
                loadingItemsAvailable,
                onRowClick,
                onRowDoubleClick,
                classes,
                defaultViewIcon,
                defaultViewMessages,
                hideColumnSelector,
                actions,
                paperProps,
                hideSearchInput,
                path,
                fetchMode,
                selectedResourceUuid,
                title,
                progressBar,
                doHidePanel,
                doMaximizePanel,
                doUnMaximizePanel,
                panelName,
                panelMaximized,
                elementPath,
                toggleMSToolbar,
                setCheckedListOnStore,
                checkedList,
                working,
                paperClassName,
                forceMultiSelectMode,
            } = this.props;
            return (
                <Paper
                    className={classNames(classes.root, paperClassName)}
                    {...paperProps}
                    key={path}
                    data-cy={this.props["data-cy"]}
                >
                    <Grid
                        container
                        direction="column"
                        wrap="nowrap"
                        className={classes.container}
                    >
                        <div data-cy="title-wrapper" className={classes.titleWrapper}>
                            {title && (
                                <Grid
                                    item
                                    xs
                                    className={!!progressBar ? classes.subProcessTitle : classes.title}
                                >
                                    {title}
                                </Grid>
                            )}
                            {!!progressBar &&
                                <div className={classNames({
                                    [classes.progressWrapper]: true,
                                    [classes.progressWrapperNoTitle]: !title,
                                })}>{progressBar}</div>
                            }
                            {this.multiSelectToolbarInTitle && !this.state.hideToolbar && <MultiselectToolbar injectedStyles={classes.msToolbarStyles} />}
                            {(!hideColumnSelector || !hideSearchInput || !!actions) && (
                                <Grid
                                    className={classes.headerMenu}
                                    item
                                    xs
                                >
                                    <Toolbar className={classes.toolbar}>
                                        <Grid container justifyContent="space-between" wrap="nowrap" alignItems="center">
                                            {!hideSearchInput && (
                                                <div className={classes.searchBox}>
                                                    {!hideSearchInput && (
                                                        <SearchInput
                                                            label={searchLabel}
                                                            value={searchValue}
                                                            selfClearProp={""}
                                                            onSearch={onSearch}
                                                        />
                                                    )}
                                                </div>
                                            )}
                                            {actions}
                                            {!hideColumnSelector && (
                                                <ColumnSelector
                                                    columns={columns}
                                                    onColumnToggle={onColumnToggle}
                                                />
                                            )}
                                        </Grid>
                                        {doUnMaximizePanel && panelMaximized && (
                                            <Tooltip
                                                title={`Unmaximize ${panelName || "panel"}`}
                                                disableFocusListener
                                            >
                                                <IconButton onClick={doUnMaximizePanel} size="large">
                                                    <UnMaximizeIcon />
                                                </IconButton>
                                            </Tooltip>
                                        )}
                                        {doMaximizePanel && !panelMaximized && (
                                            <Tooltip
                                                title={`Maximize ${panelName || "panel"}`}
                                                disableFocusListener
                                            >
                                                <IconButton onClick={doMaximizePanel} size="large">
                                                    <MaximizeIcon />
                                                </IconButton>
                                            </Tooltip>
                                        )}
                                        {doHidePanel && (
                                            <Tooltip
                                                title={`Close ${panelName || "panel"}`}
                                                disableFocusListener
                                            >
                                                <IconButton disabled={panelMaximized} onClick={doHidePanel} size="large">
                                                    <CloseIcon />
                                                </IconButton>
                                            </Tooltip>
                                        )}
                                    </Toolbar>
                                </Grid>
                            )}
                        </div>
                        {!this.multiSelectToolbarInTitle &&
                            <div className={classes.subToolbarWrapper}>
                                {!this.state.hideToolbar && <MultiselectToolbar
                                    forceMultiSelectMode={forceMultiSelectMode}
                                />}
                            </div>
                        }
                        <Grid
                            item
                            className={classes.dataTable}
                        >
                            <DataTable
                                columns={this.props.contextMenuColumn ? [...columns, this.contextMenuColumn] : columns}
                                items={items}
                                onRowClick={(_, item: T) => onRowClick(item)}
                                onContextMenu={onContextMenu}
                                onRowDoubleClick={(_, item: T) => onRowDoubleClick(item)}
                                onFiltersChange={onFiltersChange}
                                onSortToggle={onSortToggle}
                                extractKey={extractKey}
                                defaultViewIcon={defaultViewIcon}
                                defaultViewMessages={defaultViewMessages}
                                currentRoute={path}
                                toggleMSToolbar={toggleMSToolbar}
                                setCheckedListOnStore={setCheckedListOnStore}
                                checkedList={checkedList}
                                selectedResourceUuid={selectedResourceUuid}
                                setSelectedUuid={this.props.setSelectedUuid}
                                currentRouteUuid={this.props.currentRouteUuid}
                                working={working}
                                isNotFound={this.props.isNotFound}
                            />
                        </Grid>
                        <Grid
                            item
                            xs
                        >
                            <Toolbar className={classes.footer}>
                                {elementPath && (
                                    <Grid container>
                                        <span data-cy="element-path">{elementPath.length > 2 ? elementPath : ''}</span>
                                    </Grid>
                                )}
                                <Grid
                                    container={!elementPath}
                                    justifyContent="flex-end"
                                >
                                    {fetchMode === DataTableFetchMode.PAGINATED ? (
                                        <TablePagination
                                        data-cy="table-pagination"
                                            count={itemsAvailable}
                                            rowsPerPage={rowsPerPage}
                                            rowsPerPageOptions={rowsPerPageOptions}
                                            page={this.props.page}
<<<<<<< HEAD
                                            onPageChange={this.changePage}
                                            onRowsPerPageChange={this.changeRowsPerPage}
                                            // Disable next button on empty lists since that's not default behavior
                                            nextIconButtonProps={itemsAvailable > 0 ? {} : { disabled: true }}
=======
                                            onChangePage={this.changePage}
                                            onChangeRowsPerPage={this.changeRowsPerPage}
                                            labelDisplayedRows={renderPaginationLabel(loadingItemsAvailable)}
                                            nextIconButtonProps={getPaginiationButtonProps(itemsAvailable, loadingItemsAvailable)}
>>>>>>> fad09326
                                            component="div"
                                            classes={{ 
                                                root: classes.paginationRoot,
                                                selectLabel: classes.paginationLabel, 
                                                displayedRows: classes.paginationLabel,
                                            }}
                                        />
                                    ) : (
                                        <Grid className={classes.loadMoreContainer}>
                                            <Typography  className={classes.numResults}>
                                                Showing {items.length} / {this.maxItemsAvailable} results
                                            </Typography>
                                            <Button
                                                size="small"
                                                onClick={this.loadMore}
                                                variant="contained"
                                                color="primary"
                                                style={{width: '100%', margin: '10px'}}
                                                disabled={working || items.length >= itemsAvailable}
                                            >
                                                Load more
                                            </Button>
                                        </Grid>
                                    )}
                                </Grid>
                            </Toolbar>
                        </Grid>
                    </Grid>
                </Paper>
            );
        }

        changePage = (event: React.MouseEvent<HTMLButtonElement>, page: number) => {
            this.props.onPageChange(page);
        };

        changeRowsPerPage: React.ChangeEventHandler<HTMLTextAreaElement | HTMLInputElement> = event => {
            this.props.onChangeRowsPerPage(parseInt(event.target.value, 10));
        };

        loadMore = () => {
            this.props.onLoadMore(this.props.page + 1);
        };

        renderContextMenuTrigger = (item: T) => (
            <Grid
                container
                justifyContent="center"
            >
                <Tooltip
                    title="More options"
                    disableFocusListener
                >
                    <IconButton
                        className={this.props.classes.moreOptionsButton}
                        onClick={event => {
                            event.stopPropagation()
                            this.props.onContextMenu(event, item)
                        }}
                        size="large">
                        <MoreVerticalIcon />
                    </IconButton>
                </Tooltip>
            </Grid>
        );

        contextMenuColumn: DataColumn<any, any> = {
            name: "Actions",
            selected: true,
            configurable: false,
            filters: createTree(),
            key: "context-actions",
            render: this.renderContextMenuTrigger,
        };
    }
);

const renderPaginationLabel = (loading: boolean) => ({ from, to, count }) => (
    loading ?
        <InlinePulser/>
        : <>{from}-{to} of {count}</>
);

const getPaginiationButtonProps = (itemsAvailable: number, loading: boolean) => (
    loading
        ? { disabled: false } // Always allow paging while loading total
        : itemsAvailable > 0
            ? { }
            : { disabled: true } // Disable next button on empty lists since that's not default behavior
);<|MERGE_RESOLUTION|>--- conflicted
+++ resolved
@@ -415,17 +415,10 @@
                                             rowsPerPage={rowsPerPage}
                                             rowsPerPageOptions={rowsPerPageOptions}
                                             page={this.props.page}
-<<<<<<< HEAD
                                             onPageChange={this.changePage}
                                             onRowsPerPageChange={this.changeRowsPerPage}
-                                            // Disable next button on empty lists since that's not default behavior
-                                            nextIconButtonProps={itemsAvailable > 0 ? {} : { disabled: true }}
-=======
-                                            onChangePage={this.changePage}
-                                            onChangeRowsPerPage={this.changeRowsPerPage}
                                             labelDisplayedRows={renderPaginationLabel(loadingItemsAvailable)}
                                             nextIconButtonProps={getPaginiationButtonProps(itemsAvailable, loadingItemsAvailable)}
->>>>>>> fad09326
                                             component="div"
                                             classes={{ 
                                                 root: classes.paginationRoot,
