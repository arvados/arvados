--- conflicted
+++ resolved
@@ -92,7 +92,6 @@
             >
                 {React.Children.map(children, (child: any) => {
                     if (!visibilityMap[child.props['data-targetid']]) {
-<<<<<<< HEAD
                         return (
                             <Tooltip
                                 title={child.props['data-title']}
@@ -110,17 +109,6 @@
                                     })}
                                 </MenuItem>
                         </Tooltip>)
-=======
-                        return <MenuItem
-                                   key={child}
-                                   onClick={handleClose}
-                                   className={classes.menuItem}
-                               >
-                            {React.cloneElement(child, {
-                                className: classnames(classes.menuElement),
-                            })}
-                        </MenuItem>
->>>>>>> 6c078262
                     }
                     return null;
                 })}
