// Copyright (C) The Arvados Authors. All rights reserved.
//
// SPDX-License-Identifier: AGPL-3.0

import React, { useMemo } from "react";
import { connect } from "react-redux";
import { CustomStyleRulesCallback, ArvadosTheme } from 'common/custom-theme';
import { Toolbar, IconButton } from "@mui/material";
import { WithStyles } from '@mui/styles';
import withStyles from '@mui/styles/withStyles';
import { RootState } from "store/store";
import { Dispatch } from "redux";
import { TCheckedList } from "components/data-table/data-table";
import { ContextMenuResource } from "store/context-menu/context-menu-actions";
import { Resource, extractUuidKind } from "models/resource";
import { getResource, ResourcesState } from "store/resources/resources";
import { MultiSelectMenuAction, MultiSelectMenuActionSet } from "views-components/multiselect-toolbar/ms-menu-actions";
import { ContextMenuAction, ContextMenuActionNames } from "views-components/context-menu/context-menu-action-set";
import { multiselectActionsFilters, TMultiselectActionsFilters } from "./ms-toolbar-action-filters";
import { kindToActionSet, findActionByName } from "./ms-kind-action-differentiator";
import { msToggleTrashAction } from "views-components/multiselect-toolbar/ms-project-action-set";
import { copyToClipboardAction } from "store/open-in-new-tab/open-in-new-tab.actions";
import { ContainerRequestResource } from "models/container-request";
import { FavoritesState } from "store/favorites/favorites-reducer";
import { isUserGroup } from "models/group";
import { PublicFavoritesState } from "store/public-favorites/public-favorites-reducer";
import { AuthState } from "store/auth/auth-reducer";
import { IntersectionObserverWrapper } from "./ms-toolbar-overflow-wrapper";
import classNames from "classnames";
import { ContextMenuKind, sortMenuItems, menuDirection } from 'views-components/context-menu/menu-item-sort';
import { resourceToMenuKind } from "common/resource-to-menu-kind";

type CssRules = "root" | "iconContainer" | "icon" | "divider";

const styles: CustomStyleRulesCallback<CssRules> = (theme: ArvadosTheme) => ({
    root: {
        display: "flex",
        flexDirection: "row",
        height: '2.5rem',
        width: 0,
        padding: 0,
        margin: 0,
        overflow: 'hidden',
    },
    iconContainer: {
        height: '100%',
    },
    icon: {
        marginLeft: '-5px',
    },
    divider: {
        marginTop: '5px',
        width: '2rem',
        display: "flex",
        alignItems: "center",
        justifyContent: "center",
    },
});

export type MultiselectToolbarDataProps = {
    checkedList: TCheckedList;
    selectedResourceUuid: string | null;
    iconProps: IconProps
<<<<<<< HEAD
    disabledButtons: Array<string>
=======
    disabledButtons: Set<string>
>>>>>>> e058490e
    auth: AuthState;
    location: string;
    forceMultiSelectMode?: boolean;
    injectedStyles?: string;
<<<<<<< HEAD
=======
};

type MultiselectToolbarActionProps = {
>>>>>>> e058490e
    executeMulti: (action: ContextMenuAction | MultiSelectMenuAction, checkedList: TCheckedList, resources: ResourcesState) => void;
    resourceToMenukind: (uuid: string) => ContextMenuKind | undefined;
};

type IconProps = {
    resources: ResourcesState;
    favorites: FavoritesState;
    publicFavorites: PublicFavoritesState;
}

const detailsCardPaths = [
    '/projects',
]

export const usesDetailsCard = (location: string): boolean => {
    return detailsCardPaths.some(path => location.includes(path))
}

export const MultiselectToolbar = connect(
    mapStateToProps,
    mapDispatchToProps
)(
<<<<<<< HEAD
    withStyles(styles)(React.memo((props: MultiselectToolbarProps & WithStyles<CssRules>) => {
        const { classes, checkedList, iconProps, location, forceMultiSelectMode, injectedStyles, auth } = props;
        const user = auth && auth.user ? auth.user : null
=======
    withStyles(styles)((props: MultiselectToolbarDataProps & MultiselectToolbarActionProps & WithStyles<CssRules>) => {
        const { classes, checkedList, iconProps, disabledButtons, location, forceMultiSelectMode, injectedStyles } = props;
>>>>>>> e058490e
        const selectedResourceArray = selectedToArray(checkedList);
        const unfreezeRequiresAdmin = auth.remoteHostsConfig[auth.homeCluster]?.clusterConfig?.API?.UnfreezeProjectRequiresAdmin
        const selectedResourceUuid = usesDetailsCard(location) ? props.selectedResourceUuid : selectedResourceArray.length === 1 ? selectedResourceArray[0] : null;
        const singleResourceKind = selectedResourceUuid && !forceMultiSelectMode ? [props.resourceToMenukind(selectedResourceUuid)] : null
        const currentResourceKinds = singleResourceKind ? singleResourceKind : Array.from(selectedToKindSet(checkedList, iconProps.resources));
        const currentPathIsTrash = window.location.pathname === "/trash";
        const disabledButtons = new Set<string>(props.disabledButtons);

        const rawActions =
            currentPathIsTrash && selectedToKindSet(checkedList).size
                ? [msToggleTrashAction]
                : selectActionsByKind(currentResourceKinds as string[], multiselectActionsFilters).filter((action) =>
                        selectedResourceUuid === null ? action.isForMulti : true
                    );

        const actions: ContextMenuAction[] | MultiSelectMenuAction[] = sortMenuItems(
            singleResourceKind && singleResourceKind.length ? (singleResourceKind[0] as ContextMenuKind) : ContextMenuKind.MULTI,
            rawActions,
            menuDirection.HORIZONTAL
        );

        // eslint-disable-next-line
        const memoizedActions = useMemo(() => actions, [currentResourceKinds, currentPathIsTrash, selectedResourceUuid]);

        const targetResources = selectedResourceUuid ? {[selectedResourceUuid]: true} as TCheckedList : checkedList

        return (
            <React.Fragment>
                <Toolbar
                    className={classNames(classes.root, injectedStyles)}
                    style={{ width: `${(memoizedActions.length * 2.5) + 2}rem`, height: '2.5rem'}}
                    data-cy='multiselect-toolbar'
                    >
                    {memoizedActions.length ? (
                        <IntersectionObserverWrapper
                            menuLength={memoizedActions.length}
                            key={actions.map(a => a.name).join(',')}
                            >
                            {memoizedActions.map((action, i) =>{
                                const { hasAlts, shouldUseAlts, name, altName, icon, altIcon } = action;
                            return action.name === ContextMenuActionNames.DIVIDER ? (
                                action.component && (
                                    <div
                                        className={classes.divider}
                                        data-targetid={`${name}${i}`}
                                        key={`${name}${i}`}
                                    >
                                        <action.component />
                                    </div>
                                )
                            ) : hasAlts ? (
                                <span className={classes.iconContainer} key={`${name}${i}`} data-targetid={name} data-title={(shouldUseAlts && shouldUseAlts(selectedResourceUuid, iconProps)) ? altName : name}>
                                    <IconButton
                                        data-cy='multiselect-button'
                                        disabled={disabledButtons.has(name)}
                                        onClick={() => props.executeMulti(action, targetResources, iconProps.resources)}
                                        className={classes.icon}
                                        size="large">
                                        {currentPathIsTrash || (shouldUseAlts && shouldUseAlts(selectedResourceUuid, iconProps)) ? altIcon && altIcon({}) : icon({})}
                                    </IconButton>
                                </span>
                            ) : (
                                //data-targetid is used to determine what goes to the overflow menu
                                //data-title is used to display the tooltip text
                                <span className={classes.iconContainer} key={`${name}${i}`} data-targetid={name} data-title={name}>
                                    <IconButton
                                        data-cy='multiselect-button'
                                        onClick={() => {
                                            props.executeMulti(action, targetResources, iconProps.resources)}}
                                        className={classes.icon}
                                        size="large">
                                        {action.icon({})}
                                    </IconButton>
                                </span>
                            );
                            })}
                        </IntersectionObserverWrapper>
                    ) : (
                        <></>
                    )}
                </Toolbar>
            </React.Fragment>
        );
    }, preventRerender))
);

// return true to skip re-render, false to force re-render
function preventRerender(prevProps: MultiselectToolbarProps, nextProps: MultiselectToolbarProps) {
    if (prevProps.selectedResourceUuid !== nextProps.selectedResourceUuid) {
        return false;
    }
    if (prevProps.disabledButtons !== nextProps.disabledButtons) {
        return false;
    }
    return true;
}

export function selectedToArray(checkedList: TCheckedList): Array<string> {
    const arrayifiedSelectedList: Array<string> = [];
    for (const [key, value] of Object.entries(checkedList)) {
        if (value === true) {
            arrayifiedSelectedList.push(key);
        }
    }
    return arrayifiedSelectedList;
}

export function selectedToKindSet(checkedList: TCheckedList, resources: ResourcesState = {}): Set<string> {
    const setifiedList = new Set<string>();
    for (const [key, value] of Object.entries(checkedList)) {
        if (value === true) {
            isRoleGroupResource(key, resources) ? setifiedList.add(ContextMenuKind.GROUPS) : setifiedList.add(extractUuidKind(key) as string);
        }
    }
    return setifiedList;
}

export const isRoleGroupResource = (uuid: string, resources: ResourcesState): boolean => {
    const resource = getResource(uuid)(resources);
    return isUserGroup(resource);
};

function groupByKind(checkedList: TCheckedList, resources: ResourcesState): Record<string, ContextMenuResource[]> {
    const result = {};
    selectedToArray(checkedList).forEach(uuid => {
        const resource = getResource(uuid)(resources) as ContainerRequestResource | Resource;
        const kind = isRoleGroupResource(uuid, resources) ? ContextMenuKind.GROUPS : resource.kind;
        if (!result[kind]) result[kind] = [];
        result[kind].push(resource);
    });
    return result;
}

function filterActions(actionArray: MultiSelectMenuActionSet, filters: Set<string>): Array<MultiSelectMenuAction> {
    return actionArray[0].filter(action => filters.has(action.name as string));
}

<<<<<<< HEAD
const msResourceToContextMenuKind = (uuid: string, resources: ResourcesState, user: User | null, unfreezeRequiresAdmin: boolean, readonly = false ): (ContextMenuKind | ResourceKind) | undefined => {
    if (!user) return;
    const resource = getResourceWithEditableStatus<GroupResource & EditableResource>(uuid, user.uuid)(resources);
    const { isAdmin } = user;
    const kind = extractUuidKind(uuid);

    const isFrozen = resource?.kind && resource.kind === ResourceKind.PROJECT ? resourceIsFrozen(resource, resources) : false;
    const isEditable = (user.isAdmin || (resource || ({} as EditableResource)).isEditable) && !readonly && !isFrozen;
    const { canManage, canWrite } = resource || {};

    switch (kind) {
        case ResourceKind.PROJECT:
            if (isFrozen) {
                return isAdmin
                ? ContextMenuKind.FROZEN_PROJECT_ADMIN
                : canManage
                    ? unfreezeRequiresAdmin
                        ? ContextMenuKind.MANAGEABLE_PROJECT
                        : ContextMenuKind.FROZEN_MANAGEABLE_PROJECT
                    : isEditable
                        ? ContextMenuKind.FROZEN_PROJECT
                        : ContextMenuKind.READONLY_PROJECT;
            }

            if (resource?.groupClass === GroupClass.ROLE) {
                return ContextMenuKind.GROUPS;
            }

            if (isAdmin && !readonly) {
                if (resource?.groupClass === GroupClass.FILTER) {
                    return ContextMenuKind.FILTER_GROUP_ADMIN;
                }
                return ContextMenuKind.PROJECT_ADMIN;
            }

            if(canManage === false && canWrite === true) return ContextMenuKind.WRITEABLE_PROJECT;

            return isEditable
                ? resource && resource.groupClass !== GroupClass.FILTER
                    ? ContextMenuKind.PROJECT
                    : ContextMenuKind.FILTER_GROUP
                : ContextMenuKind.READONLY_PROJECT;
        case ResourceKind.COLLECTION:
            const c = getResource<CollectionResource>(uuid)(resources);
            if (c === undefined) {
                return;
            }
            const parent = getResource<GroupResource>(c.ownerUuid)(resources);
            const isWriteable = parent?.canWrite === true && parent.canManage === false;
            const isOldVersion = c.uuid !== c.currentVersionUuid;
            const isTrashed = c.isTrashed;
            return isOldVersion
                ? ContextMenuKind.OLD_VERSION_COLLECTION
                : isTrashed && isEditable
                    ? ContextMenuKind.TRASHED_COLLECTION
                    : isAdmin && isEditable
                        ? ContextMenuKind.COLLECTION_ADMIN
                        : isEditable
                            ? isWriteable
                                ? ContextMenuKind.WRITEABLE_COLLECTION
                                : ContextMenuKind.COLLECTION
                            : ContextMenuKind.READONLY_COLLECTION;
        case ResourceKind.PROCESS:
            const process = getProcess(uuid)(resources);
                const processParent = process ? getResource<any>(process.containerRequest.ownerUuid)(resources) : undefined;
                const { canWrite: canWriteProcess } = processParent || {};
                const isRunning = process && isProcessCancelable(process);
                return isAdmin
                        ? isRunning
                            ? ContextMenuKind.RUNNING_PROCESS_ADMIN
                            : ContextMenuKind.PROCESS_ADMIN
                        : isRunning
                            ? ContextMenuKind.RUNNING_PROCESS_RESOURCE
                            : canWriteProcess
                                ? ContextMenuKind.PROCESS_RESOURCE
                                : ContextMenuKind.READONLY_PROCESS_RESOURCE;
        case ResourceKind.USER:
            return isAdmin ? ContextMenuKind.ROOT_PROJECT_ADMIN : ContextMenuKind.ROOT_PROJECT;
        case ResourceKind.LINK:
            return ContextMenuKind.LINK;
        case ResourceKind.WORKFLOW:
            return isEditable ? ContextMenuKind.WORKFLOW : ContextMenuKind.READONLY_WORKFLOW;
        default:
            return;
    }
};

=======
>>>>>>> e058490e
function selectActionsByKind(currentResourceKinds: Array<string>, filterSet: TMultiselectActionsFilters): MultiSelectMenuAction[] {
    const rawResult: Set<MultiSelectMenuAction> = new Set();
    const resultNames = new Set();
    const allFiltersArray: MultiSelectMenuAction[][] = []
    currentResourceKinds.forEach(kind => {
        if (filterSet[kind]) {
            const actions = filterActions(...filterSet[kind]);
            allFiltersArray.push(actions);
            actions.forEach(action => {
                if (!resultNames.has(action.name)) {
                    rawResult.add(action);
                    resultNames.add(action.name);
                }
            });
        }
    });

    const filteredNameSet = allFiltersArray.map(filterArray => {
        const resultSet = new Set<string>();
        filterArray.forEach(action => resultSet.add(action.name as string || ""));
        return resultSet;
    });

    const filteredResult = Array.from(rawResult).filter(action => {
        for (let i = 0; i < filteredNameSet.length; i++) {
            if (!filteredNameSet[i].has(action.name as string)) return false;
        }
        return true;
    });

    return filteredResult;
}

//--------------------------------------------------//

function mapStateToProps({auth, multiselect, resources, favorites, publicFavorites, selectedResourceUuid}: RootState) {
    return {
        checkedList: multiselect.checkedList as TCheckedList,
<<<<<<< HEAD
        disabledButtons: multiselect.disabledButtons,
=======
        disabledButtons: new Set<string>(multiselect.disabledButtons),
>>>>>>> e058490e
        auth,
        selectedResourceUuid,
        location: window.location.pathname,
        iconProps: {
            resources,
            favorites,
            publicFavorites
        }
    }
}

function mapDispatchToProps(dispatch: Dispatch) {
    return {
        resourceToMenukind: (uuid: string)=> dispatch<any>(resourceToMenuKind(uuid)),
        executeMulti: (selectedAction: ContextMenuAction, checkedList: TCheckedList, resources: ResourcesState): void => {
            const kindGroups = groupByKind(checkedList, resources);
            const currentList = selectedToArray(checkedList)
            switch (selectedAction.name) {
                case ContextMenuActionNames.MOVE_TO:
                case ContextMenuActionNames.REMOVE:
                    const firstResourceKind = isRoleGroupResource(currentList[0], resources)
                        ? ContextMenuKind.GROUPS
                        : (getResource(currentList[0])(resources) as ContainerRequestResource | Resource).kind;
                    const action = findActionByName(selectedAction.name as string, kindToActionSet[firstResourceKind]);
                    if (action) action.execute(dispatch, kindGroups[firstResourceKind]);
                    break;
                case ContextMenuActionNames.COPY_LINK_TO_CLIPBOARD:
                    const selectedResources = currentList.map(uuid => getResource(uuid)(resources));
                    dispatch<any>(copyToClipboardAction(selectedResources));
                    break;
                default:
                    for (const kind in kindGroups) {
                        const action = findActionByName(selectedAction.name as string, kindToActionSet[kind]);
                        if (action) action.execute(dispatch, kindGroups[kind]);
                    }
                    break;
            }
        },
    };
}<|MERGE_RESOLUTION|>--- conflicted
+++ resolved
@@ -61,24 +61,19 @@
     checkedList: TCheckedList;
     selectedResourceUuid: string | null;
     iconProps: IconProps
-<<<<<<< HEAD
-    disabledButtons: Array<string>
-=======
     disabledButtons: Set<string>
->>>>>>> e058490e
     auth: AuthState;
     location: string;
     forceMultiSelectMode?: boolean;
     injectedStyles?: string;
-<<<<<<< HEAD
-=======
 };
 
 type MultiselectToolbarActionProps = {
->>>>>>> e058490e
     executeMulti: (action: ContextMenuAction | MultiSelectMenuAction, checkedList: TCheckedList, resources: ResourcesState) => void;
     resourceToMenukind: (uuid: string) => ContextMenuKind | undefined;
 };
+
+type MultiselectToolbarProps = MultiselectToolbarActionProps & MultiselectToolbarDataProps & WithStyles<CssRules>;
 
 type IconProps = {
     resources: ResourcesState;
@@ -98,16 +93,9 @@
     mapStateToProps,
     mapDispatchToProps
 )(
-<<<<<<< HEAD
     withStyles(styles)(React.memo((props: MultiselectToolbarProps & WithStyles<CssRules>) => {
-        const { classes, checkedList, iconProps, location, forceMultiSelectMode, injectedStyles, auth } = props;
-        const user = auth && auth.user ? auth.user : null
-=======
-    withStyles(styles)((props: MultiselectToolbarDataProps & MultiselectToolbarActionProps & WithStyles<CssRules>) => {
-        const { classes, checkedList, iconProps, disabledButtons, location, forceMultiSelectMode, injectedStyles } = props;
->>>>>>> e058490e
+        const { classes, checkedList, iconProps, location, forceMultiSelectMode, injectedStyles } = props;
         const selectedResourceArray = selectedToArray(checkedList);
-        const unfreezeRequiresAdmin = auth.remoteHostsConfig[auth.homeCluster]?.clusterConfig?.API?.UnfreezeProjectRequiresAdmin
         const selectedResourceUuid = usesDetailsCard(location) ? props.selectedResourceUuid : selectedResourceArray.length === 1 ? selectedResourceArray[0] : null;
         const singleResourceKind = selectedResourceUuid && !forceMultiSelectMode ? [props.resourceToMenukind(selectedResourceUuid)] : null
         const currentResourceKinds = singleResourceKind ? singleResourceKind : Array.from(selectedToKindSet(checkedList, iconProps.resources));
@@ -243,96 +231,6 @@
     return actionArray[0].filter(action => filters.has(action.name as string));
 }
 
-<<<<<<< HEAD
-const msResourceToContextMenuKind = (uuid: string, resources: ResourcesState, user: User | null, unfreezeRequiresAdmin: boolean, readonly = false ): (ContextMenuKind | ResourceKind) | undefined => {
-    if (!user) return;
-    const resource = getResourceWithEditableStatus<GroupResource & EditableResource>(uuid, user.uuid)(resources);
-    const { isAdmin } = user;
-    const kind = extractUuidKind(uuid);
-
-    const isFrozen = resource?.kind && resource.kind === ResourceKind.PROJECT ? resourceIsFrozen(resource, resources) : false;
-    const isEditable = (user.isAdmin || (resource || ({} as EditableResource)).isEditable) && !readonly && !isFrozen;
-    const { canManage, canWrite } = resource || {};
-
-    switch (kind) {
-        case ResourceKind.PROJECT:
-            if (isFrozen) {
-                return isAdmin
-                ? ContextMenuKind.FROZEN_PROJECT_ADMIN
-                : canManage
-                    ? unfreezeRequiresAdmin
-                        ? ContextMenuKind.MANAGEABLE_PROJECT
-                        : ContextMenuKind.FROZEN_MANAGEABLE_PROJECT
-                    : isEditable
-                        ? ContextMenuKind.FROZEN_PROJECT
-                        : ContextMenuKind.READONLY_PROJECT;
-            }
-
-            if (resource?.groupClass === GroupClass.ROLE) {
-                return ContextMenuKind.GROUPS;
-            }
-
-            if (isAdmin && !readonly) {
-                if (resource?.groupClass === GroupClass.FILTER) {
-                    return ContextMenuKind.FILTER_GROUP_ADMIN;
-                }
-                return ContextMenuKind.PROJECT_ADMIN;
-            }
-
-            if(canManage === false && canWrite === true) return ContextMenuKind.WRITEABLE_PROJECT;
-
-            return isEditable
-                ? resource && resource.groupClass !== GroupClass.FILTER
-                    ? ContextMenuKind.PROJECT
-                    : ContextMenuKind.FILTER_GROUP
-                : ContextMenuKind.READONLY_PROJECT;
-        case ResourceKind.COLLECTION:
-            const c = getResource<CollectionResource>(uuid)(resources);
-            if (c === undefined) {
-                return;
-            }
-            const parent = getResource<GroupResource>(c.ownerUuid)(resources);
-            const isWriteable = parent?.canWrite === true && parent.canManage === false;
-            const isOldVersion = c.uuid !== c.currentVersionUuid;
-            const isTrashed = c.isTrashed;
-            return isOldVersion
-                ? ContextMenuKind.OLD_VERSION_COLLECTION
-                : isTrashed && isEditable
-                    ? ContextMenuKind.TRASHED_COLLECTION
-                    : isAdmin && isEditable
-                        ? ContextMenuKind.COLLECTION_ADMIN
-                        : isEditable
-                            ? isWriteable
-                                ? ContextMenuKind.WRITEABLE_COLLECTION
-                                : ContextMenuKind.COLLECTION
-                            : ContextMenuKind.READONLY_COLLECTION;
-        case ResourceKind.PROCESS:
-            const process = getProcess(uuid)(resources);
-                const processParent = process ? getResource<any>(process.containerRequest.ownerUuid)(resources) : undefined;
-                const { canWrite: canWriteProcess } = processParent || {};
-                const isRunning = process && isProcessCancelable(process);
-                return isAdmin
-                        ? isRunning
-                            ? ContextMenuKind.RUNNING_PROCESS_ADMIN
-                            : ContextMenuKind.PROCESS_ADMIN
-                        : isRunning
-                            ? ContextMenuKind.RUNNING_PROCESS_RESOURCE
-                            : canWriteProcess
-                                ? ContextMenuKind.PROCESS_RESOURCE
-                                : ContextMenuKind.READONLY_PROCESS_RESOURCE;
-        case ResourceKind.USER:
-            return isAdmin ? ContextMenuKind.ROOT_PROJECT_ADMIN : ContextMenuKind.ROOT_PROJECT;
-        case ResourceKind.LINK:
-            return ContextMenuKind.LINK;
-        case ResourceKind.WORKFLOW:
-            return isEditable ? ContextMenuKind.WORKFLOW : ContextMenuKind.READONLY_WORKFLOW;
-        default:
-            return;
-    }
-};
-
-=======
->>>>>>> e058490e
 function selectActionsByKind(currentResourceKinds: Array<string>, filterSet: TMultiselectActionsFilters): MultiSelectMenuAction[] {
     const rawResult: Set<MultiSelectMenuAction> = new Set();
     const resultNames = new Set();
@@ -371,11 +269,7 @@
 function mapStateToProps({auth, multiselect, resources, favorites, publicFavorites, selectedResourceUuid}: RootState) {
     return {
         checkedList: multiselect.checkedList as TCheckedList,
-<<<<<<< HEAD
-        disabledButtons: multiselect.disabledButtons,
-=======
         disabledButtons: new Set<string>(multiselect.disabledButtons),
->>>>>>> e058490e
         auth,
         selectedResourceUuid,
         location: window.location.pathname,
