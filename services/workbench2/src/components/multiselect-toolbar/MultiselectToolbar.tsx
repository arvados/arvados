--- conflicted
+++ resolved
@@ -34,11 +34,8 @@
 import { Process } from "store/processes/process";
 import { PublicFavoritesState } from "store/public-favorites/public-favorites-reducer";
 import { isExactlyOneSelected } from "store/multiselect/multiselect-actions";
-<<<<<<< HEAD
 import { AuthState } from "store/auth/auth-reducer";
-=======
 import { IntersectionObserverWrapper } from "./ms-toolbar-overflow-wrapper";
->>>>>>> 3339f171
 
 const WIDTH_TRANSITION = 150
 
@@ -138,38 +135,6 @@
                     data-cy='multiselect-toolbar'
                     >
                     {actions.length ? (
-<<<<<<< HEAD
-                        actions.map((action, i) =>{
-                            const { hasAlts, useAlts, name, altName, icon, altIcon } = action;
-                        return hasAlts ? (
-                            <Tooltip
-                                className={classes.button}
-                                title={currentPathIsTrash || (useAlts && useAlts(singleSelectedUuid, iconProps)) ? altName : name}
-                                key={i}
-                                disableFocusListener
-                            >
-                                <span className={classes.iconContainer}>
-                                    <IconButton
-                                        data-cy='multiselect-button'
-                                        disabled={disabledButtons.has(name)}
-                                        onClick={() => props.executeMulti(action, inputSelectedUuid, checkedList, iconProps.resources)}
-                                    >
-                                        {currentPathIsTrash || (useAlts && useAlts(singleSelectedUuid, iconProps)) ? altIcon && altIcon({}) : icon({})}
-                                    </IconButton>
-                                </span>
-                            </Tooltip>
-                        ) : (
-                            <Tooltip
-                                className={classes.button}
-                                title={action.name}
-                                key={i}
-                                disableFocusListener
-                            >
-                                <span className={classes.iconContainer}>
-                                    <IconButton
-                                        data-cy='multiselect-button'
-                                        onClick={() => props.executeMulti(action, inputSelectedUuid, checkedList, iconProps.resources)}
-=======
                         <IntersectionObserverWrapper menuLength={actions.length}>
                             {actions.map((action, i) =>{
                                 const { hasAlts, useAlts, name, altName, icon, altIcon } = action;
@@ -185,7 +150,7 @@
                                         <IconButton
                                             data-cy='multiselect-button'
                                             disabled={disabledButtons.has(name)}
-                                            onClick={() => props.executeMulti(action, checkedList, iconProps.resources)}
+                                            onClick={() => props.executeMulti(action, undefined, checkedList, iconProps.resources)}
                                             className={classes.icon}
                                         >
                                             {currentPathIsTrash || (useAlts && useAlts(singleSelectedUuid, iconProps)) ? altIcon && altIcon({}) : icon({})}
@@ -199,12 +164,11 @@
                                     title={action.name}
                                     key={i}
                                     disableFocusListener
->>>>>>> 3339f171
                                     >
                                     <span className={classes.iconContainer}>
                                         <IconButton
                                             data-cy='multiselect-button'
-                                            onClick={() => props.executeMulti(action, checkedList, iconProps.resources)}
+                                            onClick={() => props.executeMulti(action, undefined, checkedList, iconProps.resources)}
                                             className={classes.icon}
                                         >
                                             {action.icon({})}
