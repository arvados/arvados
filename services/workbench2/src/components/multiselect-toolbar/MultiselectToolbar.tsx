// Copyright (C) The Arvados Authors. All rights reserved.
//
// SPDX-License-Identifier: AGPL-3.0

import React from "react";
import { connect } from "react-redux";
<<<<<<< HEAD
import { CustomStyleRulesCallback, ArvadosTheme } from 'common/custom-theme';
import { Toolbar, Tooltip, IconButton } from "@mui/material";
=======
import { CustomStyleRulesCallback } from 'common/custom-theme';
import { Toolbar, IconButton } from "@mui/material";
>>>>>>> e3a50a47
import { WithStyles } from '@mui/styles';
import withStyles from '@mui/styles/withStyles';
import { RootState } from "store/store";
import { Dispatch } from "redux";
import { TCheckedList } from "components/data-table/data-table";
import { ContextMenuResource } from "store/context-menu/context-menu-actions";
import { Resource, ResourceKind, extractUuidKind, EditableResource } from "models/resource";
import { getResource, getResourceWithEditableStatus, ResourcesState } from "store/resources/resources";
import { MultiSelectMenuAction, MultiSelectMenuActionSet } from "views-components/multiselect-toolbar/ms-menu-actions";
import { ContextMenuAction, ContextMenuActionNames } from "views-components/context-menu/context-menu-action-set";
import { multiselectActionsFilters, TMultiselectActionsFilters } from "./ms-toolbar-action-filters";
import { kindToActionSet, findActionByName } from "./ms-kind-action-differentiator";
import { msToggleTrashAction } from "views-components/multiselect-toolbar/ms-project-action-set";
import { copyToClipboardAction } from "store/open-in-new-tab/open-in-new-tab.actions";
import { ContainerRequestResource } from "models/container-request";
import { FavoritesState } from "store/favorites/favorites-reducer";
import { resourceIsFrozen } from "common/frozen-resources";
import { GroupResource, GroupClass } from "models/group";
import { User } from "models/user";
import { Process, isProcessCancelable, getProcess } from "store/processes/process";
import { CollectionResource } from "models/collection";
import { PublicFavoritesState } from "store/public-favorites/public-favorites-reducer";
import { AuthState } from "store/auth/auth-reducer";
import { IntersectionObserverWrapper } from "./ms-toolbar-overflow-wrapper";
import classNames from "classnames";
import { ContextMenuKind, sortMenuItems, menuDirection } from 'views-components/context-menu/menu-item-sort';

type CssRules = "root" | "iconContainer" | "icon" | "divider";

const styles: CustomStyleRulesCallback<CssRules> = (theme: ArvadosTheme) => ({
    root: {
        display: "flex",
        flexDirection: "row",
        height: '2.5rem',
        width: 0,
        padding: 0,
        margin: 0,
        overflow: 'hidden',
    },
    iconContainer: {
        height: '100%',
    },
    icon: {
        marginLeft: '-5px',
    },
    divider: {
        marginTop: '5px',
        width: '2rem',
        display: "flex",
        alignItems: "center",
        justifyContent: "center",
    },
});

export type MultiselectToolbarProps = {
    checkedList: TCheckedList;
    selectedResourceUuid: string | null;
    iconProps: IconProps
    user: User | null
    disabledButtons: Set<string>
    auth: AuthState;
    location: string;
    forceMultiSelectMode?: boolean;
    injectedStyles?: string;
    executeMulti: (action: ContextMenuAction | MultiSelectMenuAction, checkedList: TCheckedList, resources: ResourcesState) => void;
};

type IconProps = {
    resources: ResourcesState;
    favorites: FavoritesState;
    publicFavorites: PublicFavoritesState;
}

const detailsCardPaths = [
    '/projects',
]

export const usesDetailsCard = (location: string): boolean => {
    return detailsCardPaths.some(path => location.includes(path))
}

export const MultiselectToolbar = connect(
    mapStateToProps,
    mapDispatchToProps
)(
    withStyles(styles)((props: MultiselectToolbarProps & WithStyles<CssRules>) => {
        const { classes, checkedList, iconProps, user, disabledButtons, location, forceMultiSelectMode, injectedStyles } = props;
        const selectedResourceArray = selectedToArray(checkedList);
        const selectedResourceUuid = usesDetailsCard(location) ? props.selectedResourceUuid : selectedResourceArray.length === 1 ? selectedResourceArray[0] : null;
        const singleResourceKind = selectedResourceUuid && !forceMultiSelectMode ? [resourceToMsResourceKind(selectedResourceUuid, iconProps.resources, user)] : null
        const currentResourceKinds = singleResourceKind ? singleResourceKind : Array.from(selectedToKindSet(checkedList, iconProps.resources));
        const currentPathIsTrash = window.location.pathname === "/trash";

        const rawActions =
            currentPathIsTrash && selectedToKindSet(checkedList).size
                ? [msToggleTrashAction]
                : selectActionsByKind(currentResourceKinds as string[], multiselectActionsFilters).filter((action) =>
                        selectedResourceUuid === null ? action.isForMulti : true
                    );

        const actions: ContextMenuAction[] | MultiSelectMenuAction[] = sortMenuItems(
            singleResourceKind && singleResourceKind.length ? (singleResourceKind[0] as ContextMenuKind) : ContextMenuKind.MULTI,
            rawActions,
            menuDirection.HORIZONTAL
        );

        const targetResources = selectedResourceUuid ? {[selectedResourceUuid]: true} as TCheckedList : checkedList

        return (
            <React.Fragment>
                <Toolbar
                    className={classNames(classes.root, injectedStyles)}
                    style={{ width: `${(actions.length * 2.5) + 2}rem`, height: '2.5rem'}}
                    data-cy='multiselect-toolbar'
                    >
                    {actions.length ? (
                        <IntersectionObserverWrapper menuLength={actions.length}>
                            {actions.map((action, i) =>{
                                const { hasAlts, useAlts, name, altName, icon, altIcon } = action;
                            return action.name === ContextMenuActionNames.DIVIDER ? (
                                action.component && (
                                    <div
                                        className={classes.divider}
                                        data-targetid={`${name}${i}`}
                                        key={i}
                                    >
                                        <action.component />
                                    </div>
                                )
                            ) : hasAlts ? (
                                <span className={classes.iconContainer} data-targetid={name} data-title={(useAlts && useAlts(selectedResourceUuid, iconProps)) ? altName : name}>
                                    <IconButton
                                        data-cy='multiselect-button'
                                        disabled={disabledButtons.has(name)}
                                        onClick={() => props.executeMulti(action, targetResources, iconProps.resources)}
                                        className={classes.icon}
                                        size="large">
                                        {currentPathIsTrash || (useAlts && useAlts(selectedResourceUuid, iconProps)) ? altIcon && altIcon({}) : icon({})}
                                    </IconButton>
                                </span>
                            ) : (
                                //data-targetid is used to determine what goes to the overflow menu
                                //data-title is used to display the tooltip text
                                <span className={classes.iconContainer} data-targetid={name} data-title={name}>
                                    <IconButton
                                        data-cy='multiselect-button'
                                        onClick={() => {
                                            props.executeMulti(action, targetResources, iconProps.resources)}}
                                        className={classes.icon}
                                        size="large">
                                        {action.icon({})}
                                    </IconButton>
                                </span>
                            );
                            })}
                        </IntersectionObserverWrapper>
                    ) : (
                        <></>
                    )}
                </Toolbar>
            </React.Fragment>
        );
    })
);

export function selectedToArray(checkedList: TCheckedList): Array<string> {
    const arrayifiedSelectedList: Array<string> = [];
    for (const [key, value] of Object.entries(checkedList)) {
        if (value === true) {
            arrayifiedSelectedList.push(key);
        }
    }
    return arrayifiedSelectedList;
}

export function selectedToKindSet(checkedList: TCheckedList, resources: ResourcesState = {}): Set<string> {
    const setifiedList = new Set<string>();
    for (const [key, value] of Object.entries(checkedList)) {
        if (value === true) {
            isGroupResource(key, resources) ? setifiedList.add(ContextMenuKind.GROUPS) : setifiedList.add(extractUuidKind(key) as string);
        }
    }
    return setifiedList;
}

export const isGroupResource = (uuid: string, resources: ResourcesState): boolean => {
    const resource = getResource(uuid)(resources);
    if(!resource) return false;
    return resource.kind === ResourceKind.PROJECT && (resource as GroupResource).groupClass === GroupClass.ROLE;
};

function groupByKind(checkedList: TCheckedList, resources: ResourcesState): Record<string, ContextMenuResource[]> {
    const result = {};
    selectedToArray(checkedList).forEach(uuid => {
        const resource = getResource(uuid)(resources) as ContainerRequestResource | Resource;
        const kind = isGroupResource(uuid, resources) ? ContextMenuKind.GROUPS : resource.kind;
        if (!result[kind]) result[kind] = [];
        result[kind].push(resource);
    });
    return result;
}

function filterActions(actionArray: MultiSelectMenuActionSet, filters: Set<string>): Array<MultiSelectMenuAction> {
    return actionArray[0].filter(action => filters.has(action.name as string));
}

const resourceToMsResourceKind = (uuid: string, resources: ResourcesState, user: User | null, readonly = false): (ContextMenuKind | ResourceKind) | undefined => {
    if (!user) return;
    const resource = getResourceWithEditableStatus<GroupResource & EditableResource>(uuid, user.uuid)(resources);
    const { isAdmin } = user;
    const kind = extractUuidKind(uuid);

    const isFrozen = resource?.kind && resource.kind === ResourceKind.PROJECT ? resourceIsFrozen(resource, resources) : false;
    const isEditable = (user.isAdmin || (resource || ({} as EditableResource)).isEditable) && !readonly && !isFrozen;

    switch (kind) {
        case ResourceKind.PROJECT:
            if (isFrozen) {
                return isAdmin ? ContextMenuKind.FROZEN_PROJECT_ADMIN : ContextMenuKind.FROZEN_PROJECT;
            }

            if (isAdmin && !readonly) {
                if (resource?.groupClass === GroupClass.FILTER) {
                    return ContextMenuKind.FILTER_GROUP_ADMIN;
                }
                if (resource?.groupClass === GroupClass.ROLE) {
                    return ContextMenuKind.GROUPS;
                }
                return ContextMenuKind.PROJECT_ADMIN;
            }

            return isEditable
                ? resource && resource.groupClass !== GroupClass.FILTER
                    ? ContextMenuKind.PROJECT
                    : ContextMenuKind.FILTER_GROUP
                : ContextMenuKind.READONLY_PROJECT;
        case ResourceKind.COLLECTION:
            const c = getResource<CollectionResource>(uuid)(resources);
            if (c === undefined) {
                return;
            }
            const isOldVersion = c.uuid !== c.currentVersionUuid;
            const isTrashed = c.isTrashed;
            return isOldVersion
                ? ContextMenuKind.OLD_VERSION_COLLECTION
                : isTrashed && isEditable
                ? ContextMenuKind.TRASHED_COLLECTION
                : isAdmin && isEditable
                ? ContextMenuKind.COLLECTION_ADMIN
                : isEditable
                ? ContextMenuKind.COLLECTION
                : ContextMenuKind.READONLY_COLLECTION;
        case ResourceKind.PROCESS:
            return isAdmin && isEditable
                ? resource && isProcessCancelable(getProcess(resource.uuid)(resources) as Process)
                    ? ContextMenuKind.RUNNING_PROCESS_ADMIN
                    : ContextMenuKind.PROCESS_ADMIN
                : readonly
                ? ContextMenuKind.READONLY_PROCESS_RESOURCE
                : resource && isProcessCancelable(getProcess(resource.uuid)(resources) as Process)
                ? ContextMenuKind.RUNNING_PROCESS_RESOURCE
                : ContextMenuKind.PROCESS_RESOURCE;
        case ResourceKind.USER:
            return isAdmin ? ContextMenuKind.ROOT_PROJECT_ADMIN : ContextMenuKind.ROOT_PROJECT;
        case ResourceKind.LINK:
            return ContextMenuKind.LINK;
        case ResourceKind.WORKFLOW:
            return isEditable ? ContextMenuKind.WORKFLOW : ContextMenuKind.READONLY_WORKFLOW;
        default:
            return;
    }
};

function selectActionsByKind(currentResourceKinds: Array<string>, filterSet: TMultiselectActionsFilters): MultiSelectMenuAction[] {
    const rawResult: Set<MultiSelectMenuAction> = new Set();
    const resultNames = new Set();
    const allFiltersArray: MultiSelectMenuAction[][] = []
    currentResourceKinds.forEach(kind => {
        if (filterSet[kind]) {
            const actions = filterActions(...filterSet[kind]);
            allFiltersArray.push(actions);
            actions.forEach(action => {
                if (!resultNames.has(action.name)) {
                    rawResult.add(action);
                    resultNames.add(action.name);
                }
            });
        }
    });

    const filteredNameSet = allFiltersArray.map(filterArray => {
        const resultSet = new Set<string>();
        filterArray.forEach(action => resultSet.add(action.name as string || ""));
        return resultSet;
    });

    const filteredResult = Array.from(rawResult).filter(action => {
        for (let i = 0; i < filteredNameSet.length; i++) {
            if (!filteredNameSet[i].has(action.name as string)) return false;
        }
        return true;
    });

    return filteredResult;
}


//--------------------------------------------------//

function mapStateToProps({auth, multiselect, resources, favorites, publicFavorites, selectedResourceUuid}: RootState) {
    return {
        checkedList: multiselect.checkedList as TCheckedList,
        user: auth && auth.user ? auth.user : null,
        disabledButtons: new Set<string>(multiselect.disabledButtons),
        auth,
        selectedResourceUuid,
        location: window.location.pathname,
        iconProps: {
            resources,
            favorites,
            publicFavorites
        }
    }
}

function mapDispatchToProps(dispatch: Dispatch) {
    return {
        executeMulti: (selectedAction: ContextMenuAction, checkedList: TCheckedList, resources: ResourcesState): void => {
            const kindGroups = groupByKind(checkedList, resources);
            const currentList = selectedToArray(checkedList)
            switch (selectedAction.name) {
                case ContextMenuActionNames.MOVE_TO:
                case ContextMenuActionNames.REMOVE:
                    const firstResourceKind = isGroupResource(currentList[0], resources) 
                        ? ContextMenuKind.GROUPS 
                        : (getResource(currentList[0])(resources) as ContainerRequestResource | Resource).kind;
                    const action = findActionByName(selectedAction.name as string, kindToActionSet[firstResourceKind]);
                    if (action) action.execute(dispatch, kindGroups[firstResourceKind]);
                    break;
                case ContextMenuActionNames.COPY_LINK_TO_CLIPBOARD:
                    const selectedResources = currentList.map(uuid => getResource(uuid)(resources));
                    dispatch<any>(copyToClipboardAction(selectedResources));
                    break;
                default:
                    for (const kind in kindGroups) {
                        const action = findActionByName(selectedAction.name as string, kindToActionSet[kind]);
                        if (action) action.execute(dispatch, kindGroups[kind]);
                    }
                    break;
            }
        },
    };
}<|MERGE_RESOLUTION|>--- conflicted
+++ resolved
@@ -4,13 +4,8 @@
 
 import React from "react";
 import { connect } from "react-redux";
-<<<<<<< HEAD
 import { CustomStyleRulesCallback, ArvadosTheme } from 'common/custom-theme';
-import { Toolbar, Tooltip, IconButton } from "@mui/material";
-=======
-import { CustomStyleRulesCallback } from 'common/custom-theme';
 import { Toolbar, IconButton } from "@mui/material";
->>>>>>> e3a50a47
 import { WithStyles } from '@mui/styles';
 import withStyles from '@mui/styles/withStyles';
 import { RootState } from "store/store";
@@ -344,8 +339,8 @@
             switch (selectedAction.name) {
                 case ContextMenuActionNames.MOVE_TO:
                 case ContextMenuActionNames.REMOVE:
-                    const firstResourceKind = isGroupResource(currentList[0], resources) 
-                        ? ContextMenuKind.GROUPS 
+                    const firstResourceKind = isGroupResource(currentList[0], resources)
+                        ? ContextMenuKind.GROUPS
                         : (getResource(currentList[0])(resources) as ContainerRequestResource | Resource).kind;
                     const action = findActionByName(selectedAction.name as string, kindToActionSet[firstResourceKind]);
                     if (action) action.execute(dispatch, kindGroups[firstResourceKind]);
