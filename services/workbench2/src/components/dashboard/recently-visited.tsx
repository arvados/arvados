--- conflicted
+++ resolved
@@ -119,11 +119,7 @@
 const getLastVisitedDate = (targetUuid: string, recents: RecentUuid[]) => {
     const targetRecent = recents.find(recent => recent.uuid === targetUuid);
     if (targetRecent) {
-<<<<<<< HEAD
-        return formatDateTime(new Date(targetRecent.lastVisited).toISOString());
-=======
-        return formatDate(targetRecent.lastVisited);
->>>>>>> fd4d2f30
+        return formatDateTime(targetRecent.lastVisited);
     }
     return '';
 }