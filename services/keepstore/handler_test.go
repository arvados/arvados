--- conflicted
+++ resolved
@@ -228,21 +228,13 @@
 	IssueRequest(
 		&RequestTester{
 			method:       "PUT",
-<<<<<<< HEAD
-			uri:          "/"+TEST_HASH,
-=======
 			uri:          "/" + TEST_HASH,
->>>>>>> dd5deb94
 			request_body: TEST_BLOCK,
 		})
 	IssueRequest(
 		&RequestTester{
 			method:       "DELETE",
-<<<<<<< HEAD
-			uri:          "/"+TEST_HASH,
-=======
 			uri:          "/" + TEST_HASH,
->>>>>>> dd5deb94
 			request_body: TEST_BLOCK,
 			api_token:    data_manager_token,
 		})
