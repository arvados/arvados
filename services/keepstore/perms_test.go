package main

import (
	"strconv"
	"testing"
	"time"
)

const (
	knownHash    = "acbd18db4cc2f85cedef654fccc4a4d8"
	knownLocator = knownHash + "+3"
	knownToken   = "hocfupkn2pjhrpgp2vxv8rsku7tvtx49arbc9s4bvu7p7wxqvk"
	knownKey     = "13u9fkuccnboeewr0ne3mvapk28epf68a3bhj9q8sb4l6e4e5mkk" +
		"p6nhj2mmpscgu1zze5h5enydxfe3j215024u16ij4hjaiqs5u4pzsl3nczmaoxnc" +
		"ljkm4875xqn4xv058koz3vkptmzhyheiy6wzevzjmdvxhvcqsvr5abhl15c2d4o4" +
		"jhl0s91lojy1mtrzqqvprqcverls0xvy9vai9t1l1lvvazpuadafm71jl4mrwq2y" +
		"gokee3eamvjy8qq1fvy238838enjmy5wzy2md7yvsitp5vztft6j4q866efym7e6" +
		"vu5wm9fpnwjyxfldw3vbo01mgjs75rgo7qioh8z8ij7jpyp8508okhgbbex3ceei" +
		"786u5rw2a9gx743dj3fgq2irk"
	knownSignature     = "257f3f5f5f0a4e4626a18fc74bd42ec34dcb228a"
	knownTimestamp     = "7fffffff"
	knownSigHint       = "+A" + knownSignature + "@" + knownTimestamp
	knownSignedLocator = knownLocator + knownSigHint
)

func TestSignLocator(t *testing.T) {
<<<<<<< HEAD
	PermissionSecret = []byte(knownKey)
	defer func() { PermissionSecret = nil }()

	tsInt, err := strconv.ParseInt(knownTimestamp, 16, 0)
	if err != nil {
		t.Fail()
	}
	if knownSignedLocator != SignLocator(knownLocator, knownToken, time.Unix(tsInt, 0)) {
		t.Fail()
	}
}

func TestVerifySignature(t *testing.T) {
	PermissionSecret = []byte(knownKey)
	defer func() { PermissionSecret = nil }()

	if VerifySignature(knownSignedLocator, knownToken) != nil {
		t.Fail()
	}
}

func TestVerifySignatureExtraHints(t *testing.T) {
	PermissionSecret = []byte(knownKey)
	defer func() { PermissionSecret = nil }()

	if VerifySignature(knownLocator+"+K@xyzzy"+knownSigHint, knownToken) != nil {
		t.Fatal("Verify cannot handle hint before permission signature")
	}

	if VerifySignature(knownLocator+knownSigHint+"+Zfoo", knownToken) != nil {
		t.Fatal("Verify cannot handle hint after permission signature")
	}

	if VerifySignature(knownLocator+"+K@xyzzy"+knownSigHint+"+Zfoo", knownToken) != nil {
		t.Fatal("Verify cannot handle hints around permission signature")
	}
}

// The size hint on the locator string should not affect signature validation.
func TestVerifySignatureWrongSize(t *testing.T) {
	PermissionSecret = []byte(knownKey)
	defer func() { PermissionSecret = nil }()
=======
	defer func(b []byte) {
		PermissionSecret = b
	}(PermissionSecret)
>>>>>>> e55f6e9f

	tsInt, err := strconv.ParseInt(knownTimestamp, 16, 0)
	if err != nil {
		t.Fatal(err)
	}
	t0 := time.Unix(tsInt, 0)

	PermissionSecret = []byte(knownKey)
	if x := SignLocator(knownLocator, knownToken, t0); x != knownSignedLocator {
		t.Fatalf("Got %+q, expected %+q", x, knownSignedLocator)
	}

	PermissionSecret = []byte("arbitrarykey")
	if x := SignLocator(knownLocator, knownToken, t0); x == knownSignedLocator {
		t.Fatalf("Got same signature %+q, even though PermissionSecret changed", x)
	}
}

func TestVerifyLocator(t *testing.T) {
	defer func(b []byte) {
		PermissionSecret = b
	}(PermissionSecret)

	PermissionSecret = []byte(knownKey)
	if err := VerifySignature(knownSignedLocator, knownToken); err != nil {
		t.Fatal(err)
	}

	PermissionSecret = []byte("arbitrarykey")
	if err := VerifySignature(knownSignedLocator, knownToken); err == nil {
		t.Fatal("Verified signature even with wrong PermissionSecret")
	}
}<|MERGE_RESOLUTION|>--- conflicted
+++ resolved
@@ -24,54 +24,9 @@
 )
 
 func TestSignLocator(t *testing.T) {
-<<<<<<< HEAD
-	PermissionSecret = []byte(knownKey)
-	defer func() { PermissionSecret = nil }()
-
-	tsInt, err := strconv.ParseInt(knownTimestamp, 16, 0)
-	if err != nil {
-		t.Fail()
-	}
-	if knownSignedLocator != SignLocator(knownLocator, knownToken, time.Unix(tsInt, 0)) {
-		t.Fail()
-	}
-}
-
-func TestVerifySignature(t *testing.T) {
-	PermissionSecret = []byte(knownKey)
-	defer func() { PermissionSecret = nil }()
-
-	if VerifySignature(knownSignedLocator, knownToken) != nil {
-		t.Fail()
-	}
-}
-
-func TestVerifySignatureExtraHints(t *testing.T) {
-	PermissionSecret = []byte(knownKey)
-	defer func() { PermissionSecret = nil }()
-
-	if VerifySignature(knownLocator+"+K@xyzzy"+knownSigHint, knownToken) != nil {
-		t.Fatal("Verify cannot handle hint before permission signature")
-	}
-
-	if VerifySignature(knownLocator+knownSigHint+"+Zfoo", knownToken) != nil {
-		t.Fatal("Verify cannot handle hint after permission signature")
-	}
-
-	if VerifySignature(knownLocator+"+K@xyzzy"+knownSigHint+"+Zfoo", knownToken) != nil {
-		t.Fatal("Verify cannot handle hints around permission signature")
-	}
-}
-
-// The size hint on the locator string should not affect signature validation.
-func TestVerifySignatureWrongSize(t *testing.T) {
-	PermissionSecret = []byte(knownKey)
-	defer func() { PermissionSecret = nil }()
-=======
 	defer func(b []byte) {
 		PermissionSecret = b
 	}(PermissionSecret)
->>>>>>> e55f6e9f
 
 	tsInt, err := strconv.ParseInt(knownTimestamp, 16, 0)
 	if err != nil {
