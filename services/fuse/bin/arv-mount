#!/usr/bin/env python

import argparse
import arvados
import daemon
import logging
import os
import signal
import subprocess
import time

import arvados.commands._util as arv_cmd
from arvados_fuse import *
from arvados.safeapi import ThreadSafeApiCache
import arvados.keep

logger = logging.getLogger('arvados.arv-mount')

if __name__ == '__main__':
    # Handle command line parameters
    parser = argparse.ArgumentParser(
        parents=[arv_cmd.retry_opt],
        description='''Mount Keep data under the local filesystem.  Default mode is --home''',
        epilog="""
Note: When using the --exec feature, you must either specify the
mountpoint before --exec, or mark the end of your --exec arguments
with "--".
""")
    parser.add_argument('mountpoint', type=str, help="""Mount point.""")
    parser.add_argument('--allow-other', action='store_true',
                        help="""Let other users read the mount""")

    mount_mode = parser.add_mutually_exclusive_group()

    mount_mode.add_argument('--all', action='store_true', help="""Mount a subdirectory for each mode: home, shared, by_tag, by_id (default).""")
    mount_mode.add_argument('--home', action='store_true', help="""Mount only the user's home project.""")
    mount_mode.add_argument('--shared', action='store_true', help="""Mount only list of projects shared with the user.""")
    mount_mode.add_argument('--by-tag', action='store_true',
                            help="""Mount subdirectories listed by tag.""")
    mount_mode.add_argument('--by-id', action='store_true',
                            help="""Mount subdirectories listed by portable data hash or uuid.""")
    mount_mode.add_argument('--project', type=str, help="""Mount a specific project.""")
    mount_mode.add_argument('--collection', type=str, help="""Mount only the specified collection.""")

    parser.add_argument('--debug', action='store_true', help="""Debug mode""")
    parser.add_argument('--logfile', help="""Write debug logs and errors to the specified file (default stderr).""")
    parser.add_argument('--foreground', action='store_true', help="""Run in foreground (default is to daemonize unless --exec specified)""", default=False)
    parser.add_argument('--encoding', type=str, help="Character encoding to use for filesystem, default is utf-8 (see Python codec registry for list of available encodings)", default="utf-8")

    parser.add_argument('--file-cache', type=int, help="File data cache size, in bytes (default 256MiB)", default=256*1024*1024)
    parser.add_argument('--directory-cache', type=int, help="Directory data cache size, in bytes (default 128MiB)", default=128*1024*1024)

    parser.add_argument('--read-only', action='store_false', help="Mount will be read only (default)", dest="enable_write", default=False)
<<<<<<< HEAD
    parser.add_argument('--enable-write', action='store_true', help="Mount will be read-write", dest="enable_write", default=False)
=======
    parser.add_argument('--read-write', action='store_true', help="Mount will be read-write", dest="enable_write", default=False)
>>>>>>> 1ec9e370

    parser.add_argument('--exec', type=str, nargs=argparse.REMAINDER,
                        dest="exec_args", metavar=('command', 'args', '...', '--'),
                        help="""Mount, run a command, then unmount and exit""")

    args = parser.parse_args()
    args.mountpoint = os.path.realpath(args.mountpoint)
    if args.logfile:
        args.logfile = os.path.realpath(args.logfile)

    # Daemonize as early as possible, so we don't accidentally close
    # file descriptors we're using.
    if not (args.exec_args or args.foreground):
        os.chdir(args.mountpoint)
        daemon_ctx = daemon.DaemonContext(working_directory='.')
        daemon_ctx.open()
    else:
        daemon_ctx = None

    # Configure a log handler based on command-line switches.
    if args.logfile:
        log_handler = logging.FileHandler(args.logfile)
    elif daemon_ctx:
        log_handler = logging.NullHandler()
    else:
        log_handler = None

    if log_handler is not None:
        arvados.logger.removeHandler(arvados.log_handler)
        arvados.logger.addHandler(log_handler)

    if args.debug:
        arvados.logger.setLevel(logging.DEBUG)
        logger.debug("arv-mount debugging enabled")

<<<<<<< HEAD
    logger.warn("enable write is %s", args.enable_write)
=======
    logger.info("enable write is %s", args.enable_write)
>>>>>>> 1ec9e370

    try:
        # Create the request handler
        operations = Operations(os.getuid(),
                                os.getgid(),
                                encoding=args.encoding,
                                inode_cache=InodeCache(cap=args.directory_cache),
                                enable_write=args.enable_write)
        api = ThreadSafeApiCache(apiconfig=arvados.config.settings(),
                                 keep_params={"block_cache": arvados.keep.KeepBlockCache(args.file_cache)})

        usr = api.users().current().execute(num_retries=args.retries)
        now = time.time()
        dir_class = None
        dir_args = [llfuse.ROOT_INODE, operations.inodes, api, args.retries]
        if args.by_id:
            # Set up the request handler with the 'magic directory' at the root
            dir_class = MagicDirectory
        elif args.by_tag:
            dir_class = TagsDirectory
        elif args.shared:
            dir_class = SharedDirectory
            dir_args.append(usr)
        elif args.home:
            dir_class = ProjectDirectory
            dir_args.append(usr)
            dir_args.append(True)
        elif args.collection is not None:
            # Set up the request handler with the collection at the root
            dir_class = CollectionDirectory
            dir_args.append(args.collection)
        elif args.project is not None:
            dir_class = ProjectDirectory
            dir_args.append(api.groups().get(uuid=args.project).execute(
                    num_retries=args.retries))

        if dir_class is not None:
            operations.inodes.add_entry(dir_class(*dir_args))
        else:
            e = operations.inodes.add_entry(Directory(llfuse.ROOT_INODE, operations.inodes))
            dir_args[0] = e.inode

            e._entries['by_id'] = operations.inodes.add_entry(MagicDirectory(*dir_args))
            e._entries['by_tag'] = operations.inodes.add_entry(TagsDirectory(*dir_args))

            dir_args.append(usr)
            dir_args.append(True)
            e._entries['home'] = operations.inodes.add_entry(ProjectDirectory(*dir_args))
            e._entries['shared'] = operations.inodes.add_entry(SharedDirectory(*dir_args))

            text = '''
Welcome to Arvados!  This directory provides file system access to files and objects
available on the Arvados installation located at '{}'
using credentials for user '{}'.

From here, the following directories are available:

  by_id/     Access to Keep collections by uuid or portable data hash (see by_id/README for details).
  by_tag/    Access to Keep collections organized by tag.
  home/      The contents of your home project.
  shared/    Projects shared with you.
'''.format(arvados.config.get('ARVADOS_API_HOST'), usr['email'])

            e._entries["README"] = operations.inodes.add_entry(StringFile(e.inode, text, now))


    except Exception:
        logger.exception("arv-mount: exception during API setup")
        exit(1)

    # FUSE options, see mount.fuse(8)
    opts = [optname for optname in ['allow_other', 'debug']
            if getattr(args, optname)]

    # Increase default read/write size from 4KiB to 128KiB
    opts += ["big_writes", "max_read=131072"]

    if args.exec_args:
        # Initialize the fuse connection
        llfuse.init(operations, args.mountpoint, opts)

        # Subscribe to change events from API server
        operations.listen_for_events(api)

        t = threading.Thread(None, lambda: llfuse.main())
        t.start()

        # wait until the driver is finished initializing
        operations.initlock.wait()

        rc = 255
        try:
            sp = subprocess.Popen(args.exec_args, shell=False)

            # forward signals to the process.
            signal.signal(signal.SIGINT, lambda signum, frame: sp.send_signal(signum))
            signal.signal(signal.SIGTERM, lambda signum, frame: sp.send_signal(signum))
            signal.signal(signal.SIGQUIT, lambda signum, frame: sp.send_signal(signum))

            # wait for process to complete.
            rc = sp.wait()

            # restore default signal handlers.
            signal.signal(signal.SIGINT, signal.SIG_DFL)
            signal.signal(signal.SIGTERM, signal.SIG_DFL)
            signal.signal(signal.SIGQUIT, signal.SIG_DFL)
        except Exception as e:
            logger.exception('arv-mount: exception during exec %s',
                             args.exec_args)
            try:
                rc = e.errno
            except AttributeError:
                pass
        finally:
            subprocess.call(["fusermount", "-u", "-z", args.mountpoint])
            operations.destroy()

        exit(rc)
    else:
        try:
            llfuse.init(operations, args.mountpoint, opts)

            # Subscribe to change events from API server
            operations.listen_for_events(api)

            llfuse.main()
        except Exception as e:
            logger.exception('arv-mount: exception during mount')
            exit(getattr(e, 'errno', 1))
        finally:
            operations.destroy()<|MERGE_RESOLUTION|>--- conflicted
+++ resolved
@@ -51,11 +51,7 @@
     parser.add_argument('--directory-cache', type=int, help="Directory data cache size, in bytes (default 128MiB)", default=128*1024*1024)
 
     parser.add_argument('--read-only', action='store_false', help="Mount will be read only (default)", dest="enable_write", default=False)
-<<<<<<< HEAD
-    parser.add_argument('--enable-write', action='store_true', help="Mount will be read-write", dest="enable_write", default=False)
-=======
     parser.add_argument('--read-write', action='store_true', help="Mount will be read-write", dest="enable_write", default=False)
->>>>>>> 1ec9e370
 
     parser.add_argument('--exec', type=str, nargs=argparse.REMAINDER,
                         dest="exec_args", metavar=('command', 'args', '...', '--'),
@@ -91,11 +87,7 @@
         arvados.logger.setLevel(logging.DEBUG)
         logger.debug("arv-mount debugging enabled")
 
-<<<<<<< HEAD
-    logger.warn("enable write is %s", args.enable_write)
-=======
     logger.info("enable write is %s", args.enable_write)
->>>>>>> 1ec9e370
 
     try:
         # Create the request handler
