--
-- PostgreSQL database dump
--

SET statement_timeout = 0;
SET client_encoding = 'UTF8';
SET standard_conforming_strings = on;
SET check_function_bodies = false;
SET client_min_messages = warning;

--
-- Name: plpgsql; Type: EXTENSION; Schema: -; Owner: -
--

CREATE EXTENSION IF NOT EXISTS plpgsql WITH SCHEMA pg_catalog;


--
-- Name: EXTENSION plpgsql; Type: COMMENT; Schema: -; Owner: -
--

COMMENT ON EXTENSION plpgsql IS 'PL/pgSQL procedural language';


SET search_path = public, pg_catalog;

SET default_tablespace = '';

SET default_with_oids = false;

--
-- Name: api_client_authorizations; Type: TABLE; Schema: public; Owner: -; Tablespace: 
--

CREATE TABLE api_client_authorizations (
    id integer NOT NULL,
    api_token character varying(255) NOT NULL,
    api_client_id integer NOT NULL,
    user_id integer NOT NULL,
    created_by_ip_address character varying(255),
    last_used_by_ip_address character varying(255),
    last_used_at timestamp without time zone,
    expires_at timestamp without time zone,
    created_at timestamp without time zone NOT NULL,
    updated_at timestamp without time zone NOT NULL,
    default_owner_uuid character varying(255),
    scopes text DEFAULT '---
- all
'::text NOT NULL
);


--
-- Name: api_client_authorizations_id_seq; Type: SEQUENCE; Schema: public; Owner: -
--

CREATE SEQUENCE api_client_authorizations_id_seq
    START WITH 1
    INCREMENT BY 1
    NO MINVALUE
    NO MAXVALUE
    CACHE 1;


--
-- Name: api_client_authorizations_id_seq; Type: SEQUENCE OWNED BY; Schema: public; Owner: -
--

ALTER SEQUENCE api_client_authorizations_id_seq OWNED BY api_client_authorizations.id;


--
-- Name: api_clients; Type: TABLE; Schema: public; Owner: -; Tablespace: 
--

CREATE TABLE api_clients (
    id integer NOT NULL,
    uuid character varying(255),
    owner_uuid character varying(255),
    modified_by_client_uuid character varying(255),
    modified_by_user_uuid character varying(255),
    modified_at timestamp without time zone,
    name character varying(255),
    url_prefix character varying(255),
    created_at timestamp without time zone NOT NULL,
    updated_at timestamp without time zone NOT NULL,
    is_trusted boolean DEFAULT false
);


--
-- Name: api_clients_id_seq; Type: SEQUENCE; Schema: public; Owner: -
--

CREATE SEQUENCE api_clients_id_seq
    START WITH 1
    INCREMENT BY 1
    NO MINVALUE
    NO MAXVALUE
    CACHE 1;


--
-- Name: api_clients_id_seq; Type: SEQUENCE OWNED BY; Schema: public; Owner: -
--

ALTER SEQUENCE api_clients_id_seq OWNED BY api_clients.id;


--
-- Name: authorized_keys; Type: TABLE; Schema: public; Owner: -; Tablespace: 
--

CREATE TABLE authorized_keys (
    id integer NOT NULL,
    uuid character varying(255) NOT NULL,
    owner_uuid character varying(255) NOT NULL,
    modified_by_client_uuid character varying(255),
    modified_by_user_uuid character varying(255),
    modified_at timestamp without time zone,
    name character varying(255),
    key_type character varying(255),
    authorized_user_uuid character varying(255),
    public_key text,
    expires_at timestamp without time zone,
    created_at timestamp without time zone NOT NULL,
    updated_at timestamp without time zone NOT NULL
);


--
-- Name: authorized_keys_id_seq; Type: SEQUENCE; Schema: public; Owner: -
--

CREATE SEQUENCE authorized_keys_id_seq
    START WITH 1
    INCREMENT BY 1
    NO MINVALUE
    NO MAXVALUE
    CACHE 1;


--
-- Name: authorized_keys_id_seq; Type: SEQUENCE OWNED BY; Schema: public; Owner: -
--

ALTER SEQUENCE authorized_keys_id_seq OWNED BY authorized_keys.id;


--
-- Name: collections; Type: TABLE; Schema: public; Owner: -; Tablespace: 
--

CREATE TABLE collections (
    id integer NOT NULL,
    owner_uuid character varying(255),
    created_at timestamp without time zone NOT NULL,
    modified_by_client_uuid character varying(255),
    modified_by_user_uuid character varying(255),
    modified_at timestamp without time zone,
    portable_data_hash character varying(255),
<<<<<<< HEAD
    redundancy integer,
    redundancy_confirmed_at timestamp without time zone,
    redundancy_confirmed_as integer,
=======
    replication_desired integer,
    replication_confirmed_at timestamp without time zone,
    replication_confirmed integer,
>>>>>>> d87717b4
    updated_at timestamp without time zone NOT NULL,
    uuid character varying(255),
    manifest_text text,
    name character varying(255),
    description character varying(524288),
    properties text,
    expires_at date,
    redundancy_confirmed_by_client_uuid character varying(255),
    file_names character varying(8192)
);


--
-- Name: collections_id_seq; Type: SEQUENCE; Schema: public; Owner: -
--

CREATE SEQUENCE collections_id_seq
    START WITH 1
    INCREMENT BY 1
    NO MINVALUE
    NO MAXVALUE
    CACHE 1;


--
-- Name: collections_id_seq; Type: SEQUENCE OWNED BY; Schema: public; Owner: -
--

ALTER SEQUENCE collections_id_seq OWNED BY collections.id;


--
-- Name: commit_ancestors; Type: TABLE; Schema: public; Owner: -; Tablespace: 
--

CREATE TABLE commit_ancestors (
    id integer NOT NULL,
    repository_name character varying(255),
    descendant character varying(255) NOT NULL,
    ancestor character varying(255) NOT NULL,
    "is" boolean DEFAULT false NOT NULL,
    created_at timestamp without time zone NOT NULL,
    updated_at timestamp without time zone NOT NULL
);


--
-- Name: commit_ancestors_id_seq; Type: SEQUENCE; Schema: public; Owner: -
--

CREATE SEQUENCE commit_ancestors_id_seq
    START WITH 1
    INCREMENT BY 1
    NO MINVALUE
    NO MAXVALUE
    CACHE 1;


--
-- Name: commit_ancestors_id_seq; Type: SEQUENCE OWNED BY; Schema: public; Owner: -
--

ALTER SEQUENCE commit_ancestors_id_seq OWNED BY commit_ancestors.id;


--
-- Name: commits; Type: TABLE; Schema: public; Owner: -; Tablespace: 
--

CREATE TABLE commits (
    id integer NOT NULL,
    repository_name character varying(255),
    sha1 character varying(255),
    message character varying(255),
    created_at timestamp without time zone NOT NULL,
    updated_at timestamp without time zone NOT NULL
);


--
-- Name: commits_id_seq; Type: SEQUENCE; Schema: public; Owner: -
--

CREATE SEQUENCE commits_id_seq
    START WITH 1
    INCREMENT BY 1
    NO MINVALUE
    NO MAXVALUE
    CACHE 1;


--
-- Name: commits_id_seq; Type: SEQUENCE OWNED BY; Schema: public; Owner: -
--

ALTER SEQUENCE commits_id_seq OWNED BY commits.id;


--
-- Name: groups; Type: TABLE; Schema: public; Owner: -; Tablespace: 
--

CREATE TABLE groups (
    id integer NOT NULL,
    uuid character varying(255),
    owner_uuid character varying(255),
    created_at timestamp without time zone NOT NULL,
    modified_by_client_uuid character varying(255),
    modified_by_user_uuid character varying(255),
    modified_at timestamp without time zone,
    name character varying(255) NOT NULL,
    description character varying(524288),
    updated_at timestamp without time zone NOT NULL,
    group_class character varying(255)
);


--
-- Name: groups_id_seq; Type: SEQUENCE; Schema: public; Owner: -
--

CREATE SEQUENCE groups_id_seq
    START WITH 1
    INCREMENT BY 1
    NO MINVALUE
    NO MAXVALUE
    CACHE 1;


--
-- Name: groups_id_seq; Type: SEQUENCE OWNED BY; Schema: public; Owner: -
--

ALTER SEQUENCE groups_id_seq OWNED BY groups.id;


--
-- Name: humans; Type: TABLE; Schema: public; Owner: -; Tablespace: 
--

CREATE TABLE humans (
    id integer NOT NULL,
    uuid character varying(255) NOT NULL,
    owner_uuid character varying(255) NOT NULL,
    modified_by_client_uuid character varying(255),
    modified_by_user_uuid character varying(255),
    modified_at timestamp without time zone,
    properties text,
    created_at timestamp without time zone NOT NULL,
    updated_at timestamp without time zone NOT NULL
);


--
-- Name: humans_id_seq; Type: SEQUENCE; Schema: public; Owner: -
--

CREATE SEQUENCE humans_id_seq
    START WITH 1
    INCREMENT BY 1
    NO MINVALUE
    NO MAXVALUE
    CACHE 1;


--
-- Name: humans_id_seq; Type: SEQUENCE OWNED BY; Schema: public; Owner: -
--

ALTER SEQUENCE humans_id_seq OWNED BY humans.id;


--
-- Name: job_tasks; Type: TABLE; Schema: public; Owner: -; Tablespace: 
--

CREATE TABLE job_tasks (
    id integer NOT NULL,
    uuid character varying(255),
    owner_uuid character varying(255),
    modified_by_client_uuid character varying(255),
    modified_by_user_uuid character varying(255),
    modified_at timestamp without time zone,
    job_uuid character varying(255),
    sequence integer,
    parameters text,
    output text,
    progress double precision,
    success boolean,
    created_at timestamp without time zone NOT NULL,
    updated_at timestamp without time zone NOT NULL,
    created_by_job_task_uuid character varying(255),
    qsequence bigint,
    started_at timestamp without time zone,
    finished_at timestamp without time zone
);


--
-- Name: job_tasks_id_seq; Type: SEQUENCE; Schema: public; Owner: -
--

CREATE SEQUENCE job_tasks_id_seq
    START WITH 1
    INCREMENT BY 1
    NO MINVALUE
    NO MAXVALUE
    CACHE 1;


--
-- Name: job_tasks_id_seq; Type: SEQUENCE OWNED BY; Schema: public; Owner: -
--

ALTER SEQUENCE job_tasks_id_seq OWNED BY job_tasks.id;


--
-- Name: job_tasks_qsequence_seq; Type: SEQUENCE; Schema: public; Owner: -
--

CREATE SEQUENCE job_tasks_qsequence_seq
    START WITH 1
    INCREMENT BY 1
    NO MINVALUE
    NO MAXVALUE
    CACHE 1;


--
-- Name: job_tasks_qsequence_seq; Type: SEQUENCE OWNED BY; Schema: public; Owner: -
--

ALTER SEQUENCE job_tasks_qsequence_seq OWNED BY job_tasks.qsequence;


--
-- Name: jobs; Type: TABLE; Schema: public; Owner: -; Tablespace: 
--

CREATE TABLE jobs (
    id integer NOT NULL,
    uuid character varying(255),
    owner_uuid character varying(255),
    modified_by_client_uuid character varying(255),
    modified_by_user_uuid character varying(255),
    modified_at timestamp without time zone,
    submit_id character varying(255),
    script character varying(255),
    script_version character varying(255),
    script_parameters text,
    cancelled_by_client_uuid character varying(255),
    cancelled_by_user_uuid character varying(255),
    cancelled_at timestamp without time zone,
    started_at timestamp without time zone,
    finished_at timestamp without time zone,
    running boolean,
    success boolean,
    output character varying(255),
    created_at timestamp without time zone NOT NULL,
    updated_at timestamp without time zone NOT NULL,
    is_locked_by_uuid character varying(255),
    log character varying(255),
    tasks_summary text,
    runtime_constraints text,
    nondeterministic boolean,
    repository character varying(255),
    supplied_script_version character varying(255),
    docker_image_locator character varying(255),
    priority integer DEFAULT 0 NOT NULL,
    description character varying(524288),
    state character varying(255),
    arvados_sdk_version character varying(255)
);


--
-- Name: jobs_id_seq; Type: SEQUENCE; Schema: public; Owner: -
--

CREATE SEQUENCE jobs_id_seq
    START WITH 1
    INCREMENT BY 1
    NO MINVALUE
    NO MAXVALUE
    CACHE 1;


--
-- Name: jobs_id_seq; Type: SEQUENCE OWNED BY; Schema: public; Owner: -
--

ALTER SEQUENCE jobs_id_seq OWNED BY jobs.id;


--
-- Name: keep_disks; Type: TABLE; Schema: public; Owner: -; Tablespace: 
--

CREATE TABLE keep_disks (
    id integer NOT NULL,
    uuid character varying(255) NOT NULL,
    owner_uuid character varying(255) NOT NULL,
    modified_by_client_uuid character varying(255),
    modified_by_user_uuid character varying(255),
    modified_at timestamp without time zone,
    ping_secret character varying(255) NOT NULL,
    node_uuid character varying(255),
    filesystem_uuid character varying(255),
    bytes_total integer,
    bytes_free integer,
    is_readable boolean DEFAULT true NOT NULL,
    is_writable boolean DEFAULT true NOT NULL,
    last_read_at timestamp without time zone,
    last_write_at timestamp without time zone,
    last_ping_at timestamp without time zone,
    created_at timestamp without time zone NOT NULL,
    updated_at timestamp without time zone NOT NULL,
    keep_service_uuid character varying(255)
);


--
-- Name: keep_disks_id_seq; Type: SEQUENCE; Schema: public; Owner: -
--

CREATE SEQUENCE keep_disks_id_seq
    START WITH 1
    INCREMENT BY 1
    NO MINVALUE
    NO MAXVALUE
    CACHE 1;


--
-- Name: keep_disks_id_seq; Type: SEQUENCE OWNED BY; Schema: public; Owner: -
--

ALTER SEQUENCE keep_disks_id_seq OWNED BY keep_disks.id;


--
-- Name: keep_services; Type: TABLE; Schema: public; Owner: -; Tablespace: 
--

CREATE TABLE keep_services (
    id integer NOT NULL,
    uuid character varying(255) NOT NULL,
    owner_uuid character varying(255) NOT NULL,
    modified_by_client_uuid character varying(255),
    modified_by_user_uuid character varying(255),
    modified_at timestamp without time zone,
    service_host character varying(255),
    service_port integer,
    service_ssl_flag boolean,
    service_type character varying(255),
    created_at timestamp without time zone NOT NULL,
    updated_at timestamp without time zone NOT NULL
);


--
-- Name: keep_services_id_seq; Type: SEQUENCE; Schema: public; Owner: -
--

CREATE SEQUENCE keep_services_id_seq
    START WITH 1
    INCREMENT BY 1
    NO MINVALUE
    NO MAXVALUE
    CACHE 1;


--
-- Name: keep_services_id_seq; Type: SEQUENCE OWNED BY; Schema: public; Owner: -
--

ALTER SEQUENCE keep_services_id_seq OWNED BY keep_services.id;


--
-- Name: links; Type: TABLE; Schema: public; Owner: -; Tablespace: 
--

CREATE TABLE links (
    id integer NOT NULL,
    uuid character varying(255),
    owner_uuid character varying(255),
    created_at timestamp without time zone NOT NULL,
    modified_by_client_uuid character varying(255),
    modified_by_user_uuid character varying(255),
    modified_at timestamp without time zone,
    tail_uuid character varying(255),
    link_class character varying(255),
    name character varying(255),
    head_uuid character varying(255),
    properties text,
    updated_at timestamp without time zone NOT NULL
);


--
-- Name: links_id_seq; Type: SEQUENCE; Schema: public; Owner: -
--

CREATE SEQUENCE links_id_seq
    START WITH 1
    INCREMENT BY 1
    NO MINVALUE
    NO MAXVALUE
    CACHE 1;


--
-- Name: links_id_seq; Type: SEQUENCE OWNED BY; Schema: public; Owner: -
--

ALTER SEQUENCE links_id_seq OWNED BY links.id;


--
-- Name: logs; Type: TABLE; Schema: public; Owner: -; Tablespace: 
--

CREATE TABLE logs (
    id integer NOT NULL,
    uuid character varying(255),
    owner_uuid character varying(255),
    modified_by_client_uuid character varying(255),
    modified_by_user_uuid character varying(255),
    object_uuid character varying(255),
    event_at timestamp without time zone,
    event_type character varying(255),
    summary text,
    properties text,
    created_at timestamp without time zone NOT NULL,
    updated_at timestamp without time zone NOT NULL,
    modified_at timestamp without time zone,
    object_owner_uuid character varying(255)
);


--
-- Name: logs_id_seq; Type: SEQUENCE; Schema: public; Owner: -
--

CREATE SEQUENCE logs_id_seq
    START WITH 1
    INCREMENT BY 1
    NO MINVALUE
    NO MAXVALUE
    CACHE 1;


--
-- Name: logs_id_seq; Type: SEQUENCE OWNED BY; Schema: public; Owner: -
--

ALTER SEQUENCE logs_id_seq OWNED BY logs.id;


--
-- Name: nodes; Type: TABLE; Schema: public; Owner: -; Tablespace: 
--

CREATE TABLE nodes (
    id integer NOT NULL,
    uuid character varying(255),
    owner_uuid character varying(255),
    created_at timestamp without time zone NOT NULL,
    modified_by_client_uuid character varying(255),
    modified_by_user_uuid character varying(255),
    modified_at timestamp without time zone,
    slot_number integer,
    hostname character varying(255),
    domain character varying(255),
    ip_address character varying(255),
    first_ping_at timestamp without time zone,
    last_ping_at timestamp without time zone,
    info text,
    updated_at timestamp without time zone NOT NULL,
    properties text,
    job_uuid character varying(255)
);


--
-- Name: nodes_id_seq; Type: SEQUENCE; Schema: public; Owner: -
--

CREATE SEQUENCE nodes_id_seq
    START WITH 1
    INCREMENT BY 1
    NO MINVALUE
    NO MAXVALUE
    CACHE 1;


--
-- Name: nodes_id_seq; Type: SEQUENCE OWNED BY; Schema: public; Owner: -
--

ALTER SEQUENCE nodes_id_seq OWNED BY nodes.id;


--
-- Name: pipeline_instances; Type: TABLE; Schema: public; Owner: -; Tablespace: 
--

CREATE TABLE pipeline_instances (
    id integer NOT NULL,
    uuid character varying(255),
    owner_uuid character varying(255),
    created_at timestamp without time zone NOT NULL,
    modified_by_client_uuid character varying(255),
    modified_by_user_uuid character varying(255),
    modified_at timestamp without time zone,
    pipeline_template_uuid character varying(255),
    name character varying(255),
    components text,
    updated_at timestamp without time zone NOT NULL,
    properties text,
    state character varying(255),
    components_summary text,
    started_at timestamp without time zone,
    finished_at timestamp without time zone,
    description character varying(524288)
);


--
-- Name: pipeline_instances_id_seq; Type: SEQUENCE; Schema: public; Owner: -
--

CREATE SEQUENCE pipeline_instances_id_seq
    START WITH 1
    INCREMENT BY 1
    NO MINVALUE
    NO MAXVALUE
    CACHE 1;


--
-- Name: pipeline_instances_id_seq; Type: SEQUENCE OWNED BY; Schema: public; Owner: -
--

ALTER SEQUENCE pipeline_instances_id_seq OWNED BY pipeline_instances.id;


--
-- Name: pipeline_templates; Type: TABLE; Schema: public; Owner: -; Tablespace: 
--

CREATE TABLE pipeline_templates (
    id integer NOT NULL,
    uuid character varying(255),
    owner_uuid character varying(255),
    created_at timestamp without time zone NOT NULL,
    modified_by_client_uuid character varying(255),
    modified_by_user_uuid character varying(255),
    modified_at timestamp without time zone,
    name character varying(255),
    components text,
    updated_at timestamp without time zone NOT NULL,
    description character varying(524288)
);


--
-- Name: pipeline_templates_id_seq; Type: SEQUENCE; Schema: public; Owner: -
--

CREATE SEQUENCE pipeline_templates_id_seq
    START WITH 1
    INCREMENT BY 1
    NO MINVALUE
    NO MAXVALUE
    CACHE 1;


--
-- Name: pipeline_templates_id_seq; Type: SEQUENCE OWNED BY; Schema: public; Owner: -
--

ALTER SEQUENCE pipeline_templates_id_seq OWNED BY pipeline_templates.id;


--
-- Name: repositories; Type: TABLE; Schema: public; Owner: -; Tablespace: 
--

CREATE TABLE repositories (
    id integer NOT NULL,
    uuid character varying(255) NOT NULL,
    owner_uuid character varying(255) NOT NULL,
    modified_by_client_uuid character varying(255),
    modified_by_user_uuid character varying(255),
    modified_at timestamp without time zone,
    name character varying(255),
    fetch_url character varying(255),
    push_url character varying(255),
    created_at timestamp without time zone NOT NULL,
    updated_at timestamp without time zone NOT NULL
);


--
-- Name: repositories_id_seq; Type: SEQUENCE; Schema: public; Owner: -
--

CREATE SEQUENCE repositories_id_seq
    START WITH 1
    INCREMENT BY 1
    NO MINVALUE
    NO MAXVALUE
    CACHE 1;


--
-- Name: repositories_id_seq; Type: SEQUENCE OWNED BY; Schema: public; Owner: -
--

ALTER SEQUENCE repositories_id_seq OWNED BY repositories.id;


--
-- Name: schema_migrations; Type: TABLE; Schema: public; Owner: -; Tablespace: 
--

CREATE TABLE schema_migrations (
    version character varying(255) NOT NULL
);


--
-- Name: specimens; Type: TABLE; Schema: public; Owner: -; Tablespace: 
--

CREATE TABLE specimens (
    id integer NOT NULL,
    uuid character varying(255),
    owner_uuid character varying(255),
    created_at timestamp without time zone NOT NULL,
    modified_by_client_uuid character varying(255),
    modified_by_user_uuid character varying(255),
    modified_at timestamp without time zone,
    material character varying(255),
    updated_at timestamp without time zone NOT NULL,
    properties text
);


--
-- Name: specimens_id_seq; Type: SEQUENCE; Schema: public; Owner: -
--

CREATE SEQUENCE specimens_id_seq
    START WITH 1
    INCREMENT BY 1
    NO MINVALUE
    NO MAXVALUE
    CACHE 1;


--
-- Name: specimens_id_seq; Type: SEQUENCE OWNED BY; Schema: public; Owner: -
--

ALTER SEQUENCE specimens_id_seq OWNED BY specimens.id;


--
-- Name: traits; Type: TABLE; Schema: public; Owner: -; Tablespace: 
--

CREATE TABLE traits (
    id integer NOT NULL,
    uuid character varying(255) NOT NULL,
    owner_uuid character varying(255) NOT NULL,
    modified_by_client_uuid character varying(255),
    modified_by_user_uuid character varying(255),
    modified_at timestamp without time zone,
    name character varying(255),
    properties text,
    created_at timestamp without time zone NOT NULL,
    updated_at timestamp without time zone NOT NULL
);


--
-- Name: traits_id_seq; Type: SEQUENCE; Schema: public; Owner: -
--

CREATE SEQUENCE traits_id_seq
    START WITH 1
    INCREMENT BY 1
    NO MINVALUE
    NO MAXVALUE
    CACHE 1;


--
-- Name: traits_id_seq; Type: SEQUENCE OWNED BY; Schema: public; Owner: -
--

ALTER SEQUENCE traits_id_seq OWNED BY traits.id;


--
-- Name: users; Type: TABLE; Schema: public; Owner: -; Tablespace: 
--

CREATE TABLE users (
    id integer NOT NULL,
    uuid character varying(255),
    owner_uuid character varying(255) NOT NULL,
    created_at timestamp without time zone NOT NULL,
    modified_by_client_uuid character varying(255),
    modified_by_user_uuid character varying(255),
    modified_at timestamp without time zone,
    email character varying(255),
    first_name character varying(255),
    last_name character varying(255),
    identity_url character varying(255),
    is_admin boolean,
    prefs text,
    updated_at timestamp without time zone NOT NULL,
    default_owner_uuid character varying(255),
    is_active boolean DEFAULT false
);


--
-- Name: users_id_seq; Type: SEQUENCE; Schema: public; Owner: -
--

CREATE SEQUENCE users_id_seq
    START WITH 1
    INCREMENT BY 1
    NO MINVALUE
    NO MAXVALUE
    CACHE 1;


--
-- Name: users_id_seq; Type: SEQUENCE OWNED BY; Schema: public; Owner: -
--

ALTER SEQUENCE users_id_seq OWNED BY users.id;


--
-- Name: virtual_machines; Type: TABLE; Schema: public; Owner: -; Tablespace: 
--

CREATE TABLE virtual_machines (
    id integer NOT NULL,
    uuid character varying(255) NOT NULL,
    owner_uuid character varying(255) NOT NULL,
    modified_by_client_uuid character varying(255),
    modified_by_user_uuid character varying(255),
    modified_at timestamp without time zone,
    hostname character varying(255),
    created_at timestamp without time zone NOT NULL,
    updated_at timestamp without time zone NOT NULL
);


--
-- Name: virtual_machines_id_seq; Type: SEQUENCE; Schema: public; Owner: -
--

CREATE SEQUENCE virtual_machines_id_seq
    START WITH 1
    INCREMENT BY 1
    NO MINVALUE
    NO MAXVALUE
    CACHE 1;


--
-- Name: virtual_machines_id_seq; Type: SEQUENCE OWNED BY; Schema: public; Owner: -
--

ALTER SEQUENCE virtual_machines_id_seq OWNED BY virtual_machines.id;


--
-- Name: id; Type: DEFAULT; Schema: public; Owner: -
--

ALTER TABLE ONLY api_client_authorizations ALTER COLUMN id SET DEFAULT nextval('api_client_authorizations_id_seq'::regclass);


--
-- Name: id; Type: DEFAULT; Schema: public; Owner: -
--

ALTER TABLE ONLY api_clients ALTER COLUMN id SET DEFAULT nextval('api_clients_id_seq'::regclass);


--
-- Name: id; Type: DEFAULT; Schema: public; Owner: -
--

ALTER TABLE ONLY authorized_keys ALTER COLUMN id SET DEFAULT nextval('authorized_keys_id_seq'::regclass);


--
-- Name: id; Type: DEFAULT; Schema: public; Owner: -
--

ALTER TABLE ONLY collections ALTER COLUMN id SET DEFAULT nextval('collections_id_seq'::regclass);


--
-- Name: id; Type: DEFAULT; Schema: public; Owner: -
--

ALTER TABLE ONLY commit_ancestors ALTER COLUMN id SET DEFAULT nextval('commit_ancestors_id_seq'::regclass);


--
-- Name: id; Type: DEFAULT; Schema: public; Owner: -
--

ALTER TABLE ONLY commits ALTER COLUMN id SET DEFAULT nextval('commits_id_seq'::regclass);


--
-- Name: id; Type: DEFAULT; Schema: public; Owner: -
--

ALTER TABLE ONLY groups ALTER COLUMN id SET DEFAULT nextval('groups_id_seq'::regclass);


--
-- Name: id; Type: DEFAULT; Schema: public; Owner: -
--

ALTER TABLE ONLY humans ALTER COLUMN id SET DEFAULT nextval('humans_id_seq'::regclass);


--
-- Name: id; Type: DEFAULT; Schema: public; Owner: -
--

ALTER TABLE ONLY job_tasks ALTER COLUMN id SET DEFAULT nextval('job_tasks_id_seq'::regclass);


--
-- Name: id; Type: DEFAULT; Schema: public; Owner: -
--

ALTER TABLE ONLY jobs ALTER COLUMN id SET DEFAULT nextval('jobs_id_seq'::regclass);


--
-- Name: id; Type: DEFAULT; Schema: public; Owner: -
--

ALTER TABLE ONLY keep_disks ALTER COLUMN id SET DEFAULT nextval('keep_disks_id_seq'::regclass);


--
-- Name: id; Type: DEFAULT; Schema: public; Owner: -
--

ALTER TABLE ONLY keep_services ALTER COLUMN id SET DEFAULT nextval('keep_services_id_seq'::regclass);


--
-- Name: id; Type: DEFAULT; Schema: public; Owner: -
--

ALTER TABLE ONLY links ALTER COLUMN id SET DEFAULT nextval('links_id_seq'::regclass);


--
-- Name: id; Type: DEFAULT; Schema: public; Owner: -
--

ALTER TABLE ONLY logs ALTER COLUMN id SET DEFAULT nextval('logs_id_seq'::regclass);


--
-- Name: id; Type: DEFAULT; Schema: public; Owner: -
--

ALTER TABLE ONLY nodes ALTER COLUMN id SET DEFAULT nextval('nodes_id_seq'::regclass);


--
-- Name: id; Type: DEFAULT; Schema: public; Owner: -
--

ALTER TABLE ONLY pipeline_instances ALTER COLUMN id SET DEFAULT nextval('pipeline_instances_id_seq'::regclass);


--
-- Name: id; Type: DEFAULT; Schema: public; Owner: -
--

ALTER TABLE ONLY pipeline_templates ALTER COLUMN id SET DEFAULT nextval('pipeline_templates_id_seq'::regclass);


--
-- Name: id; Type: DEFAULT; Schema: public; Owner: -
--

ALTER TABLE ONLY repositories ALTER COLUMN id SET DEFAULT nextval('repositories_id_seq'::regclass);


--
-- Name: id; Type: DEFAULT; Schema: public; Owner: -
--

ALTER TABLE ONLY specimens ALTER COLUMN id SET DEFAULT nextval('specimens_id_seq'::regclass);


--
-- Name: id; Type: DEFAULT; Schema: public; Owner: -
--

ALTER TABLE ONLY traits ALTER COLUMN id SET DEFAULT nextval('traits_id_seq'::regclass);


--
-- Name: id; Type: DEFAULT; Schema: public; Owner: -
--

ALTER TABLE ONLY users ALTER COLUMN id SET DEFAULT nextval('users_id_seq'::regclass);


--
-- Name: id; Type: DEFAULT; Schema: public; Owner: -
--

ALTER TABLE ONLY virtual_machines ALTER COLUMN id SET DEFAULT nextval('virtual_machines_id_seq'::regclass);


--
-- Name: api_client_authorizations_pkey; Type: CONSTRAINT; Schema: public; Owner: -; Tablespace: 
--

ALTER TABLE ONLY api_client_authorizations
    ADD CONSTRAINT api_client_authorizations_pkey PRIMARY KEY (id);


--
-- Name: api_clients_pkey; Type: CONSTRAINT; Schema: public; Owner: -; Tablespace: 
--

ALTER TABLE ONLY api_clients
    ADD CONSTRAINT api_clients_pkey PRIMARY KEY (id);


--
-- Name: authorized_keys_pkey; Type: CONSTRAINT; Schema: public; Owner: -; Tablespace: 
--

ALTER TABLE ONLY authorized_keys
    ADD CONSTRAINT authorized_keys_pkey PRIMARY KEY (id);


--
-- Name: collections_pkey; Type: CONSTRAINT; Schema: public; Owner: -; Tablespace: 
--

ALTER TABLE ONLY collections
    ADD CONSTRAINT collections_pkey PRIMARY KEY (id);


--
-- Name: commit_ancestors_pkey; Type: CONSTRAINT; Schema: public; Owner: -; Tablespace: 
--

ALTER TABLE ONLY commit_ancestors
    ADD CONSTRAINT commit_ancestors_pkey PRIMARY KEY (id);


--
-- Name: commits_pkey; Type: CONSTRAINT; Schema: public; Owner: -; Tablespace: 
--

ALTER TABLE ONLY commits
    ADD CONSTRAINT commits_pkey PRIMARY KEY (id);


--
-- Name: groups_pkey; Type: CONSTRAINT; Schema: public; Owner: -; Tablespace: 
--

ALTER TABLE ONLY groups
    ADD CONSTRAINT groups_pkey PRIMARY KEY (id);


--
-- Name: humans_pkey; Type: CONSTRAINT; Schema: public; Owner: -; Tablespace: 
--

ALTER TABLE ONLY humans
    ADD CONSTRAINT humans_pkey PRIMARY KEY (id);


--
-- Name: job_tasks_pkey; Type: CONSTRAINT; Schema: public; Owner: -; Tablespace: 
--

ALTER TABLE ONLY job_tasks
    ADD CONSTRAINT job_tasks_pkey PRIMARY KEY (id);


--
-- Name: jobs_pkey; Type: CONSTRAINT; Schema: public; Owner: -; Tablespace: 
--

ALTER TABLE ONLY jobs
    ADD CONSTRAINT jobs_pkey PRIMARY KEY (id);


--
-- Name: keep_disks_pkey; Type: CONSTRAINT; Schema: public; Owner: -; Tablespace: 
--

ALTER TABLE ONLY keep_disks
    ADD CONSTRAINT keep_disks_pkey PRIMARY KEY (id);


--
-- Name: keep_services_pkey; Type: CONSTRAINT; Schema: public; Owner: -; Tablespace: 
--

ALTER TABLE ONLY keep_services
    ADD CONSTRAINT keep_services_pkey PRIMARY KEY (id);


--
-- Name: links_pkey; Type: CONSTRAINT; Schema: public; Owner: -; Tablespace: 
--

ALTER TABLE ONLY links
    ADD CONSTRAINT links_pkey PRIMARY KEY (id);


--
-- Name: logs_pkey; Type: CONSTRAINT; Schema: public; Owner: -; Tablespace: 
--

ALTER TABLE ONLY logs
    ADD CONSTRAINT logs_pkey PRIMARY KEY (id);


--
-- Name: nodes_pkey; Type: CONSTRAINT; Schema: public; Owner: -; Tablespace: 
--

ALTER TABLE ONLY nodes
    ADD CONSTRAINT nodes_pkey PRIMARY KEY (id);


--
-- Name: pipeline_instances_pkey; Type: CONSTRAINT; Schema: public; Owner: -; Tablespace: 
--

ALTER TABLE ONLY pipeline_instances
    ADD CONSTRAINT pipeline_instances_pkey PRIMARY KEY (id);


--
-- Name: pipeline_templates_pkey; Type: CONSTRAINT; Schema: public; Owner: -; Tablespace: 
--

ALTER TABLE ONLY pipeline_templates
    ADD CONSTRAINT pipeline_templates_pkey PRIMARY KEY (id);


--
-- Name: repositories_pkey; Type: CONSTRAINT; Schema: public; Owner: -; Tablespace: 
--

ALTER TABLE ONLY repositories
    ADD CONSTRAINT repositories_pkey PRIMARY KEY (id);


--
-- Name: specimens_pkey; Type: CONSTRAINT; Schema: public; Owner: -; Tablespace: 
--

ALTER TABLE ONLY specimens
    ADD CONSTRAINT specimens_pkey PRIMARY KEY (id);


--
-- Name: traits_pkey; Type: CONSTRAINT; Schema: public; Owner: -; Tablespace: 
--

ALTER TABLE ONLY traits
    ADD CONSTRAINT traits_pkey PRIMARY KEY (id);


--
-- Name: users_pkey; Type: CONSTRAINT; Schema: public; Owner: -; Tablespace: 
--

ALTER TABLE ONLY users
    ADD CONSTRAINT users_pkey PRIMARY KEY (id);


--
-- Name: virtual_machines_pkey; Type: CONSTRAINT; Schema: public; Owner: -; Tablespace: 
--

ALTER TABLE ONLY virtual_machines
    ADD CONSTRAINT virtual_machines_pkey PRIMARY KEY (id);


--
-- Name: api_client_authorizations_search_index; Type: INDEX; Schema: public; Owner: -; Tablespace: 
--

CREATE INDEX api_client_authorizations_search_index ON api_client_authorizations USING btree (api_token, created_by_ip_address, last_used_by_ip_address, default_owner_uuid);


--
-- Name: api_clients_search_index; Type: INDEX; Schema: public; Owner: -; Tablespace: 
--

CREATE INDEX api_clients_search_index ON api_clients USING btree (uuid, owner_uuid, modified_by_client_uuid, modified_by_user_uuid, name, url_prefix);


--
-- Name: authorized_keys_search_index; Type: INDEX; Schema: public; Owner: -; Tablespace: 
--

CREATE INDEX authorized_keys_search_index ON authorized_keys USING btree (uuid, owner_uuid, modified_by_client_uuid, modified_by_user_uuid, name, key_type, authorized_user_uuid);


--
-- Name: collection_owner_uuid_name_unique; Type: INDEX; Schema: public; Owner: -; Tablespace: 
--

CREATE UNIQUE INDEX collection_owner_uuid_name_unique ON collections USING btree (owner_uuid, name) WHERE (expires_at IS NULL);


--
-- Name: collections_full_text_search_idx; Type: INDEX; Schema: public; Owner: -; Tablespace: 
--

<<<<<<< HEAD
CREATE INDEX collections_full_text_search_idx ON collections USING gin (to_tsvector('english'::regconfig, (((((((((((((((((COALESCE(owner_uuid, ''::character varying))::text || ' '::text) || (COALESCE(modified_by_client_uuid, ''::character varying))::text) || ' '::text) || (COALESCE(modified_by_user_uuid, ''::character varying))::text) || ' '::text) || (COALESCE(portable_data_hash, ''::character varying))::text) || ' '::text) || (COALESCE(uuid, ''::character varying))::text) || ' '::text) || (COALESCE(name, ''::character varying))::text) || ' '::text) || (COALESCE(description, ''::character varying))::text) || ' '::text) || COALESCE(properties, ''::text)) || ' '::text) || (COALESCE(redundancy_confirmed_by_client_uuid, ''::character varying))::text)));
=======
CREATE INDEX collections_full_text_search_idx ON collections USING gin (to_tsvector('english'::regconfig, (((((((((((((((((COALESCE(owner_uuid, ''::character varying))::text || ' '::text) || (COALESCE(modified_by_client_uuid, ''::character varying))::text) || ' '::text) || (COALESCE(modified_by_user_uuid, ''::character varying))::text) || ' '::text) || (COALESCE(portable_data_hash, ''::character varying))::text) || ' '::text) || (COALESCE(uuid, ''::character varying))::text) || ' '::text) || (COALESCE(name, ''::character varying))::text) || ' '::text) || (COALESCE(description, ''::character varying))::text) || ' '::text) || COALESCE(properties, ''::text)) || ' '::text) || (COALESCE(file_names, ''::character varying))::text)));
>>>>>>> d87717b4


--
-- Name: collections_search_index; Type: INDEX; Schema: public; Owner: -; Tablespace: 
--

CREATE INDEX collections_search_index ON collections USING btree (owner_uuid, modified_by_client_uuid, modified_by_user_uuid, portable_data_hash, uuid, name, file_names);


--
-- Name: groups_full_text_search_idx; Type: INDEX; Schema: public; Owner: -; Tablespace: 
--

CREATE INDEX groups_full_text_search_idx ON groups USING gin (to_tsvector('english'::regconfig, (((((((((((((COALESCE(uuid, ''::character varying))::text || ' '::text) || (COALESCE(owner_uuid, ''::character varying))::text) || ' '::text) || (COALESCE(modified_by_client_uuid, ''::character varying))::text) || ' '::text) || (COALESCE(modified_by_user_uuid, ''::character varying))::text) || ' '::text) || (COALESCE(name, ''::character varying))::text) || ' '::text) || (COALESCE(description, ''::character varying))::text) || ' '::text) || (COALESCE(group_class, ''::character varying))::text)));


--
-- Name: groups_owner_uuid_name_unique; Type: INDEX; Schema: public; Owner: -; Tablespace: 
--

CREATE UNIQUE INDEX groups_owner_uuid_name_unique ON groups USING btree (owner_uuid, name);


--
-- Name: groups_search_index; Type: INDEX; Schema: public; Owner: -; Tablespace: 
--

CREATE INDEX groups_search_index ON groups USING btree (uuid, owner_uuid, modified_by_client_uuid, modified_by_user_uuid, name, group_class);


--
-- Name: humans_search_index; Type: INDEX; Schema: public; Owner: -; Tablespace: 
--

CREATE INDEX humans_search_index ON humans USING btree (uuid, owner_uuid, modified_by_client_uuid, modified_by_user_uuid);


--
-- Name: index_api_client_authorizations_on_api_client_id; Type: INDEX; Schema: public; Owner: -; Tablespace: 
--

CREATE INDEX index_api_client_authorizations_on_api_client_id ON api_client_authorizations USING btree (api_client_id);


--
-- Name: index_api_client_authorizations_on_api_token; Type: INDEX; Schema: public; Owner: -; Tablespace: 
--

CREATE UNIQUE INDEX index_api_client_authorizations_on_api_token ON api_client_authorizations USING btree (api_token);


--
-- Name: index_api_client_authorizations_on_expires_at; Type: INDEX; Schema: public; Owner: -; Tablespace: 
--

CREATE INDEX index_api_client_authorizations_on_expires_at ON api_client_authorizations USING btree (expires_at);


--
-- Name: index_api_client_authorizations_on_user_id; Type: INDEX; Schema: public; Owner: -; Tablespace: 
--

CREATE INDEX index_api_client_authorizations_on_user_id ON api_client_authorizations USING btree (user_id);


--
-- Name: index_api_clients_on_created_at; Type: INDEX; Schema: public; Owner: -; Tablespace: 
--

CREATE INDEX index_api_clients_on_created_at ON api_clients USING btree (created_at);


--
-- Name: index_api_clients_on_modified_at; Type: INDEX; Schema: public; Owner: -; Tablespace: 
--

CREATE INDEX index_api_clients_on_modified_at ON api_clients USING btree (modified_at);


--
-- Name: index_api_clients_on_owner_uuid; Type: INDEX; Schema: public; Owner: -; Tablespace: 
--

CREATE INDEX index_api_clients_on_owner_uuid ON api_clients USING btree (owner_uuid);


--
-- Name: index_api_clients_on_uuid; Type: INDEX; Schema: public; Owner: -; Tablespace: 
--

CREATE UNIQUE INDEX index_api_clients_on_uuid ON api_clients USING btree (uuid);


--
-- Name: index_authkeys_on_user_and_expires_at; Type: INDEX; Schema: public; Owner: -; Tablespace: 
--

CREATE INDEX index_authkeys_on_user_and_expires_at ON authorized_keys USING btree (authorized_user_uuid, expires_at);


--
-- Name: index_authorized_keys_on_owner_uuid; Type: INDEX; Schema: public; Owner: -; Tablespace: 
--

CREATE INDEX index_authorized_keys_on_owner_uuid ON authorized_keys USING btree (owner_uuid);


--
-- Name: index_authorized_keys_on_uuid; Type: INDEX; Schema: public; Owner: -; Tablespace: 
--

CREATE UNIQUE INDEX index_authorized_keys_on_uuid ON authorized_keys USING btree (uuid);


--
-- Name: index_collections_on_created_at; Type: INDEX; Schema: public; Owner: -; Tablespace: 
--

CREATE INDEX index_collections_on_created_at ON collections USING btree (created_at);


--
-- Name: index_collections_on_modified_at; Type: INDEX; Schema: public; Owner: -; Tablespace: 
--

CREATE INDEX index_collections_on_modified_at ON collections USING btree (modified_at);


--
-- Name: index_collections_on_owner_uuid; Type: INDEX; Schema: public; Owner: -; Tablespace: 
--

CREATE INDEX index_collections_on_owner_uuid ON collections USING btree (owner_uuid);


--
-- Name: index_collections_on_uuid; Type: INDEX; Schema: public; Owner: -; Tablespace: 
--

CREATE UNIQUE INDEX index_collections_on_uuid ON collections USING btree (uuid);


--
-- Name: index_commit_ancestors_on_descendant_and_ancestor; Type: INDEX; Schema: public; Owner: -; Tablespace: 
--

CREATE UNIQUE INDEX index_commit_ancestors_on_descendant_and_ancestor ON commit_ancestors USING btree (descendant, ancestor);


--
-- Name: index_commits_on_repository_name_and_sha1; Type: INDEX; Schema: public; Owner: -; Tablespace: 
--

CREATE UNIQUE INDEX index_commits_on_repository_name_and_sha1 ON commits USING btree (repository_name, sha1);


--
-- Name: index_groups_on_created_at; Type: INDEX; Schema: public; Owner: -; Tablespace: 
--

CREATE INDEX index_groups_on_created_at ON groups USING btree (created_at);


--
-- Name: index_groups_on_group_class; Type: INDEX; Schema: public; Owner: -; Tablespace: 
--

CREATE INDEX index_groups_on_group_class ON groups USING btree (group_class);


--
-- Name: index_groups_on_modified_at; Type: INDEX; Schema: public; Owner: -; Tablespace: 
--

CREATE INDEX index_groups_on_modified_at ON groups USING btree (modified_at);


--
-- Name: index_groups_on_owner_uuid; Type: INDEX; Schema: public; Owner: -; Tablespace: 
--

CREATE INDEX index_groups_on_owner_uuid ON groups USING btree (owner_uuid);


--
-- Name: index_groups_on_uuid; Type: INDEX; Schema: public; Owner: -; Tablespace: 
--

CREATE UNIQUE INDEX index_groups_on_uuid ON groups USING btree (uuid);


--
-- Name: index_humans_on_owner_uuid; Type: INDEX; Schema: public; Owner: -; Tablespace: 
--

CREATE INDEX index_humans_on_owner_uuid ON humans USING btree (owner_uuid);


--
-- Name: index_humans_on_uuid; Type: INDEX; Schema: public; Owner: -; Tablespace: 
--

CREATE UNIQUE INDEX index_humans_on_uuid ON humans USING btree (uuid);


--
-- Name: index_job_tasks_on_created_at; Type: INDEX; Schema: public; Owner: -; Tablespace: 
--

CREATE INDEX index_job_tasks_on_created_at ON job_tasks USING btree (created_at);


--
-- Name: index_job_tasks_on_job_uuid; Type: INDEX; Schema: public; Owner: -; Tablespace: 
--

CREATE INDEX index_job_tasks_on_job_uuid ON job_tasks USING btree (job_uuid);


--
-- Name: index_job_tasks_on_modified_at; Type: INDEX; Schema: public; Owner: -; Tablespace: 
--

CREATE INDEX index_job_tasks_on_modified_at ON job_tasks USING btree (modified_at);


--
-- Name: index_job_tasks_on_owner_uuid; Type: INDEX; Schema: public; Owner: -; Tablespace: 
--

CREATE INDEX index_job_tasks_on_owner_uuid ON job_tasks USING btree (owner_uuid);


--
-- Name: index_job_tasks_on_sequence; Type: INDEX; Schema: public; Owner: -; Tablespace: 
--

CREATE INDEX index_job_tasks_on_sequence ON job_tasks USING btree (sequence);


--
-- Name: index_job_tasks_on_success; Type: INDEX; Schema: public; Owner: -; Tablespace: 
--

CREATE INDEX index_job_tasks_on_success ON job_tasks USING btree (success);


--
-- Name: index_job_tasks_on_uuid; Type: INDEX; Schema: public; Owner: -; Tablespace: 
--

CREATE UNIQUE INDEX index_job_tasks_on_uuid ON job_tasks USING btree (uuid);


--
-- Name: index_jobs_on_created_at; Type: INDEX; Schema: public; Owner: -; Tablespace: 
--

CREATE INDEX index_jobs_on_created_at ON jobs USING btree (created_at);


--
-- Name: index_jobs_on_finished_at; Type: INDEX; Schema: public; Owner: -; Tablespace: 
--

CREATE INDEX index_jobs_on_finished_at ON jobs USING btree (finished_at);


--
-- Name: index_jobs_on_modified_at; Type: INDEX; Schema: public; Owner: -; Tablespace: 
--

CREATE INDEX index_jobs_on_modified_at ON jobs USING btree (modified_at);


--
-- Name: index_jobs_on_output; Type: INDEX; Schema: public; Owner: -; Tablespace: 
--

CREATE INDEX index_jobs_on_output ON jobs USING btree (output);


--
-- Name: index_jobs_on_owner_uuid; Type: INDEX; Schema: public; Owner: -; Tablespace: 
--

CREATE INDEX index_jobs_on_owner_uuid ON jobs USING btree (owner_uuid);


--
-- Name: index_jobs_on_script; Type: INDEX; Schema: public; Owner: -; Tablespace: 
--

CREATE INDEX index_jobs_on_script ON jobs USING btree (script);


--
-- Name: index_jobs_on_started_at; Type: INDEX; Schema: public; Owner: -; Tablespace: 
--

CREATE INDEX index_jobs_on_started_at ON jobs USING btree (started_at);


--
-- Name: index_jobs_on_submit_id; Type: INDEX; Schema: public; Owner: -; Tablespace: 
--

CREATE UNIQUE INDEX index_jobs_on_submit_id ON jobs USING btree (submit_id);


--
-- Name: index_jobs_on_uuid; Type: INDEX; Schema: public; Owner: -; Tablespace: 
--

CREATE UNIQUE INDEX index_jobs_on_uuid ON jobs USING btree (uuid);


--
-- Name: index_keep_disks_on_filesystem_uuid; Type: INDEX; Schema: public; Owner: -; Tablespace: 
--

CREATE INDEX index_keep_disks_on_filesystem_uuid ON keep_disks USING btree (filesystem_uuid);


--
-- Name: index_keep_disks_on_last_ping_at; Type: INDEX; Schema: public; Owner: -; Tablespace: 
--

CREATE INDEX index_keep_disks_on_last_ping_at ON keep_disks USING btree (last_ping_at);


--
-- Name: index_keep_disks_on_node_uuid; Type: INDEX; Schema: public; Owner: -; Tablespace: 
--

CREATE INDEX index_keep_disks_on_node_uuid ON keep_disks USING btree (node_uuid);


--
-- Name: index_keep_disks_on_owner_uuid; Type: INDEX; Schema: public; Owner: -; Tablespace: 
--

CREATE INDEX index_keep_disks_on_owner_uuid ON keep_disks USING btree (owner_uuid);


--
-- Name: index_keep_disks_on_uuid; Type: INDEX; Schema: public; Owner: -; Tablespace: 
--

CREATE UNIQUE INDEX index_keep_disks_on_uuid ON keep_disks USING btree (uuid);


--
-- Name: index_keep_services_on_owner_uuid; Type: INDEX; Schema: public; Owner: -; Tablespace: 
--

CREATE INDEX index_keep_services_on_owner_uuid ON keep_services USING btree (owner_uuid);


--
-- Name: index_keep_services_on_uuid; Type: INDEX; Schema: public; Owner: -; Tablespace: 
--

CREATE UNIQUE INDEX index_keep_services_on_uuid ON keep_services USING btree (uuid);


--
-- Name: index_links_on_created_at; Type: INDEX; Schema: public; Owner: -; Tablespace: 
--

CREATE INDEX index_links_on_created_at ON links USING btree (created_at);


--
-- Name: index_links_on_head_uuid; Type: INDEX; Schema: public; Owner: -; Tablespace: 
--

CREATE INDEX index_links_on_head_uuid ON links USING btree (head_uuid);


--
-- Name: index_links_on_modified_at; Type: INDEX; Schema: public; Owner: -; Tablespace: 
--

CREATE INDEX index_links_on_modified_at ON links USING btree (modified_at);


--
-- Name: index_links_on_owner_uuid; Type: INDEX; Schema: public; Owner: -; Tablespace: 
--

CREATE INDEX index_links_on_owner_uuid ON links USING btree (owner_uuid);


--
-- Name: index_links_on_tail_uuid; Type: INDEX; Schema: public; Owner: -; Tablespace: 
--

CREATE INDEX index_links_on_tail_uuid ON links USING btree (tail_uuid);


--
-- Name: index_links_on_uuid; Type: INDEX; Schema: public; Owner: -; Tablespace: 
--

CREATE UNIQUE INDEX index_links_on_uuid ON links USING btree (uuid);


--
-- Name: index_logs_on_created_at; Type: INDEX; Schema: public; Owner: -; Tablespace: 
--

CREATE INDEX index_logs_on_created_at ON logs USING btree (created_at);


--
-- Name: index_logs_on_event_at; Type: INDEX; Schema: public; Owner: -; Tablespace: 
--

CREATE INDEX index_logs_on_event_at ON logs USING btree (event_at);


--
-- Name: index_logs_on_event_type; Type: INDEX; Schema: public; Owner: -; Tablespace: 
--

CREATE INDEX index_logs_on_event_type ON logs USING btree (event_type);


--
-- Name: index_logs_on_modified_at; Type: INDEX; Schema: public; Owner: -; Tablespace: 
--

CREATE INDEX index_logs_on_modified_at ON logs USING btree (modified_at);


--
-- Name: index_logs_on_object_uuid; Type: INDEX; Schema: public; Owner: -; Tablespace: 
--

CREATE INDEX index_logs_on_object_uuid ON logs USING btree (object_uuid);


--
-- Name: index_logs_on_owner_uuid; Type: INDEX; Schema: public; Owner: -; Tablespace: 
--

CREATE INDEX index_logs_on_owner_uuid ON logs USING btree (owner_uuid);


--
-- Name: index_logs_on_summary; Type: INDEX; Schema: public; Owner: -; Tablespace: 
--

CREATE INDEX index_logs_on_summary ON logs USING btree (summary);


--
-- Name: index_logs_on_uuid; Type: INDEX; Schema: public; Owner: -; Tablespace: 
--

CREATE UNIQUE INDEX index_logs_on_uuid ON logs USING btree (uuid);


--
-- Name: index_nodes_on_created_at; Type: INDEX; Schema: public; Owner: -; Tablespace: 
--

CREATE INDEX index_nodes_on_created_at ON nodes USING btree (created_at);


--
-- Name: index_nodes_on_hostname; Type: INDEX; Schema: public; Owner: -; Tablespace: 
--

CREATE INDEX index_nodes_on_hostname ON nodes USING btree (hostname);


--
-- Name: index_nodes_on_modified_at; Type: INDEX; Schema: public; Owner: -; Tablespace: 
--

CREATE INDEX index_nodes_on_modified_at ON nodes USING btree (modified_at);


--
-- Name: index_nodes_on_owner_uuid; Type: INDEX; Schema: public; Owner: -; Tablespace: 
--

CREATE INDEX index_nodes_on_owner_uuid ON nodes USING btree (owner_uuid);


--
-- Name: index_nodes_on_slot_number; Type: INDEX; Schema: public; Owner: -; Tablespace: 
--

CREATE UNIQUE INDEX index_nodes_on_slot_number ON nodes USING btree (slot_number);


--
-- Name: index_nodes_on_uuid; Type: INDEX; Schema: public; Owner: -; Tablespace: 
--

CREATE UNIQUE INDEX index_nodes_on_uuid ON nodes USING btree (uuid);


--
-- Name: index_pipeline_instances_on_created_at; Type: INDEX; Schema: public; Owner: -; Tablespace: 
--

CREATE INDEX index_pipeline_instances_on_created_at ON pipeline_instances USING btree (created_at);


--
-- Name: index_pipeline_instances_on_modified_at; Type: INDEX; Schema: public; Owner: -; Tablespace: 
--

CREATE INDEX index_pipeline_instances_on_modified_at ON pipeline_instances USING btree (modified_at);


--
-- Name: index_pipeline_instances_on_owner_uuid; Type: INDEX; Schema: public; Owner: -; Tablespace: 
--

CREATE INDEX index_pipeline_instances_on_owner_uuid ON pipeline_instances USING btree (owner_uuid);


--
-- Name: index_pipeline_instances_on_uuid; Type: INDEX; Schema: public; Owner: -; Tablespace: 
--

CREATE UNIQUE INDEX index_pipeline_instances_on_uuid ON pipeline_instances USING btree (uuid);


--
-- Name: index_pipeline_templates_on_created_at; Type: INDEX; Schema: public; Owner: -; Tablespace: 
--

CREATE INDEX index_pipeline_templates_on_created_at ON pipeline_templates USING btree (created_at);


--
-- Name: index_pipeline_templates_on_modified_at; Type: INDEX; Schema: public; Owner: -; Tablespace: 
--

CREATE INDEX index_pipeline_templates_on_modified_at ON pipeline_templates USING btree (modified_at);


--
-- Name: index_pipeline_templates_on_owner_uuid; Type: INDEX; Schema: public; Owner: -; Tablespace: 
--

CREATE INDEX index_pipeline_templates_on_owner_uuid ON pipeline_templates USING btree (owner_uuid);


--
-- Name: index_pipeline_templates_on_uuid; Type: INDEX; Schema: public; Owner: -; Tablespace: 
--

CREATE UNIQUE INDEX index_pipeline_templates_on_uuid ON pipeline_templates USING btree (uuid);


--
-- Name: index_repositories_on_name; Type: INDEX; Schema: public; Owner: -; Tablespace: 
--

CREATE UNIQUE INDEX index_repositories_on_name ON repositories USING btree (name);


--
-- Name: index_repositories_on_owner_uuid; Type: INDEX; Schema: public; Owner: -; Tablespace: 
--

CREATE INDEX index_repositories_on_owner_uuid ON repositories USING btree (owner_uuid);


--
-- Name: index_repositories_on_uuid; Type: INDEX; Schema: public; Owner: -; Tablespace: 
--

CREATE UNIQUE INDEX index_repositories_on_uuid ON repositories USING btree (uuid);


--
-- Name: index_specimens_on_created_at; Type: INDEX; Schema: public; Owner: -; Tablespace: 
--

CREATE INDEX index_specimens_on_created_at ON specimens USING btree (created_at);


--
-- Name: index_specimens_on_modified_at; Type: INDEX; Schema: public; Owner: -; Tablespace: 
--

CREATE INDEX index_specimens_on_modified_at ON specimens USING btree (modified_at);


--
-- Name: index_specimens_on_owner_uuid; Type: INDEX; Schema: public; Owner: -; Tablespace: 
--

CREATE INDEX index_specimens_on_owner_uuid ON specimens USING btree (owner_uuid);


--
-- Name: index_specimens_on_uuid; Type: INDEX; Schema: public; Owner: -; Tablespace: 
--

CREATE UNIQUE INDEX index_specimens_on_uuid ON specimens USING btree (uuid);


--
-- Name: index_traits_on_name; Type: INDEX; Schema: public; Owner: -; Tablespace: 
--

CREATE INDEX index_traits_on_name ON traits USING btree (name);


--
-- Name: index_traits_on_owner_uuid; Type: INDEX; Schema: public; Owner: -; Tablespace: 
--

CREATE INDEX index_traits_on_owner_uuid ON traits USING btree (owner_uuid);


--
-- Name: index_traits_on_uuid; Type: INDEX; Schema: public; Owner: -; Tablespace: 
--

CREATE UNIQUE INDEX index_traits_on_uuid ON traits USING btree (uuid);


--
-- Name: index_users_on_created_at; Type: INDEX; Schema: public; Owner: -; Tablespace: 
--

CREATE INDEX index_users_on_created_at ON users USING btree (created_at);


--
-- Name: index_users_on_modified_at; Type: INDEX; Schema: public; Owner: -; Tablespace: 
--

CREATE INDEX index_users_on_modified_at ON users USING btree (modified_at);


--
-- Name: index_users_on_owner_uuid; Type: INDEX; Schema: public; Owner: -; Tablespace: 
--

CREATE INDEX index_users_on_owner_uuid ON users USING btree (owner_uuid);


--
-- Name: index_users_on_uuid; Type: INDEX; Schema: public; Owner: -; Tablespace: 
--

CREATE UNIQUE INDEX index_users_on_uuid ON users USING btree (uuid);


--
-- Name: index_virtual_machines_on_hostname; Type: INDEX; Schema: public; Owner: -; Tablespace: 
--

CREATE INDEX index_virtual_machines_on_hostname ON virtual_machines USING btree (hostname);


--
-- Name: index_virtual_machines_on_owner_uuid; Type: INDEX; Schema: public; Owner: -; Tablespace: 
--

CREATE INDEX index_virtual_machines_on_owner_uuid ON virtual_machines USING btree (owner_uuid);


--
-- Name: index_virtual_machines_on_uuid; Type: INDEX; Schema: public; Owner: -; Tablespace: 
--

CREATE UNIQUE INDEX index_virtual_machines_on_uuid ON virtual_machines USING btree (uuid);


--
-- Name: job_tasks_search_index; Type: INDEX; Schema: public; Owner: -; Tablespace: 
--

CREATE INDEX job_tasks_search_index ON job_tasks USING btree (uuid, owner_uuid, modified_by_client_uuid, modified_by_user_uuid, job_uuid, created_by_job_task_uuid);


--
-- Name: jobs_full_text_search_idx; Type: INDEX; Schema: public; Owner: -; Tablespace: 
--

CREATE INDEX jobs_full_text_search_idx ON jobs USING gin (to_tsvector('english'::regconfig, (((((((((((((((((((((((((((((((((((((((((COALESCE(uuid, ''::character varying))::text || ' '::text) || (COALESCE(owner_uuid, ''::character varying))::text) || ' '::text) || (COALESCE(modified_by_client_uuid, ''::character varying))::text) || ' '::text) || (COALESCE(modified_by_user_uuid, ''::character varying))::text) || ' '::text) || (COALESCE(submit_id, ''::character varying))::text) || ' '::text) || (COALESCE(script, ''::character varying))::text) || ' '::text) || (COALESCE(script_version, ''::character varying))::text) || ' '::text) || COALESCE(script_parameters, ''::text)) || ' '::text) || (COALESCE(cancelled_by_client_uuid, ''::character varying))::text) || ' '::text) || (COALESCE(cancelled_by_user_uuid, ''::character varying))::text) || ' '::text) || (COALESCE(output, ''::character varying))::text) || ' '::text) || (COALESCE(is_locked_by_uuid, ''::character varying))::text) || ' '::text) || (COALESCE(log, ''::character varying))::text) || ' '::text) || COALESCE(tasks_summary, ''::text)) || ' '::text) || COALESCE(runtime_constraints, ''::text)) || ' '::text) || (COALESCE(repository, ''::character varying))::text) || ' '::text) || (COALESCE(supplied_script_version, ''::character varying))::text) || ' '::text) || (COALESCE(docker_image_locator, ''::character varying))::text) || ' '::text) || (COALESCE(description, ''::character varying))::text) || ' '::text) || (COALESCE(state, ''::character varying))::text) || ' '::text) || (COALESCE(arvados_sdk_version, ''::character varying))::text)));


--
-- Name: jobs_search_index; Type: INDEX; Schema: public; Owner: -; Tablespace: 
--

CREATE INDEX jobs_search_index ON jobs USING btree (uuid, owner_uuid, modified_by_client_uuid, modified_by_user_uuid, submit_id, script, script_version, cancelled_by_client_uuid, cancelled_by_user_uuid, output, is_locked_by_uuid, log, repository, supplied_script_version, docker_image_locator, state, arvados_sdk_version);


--
-- Name: keep_disks_search_index; Type: INDEX; Schema: public; Owner: -; Tablespace: 
--

CREATE INDEX keep_disks_search_index ON keep_disks USING btree (uuid, owner_uuid, modified_by_client_uuid, modified_by_user_uuid, ping_secret, node_uuid, filesystem_uuid, keep_service_uuid);


--
-- Name: keep_services_search_index; Type: INDEX; Schema: public; Owner: -; Tablespace: 
--

CREATE INDEX keep_services_search_index ON keep_services USING btree (uuid, owner_uuid, modified_by_client_uuid, modified_by_user_uuid, service_host, service_type);


--
-- Name: links_search_index; Type: INDEX; Schema: public; Owner: -; Tablespace: 
--

CREATE INDEX links_search_index ON links USING btree (uuid, owner_uuid, modified_by_client_uuid, modified_by_user_uuid, tail_uuid, link_class, name, head_uuid);


--
-- Name: links_tail_name_unique_if_link_class_name; Type: INDEX; Schema: public; Owner: -; Tablespace: 
--

CREATE UNIQUE INDEX links_tail_name_unique_if_link_class_name ON links USING btree (tail_uuid, name) WHERE ((link_class)::text = 'name'::text);


--
-- Name: logs_search_index; Type: INDEX; Schema: public; Owner: -; Tablespace: 
--

CREATE INDEX logs_search_index ON logs USING btree (uuid, owner_uuid, modified_by_client_uuid, modified_by_user_uuid, object_uuid, event_type, object_owner_uuid);


--
-- Name: nodes_search_index; Type: INDEX; Schema: public; Owner: -; Tablespace: 
--

CREATE INDEX nodes_search_index ON nodes USING btree (uuid, owner_uuid, modified_by_client_uuid, modified_by_user_uuid, hostname, domain, ip_address, job_uuid);


--
-- Name: pipeline_instances_full_text_search_idx; Type: INDEX; Schema: public; Owner: -; Tablespace: 
--

CREATE INDEX pipeline_instances_full_text_search_idx ON pipeline_instances USING gin (to_tsvector('english'::regconfig, (((((((((((((((((((((COALESCE(uuid, ''::character varying))::text || ' '::text) || (COALESCE(owner_uuid, ''::character varying))::text) || ' '::text) || (COALESCE(modified_by_client_uuid, ''::character varying))::text) || ' '::text) || (COALESCE(modified_by_user_uuid, ''::character varying))::text) || ' '::text) || (COALESCE(pipeline_template_uuid, ''::character varying))::text) || ' '::text) || (COALESCE(name, ''::character varying))::text) || ' '::text) || COALESCE(components, ''::text)) || ' '::text) || COALESCE(properties, ''::text)) || ' '::text) || (COALESCE(state, ''::character varying))::text) || ' '::text) || COALESCE(components_summary, ''::text)) || ' '::text) || (COALESCE(description, ''::character varying))::text)));


--
-- Name: pipeline_instances_search_index; Type: INDEX; Schema: public; Owner: -; Tablespace: 
--

CREATE INDEX pipeline_instances_search_index ON pipeline_instances USING btree (uuid, owner_uuid, modified_by_client_uuid, modified_by_user_uuid, pipeline_template_uuid, name, state);


--
-- Name: pipeline_template_owner_uuid_name_unique; Type: INDEX; Schema: public; Owner: -; Tablespace: 
--

CREATE UNIQUE INDEX pipeline_template_owner_uuid_name_unique ON pipeline_templates USING btree (owner_uuid, name);


--
-- Name: pipeline_templates_full_text_search_idx; Type: INDEX; Schema: public; Owner: -; Tablespace: 
--

CREATE INDEX pipeline_templates_full_text_search_idx ON pipeline_templates USING gin (to_tsvector('english'::regconfig, (((((((((((((COALESCE(uuid, ''::character varying))::text || ' '::text) || (COALESCE(owner_uuid, ''::character varying))::text) || ' '::text) || (COALESCE(modified_by_client_uuid, ''::character varying))::text) || ' '::text) || (COALESCE(modified_by_user_uuid, ''::character varying))::text) || ' '::text) || (COALESCE(name, ''::character varying))::text) || ' '::text) || COALESCE(components, ''::text)) || ' '::text) || (COALESCE(description, ''::character varying))::text)));


--
-- Name: pipeline_templates_search_index; Type: INDEX; Schema: public; Owner: -; Tablespace: 
--

CREATE INDEX pipeline_templates_search_index ON pipeline_templates USING btree (uuid, owner_uuid, modified_by_client_uuid, modified_by_user_uuid, name);


--
-- Name: repositories_search_index; Type: INDEX; Schema: public; Owner: -; Tablespace: 
--

CREATE INDEX repositories_search_index ON repositories USING btree (uuid, owner_uuid, modified_by_client_uuid, modified_by_user_uuid, name, fetch_url, push_url);


--
-- Name: specimens_search_index; Type: INDEX; Schema: public; Owner: -; Tablespace: 
--

CREATE INDEX specimens_search_index ON specimens USING btree (uuid, owner_uuid, modified_by_client_uuid, modified_by_user_uuid, material);


--
-- Name: traits_search_index; Type: INDEX; Schema: public; Owner: -; Tablespace: 
--

CREATE INDEX traits_search_index ON traits USING btree (uuid, owner_uuid, modified_by_client_uuid, modified_by_user_uuid, name);


--
-- Name: unique_schema_migrations; Type: INDEX; Schema: public; Owner: -; Tablespace: 
--

CREATE UNIQUE INDEX unique_schema_migrations ON schema_migrations USING btree (version);


--
-- Name: users_search_index; Type: INDEX; Schema: public; Owner: -; Tablespace: 
--

CREATE INDEX users_search_index ON users USING btree (uuid, owner_uuid, modified_by_client_uuid, modified_by_user_uuid, email, first_name, last_name, identity_url, default_owner_uuid);


--
-- Name: virtual_machines_search_index; Type: INDEX; Schema: public; Owner: -; Tablespace: 
--

CREATE INDEX virtual_machines_search_index ON virtual_machines USING btree (uuid, owner_uuid, modified_by_client_uuid, modified_by_user_uuid, hostname);


--
-- PostgreSQL database dump complete
--

SET search_path TO "$user",public;

INSERT INTO schema_migrations (version) VALUES ('20121016005009');

INSERT INTO schema_migrations (version) VALUES ('20130105203021');

INSERT INTO schema_migrations (version) VALUES ('20130105224358');

INSERT INTO schema_migrations (version) VALUES ('20130105224618');

INSERT INTO schema_migrations (version) VALUES ('20130107181109');

INSERT INTO schema_migrations (version) VALUES ('20130107212832');

INSERT INTO schema_migrations (version) VALUES ('20130109175700');

INSERT INTO schema_migrations (version) VALUES ('20130109220548');

INSERT INTO schema_migrations (version) VALUES ('20130113214204');

INSERT INTO schema_migrations (version) VALUES ('20130116024233');

INSERT INTO schema_migrations (version) VALUES ('20130116215213');

INSERT INTO schema_migrations (version) VALUES ('20130118002239');

INSERT INTO schema_migrations (version) VALUES ('20130122020042');

INSERT INTO schema_migrations (version) VALUES ('20130122201442');

INSERT INTO schema_migrations (version) VALUES ('20130122221616');

INSERT INTO schema_migrations (version) VALUES ('20130123174514');

INSERT INTO schema_migrations (version) VALUES ('20130123180224');

INSERT INTO schema_migrations (version) VALUES ('20130123180228');

INSERT INTO schema_migrations (version) VALUES ('20130125220425');

INSERT INTO schema_migrations (version) VALUES ('20130128202518');

INSERT INTO schema_migrations (version) VALUES ('20130128231343');

INSERT INTO schema_migrations (version) VALUES ('20130130205749');

INSERT INTO schema_migrations (version) VALUES ('20130203104818');

INSERT INTO schema_migrations (version) VALUES ('20130203104824');

INSERT INTO schema_migrations (version) VALUES ('20130203115329');

INSERT INTO schema_migrations (version) VALUES ('20130207195855');

INSERT INTO schema_migrations (version) VALUES ('20130218181504');

INSERT INTO schema_migrations (version) VALUES ('20130226170000');

INSERT INTO schema_migrations (version) VALUES ('20130313175417');

INSERT INTO schema_migrations (version) VALUES ('20130315155820');

INSERT INTO schema_migrations (version) VALUES ('20130315183626');

INSERT INTO schema_migrations (version) VALUES ('20130315213205');

INSERT INTO schema_migrations (version) VALUES ('20130318002138');

INSERT INTO schema_migrations (version) VALUES ('20130319165853');

INSERT INTO schema_migrations (version) VALUES ('20130319180730');

INSERT INTO schema_migrations (version) VALUES ('20130319194637');

INSERT INTO schema_migrations (version) VALUES ('20130319201431');

INSERT INTO schema_migrations (version) VALUES ('20130319235957');

INSERT INTO schema_migrations (version) VALUES ('20130320000107');

INSERT INTO schema_migrations (version) VALUES ('20130326173804');

INSERT INTO schema_migrations (version) VALUES ('20130326182917');

INSERT INTO schema_migrations (version) VALUES ('20130415020241');

INSERT INTO schema_migrations (version) VALUES ('20130425024459');

INSERT INTO schema_migrations (version) VALUES ('20130425214427');

INSERT INTO schema_migrations (version) VALUES ('20130523060112');

INSERT INTO schema_migrations (version) VALUES ('20130523060213');

INSERT INTO schema_migrations (version) VALUES ('20130524042319');

INSERT INTO schema_migrations (version) VALUES ('20130528134100');

INSERT INTO schema_migrations (version) VALUES ('20130606183519');

INSERT INTO schema_migrations (version) VALUES ('20130608053730');

INSERT INTO schema_migrations (version) VALUES ('20130610202538');

INSERT INTO schema_migrations (version) VALUES ('20130611163736');

INSERT INTO schema_migrations (version) VALUES ('20130612042554');

INSERT INTO schema_migrations (version) VALUES ('20130617150007');

INSERT INTO schema_migrations (version) VALUES ('20130626002829');

INSERT INTO schema_migrations (version) VALUES ('20130626022810');

INSERT INTO schema_migrations (version) VALUES ('20130627154537');

INSERT INTO schema_migrations (version) VALUES ('20130627184333');

INSERT INTO schema_migrations (version) VALUES ('20130708163414');

INSERT INTO schema_migrations (version) VALUES ('20130708182912');

INSERT INTO schema_migrations (version) VALUES ('20130708185153');

INSERT INTO schema_migrations (version) VALUES ('20130724153034');

INSERT INTO schema_migrations (version) VALUES ('20131007180607');

INSERT INTO schema_migrations (version) VALUES ('20140117231056');

INSERT INTO schema_migrations (version) VALUES ('20140124222114');

INSERT INTO schema_migrations (version) VALUES ('20140129184311');

INSERT INTO schema_migrations (version) VALUES ('20140317135600');

INSERT INTO schema_migrations (version) VALUES ('20140319160547');

INSERT INTO schema_migrations (version) VALUES ('20140321191343');

INSERT INTO schema_migrations (version) VALUES ('20140324024606');

INSERT INTO schema_migrations (version) VALUES ('20140325175653');

INSERT INTO schema_migrations (version) VALUES ('20140402001908');

INSERT INTO schema_migrations (version) VALUES ('20140407184311');

INSERT INTO schema_migrations (version) VALUES ('20140421140924');

INSERT INTO schema_migrations (version) VALUES ('20140421151939');

INSERT INTO schema_migrations (version) VALUES ('20140421151940');

INSERT INTO schema_migrations (version) VALUES ('20140422011506');

INSERT INTO schema_migrations (version) VALUES ('20140423132913');

INSERT INTO schema_migrations (version) VALUES ('20140423133559');

INSERT INTO schema_migrations (version) VALUES ('20140501165548');

INSERT INTO schema_migrations (version) VALUES ('20140519205916');

INSERT INTO schema_migrations (version) VALUES ('20140527152921');

INSERT INTO schema_migrations (version) VALUES ('20140530200539');

INSERT INTO schema_migrations (version) VALUES ('20140601022548');

INSERT INTO schema_migrations (version) VALUES ('20140602143352');

INSERT INTO schema_migrations (version) VALUES ('20140607150616');

INSERT INTO schema_migrations (version) VALUES ('20140611173003');

INSERT INTO schema_migrations (version) VALUES ('20140627210837');

INSERT INTO schema_migrations (version) VALUES ('20140709172343');

INSERT INTO schema_migrations (version) VALUES ('20140714184006');

INSERT INTO schema_migrations (version) VALUES ('20140811184643');

INSERT INTO schema_migrations (version) VALUES ('20140817035914');

INSERT INTO schema_migrations (version) VALUES ('20140818125735');

INSERT INTO schema_migrations (version) VALUES ('20140826180337');

INSERT INTO schema_migrations (version) VALUES ('20140828141043');

INSERT INTO schema_migrations (version) VALUES ('20140909183946');

INSERT INTO schema_migrations (version) VALUES ('20140911221252');

INSERT INTO schema_migrations (version) VALUES ('20140918141529');

INSERT INTO schema_migrations (version) VALUES ('20140918153541');

INSERT INTO schema_migrations (version) VALUES ('20140918153705');

INSERT INTO schema_migrations (version) VALUES ('20140924091559');

INSERT INTO schema_migrations (version) VALUES ('20141111133038');

INSERT INTO schema_migrations (version) VALUES ('20141208164553');

INSERT INTO schema_migrations (version) VALUES ('20141208174553');

INSERT INTO schema_migrations (version) VALUES ('20141208174653');

INSERT INTO schema_migrations (version) VALUES ('20141208185217');

INSERT INTO schema_migrations (version) VALUES ('20150122175935');

INSERT INTO schema_migrations (version) VALUES ('20150123142953');

INSERT INTO schema_migrations (version) VALUES ('20150203180223');

INSERT INTO schema_migrations (version) VALUES ('20150206210804');

<<<<<<< HEAD
INSERT INTO schema_migrations (version) VALUES ('20150216193428');
=======
INSERT INTO schema_migrations (version) VALUES ('20150206230342');
>>>>>>> d87717b4
<|MERGE_RESOLUTION|>--- conflicted
+++ resolved
@@ -159,15 +159,9 @@
     modified_by_user_uuid character varying(255),
     modified_at timestamp without time zone,
     portable_data_hash character varying(255),
-<<<<<<< HEAD
-    redundancy integer,
-    redundancy_confirmed_at timestamp without time zone,
-    redundancy_confirmed_as integer,
-=======
     replication_desired integer,
     replication_confirmed_at timestamp without time zone,
     replication_confirmed integer,
->>>>>>> d87717b4
     updated_at timestamp without time zone NOT NULL,
     uuid character varying(255),
     manifest_text text,
@@ -1317,11 +1311,7 @@
 -- Name: collections_full_text_search_idx; Type: INDEX; Schema: public; Owner: -; Tablespace: 
 --
 
-<<<<<<< HEAD
-CREATE INDEX collections_full_text_search_idx ON collections USING gin (to_tsvector('english'::regconfig, (((((((((((((((((COALESCE(owner_uuid, ''::character varying))::text || ' '::text) || (COALESCE(modified_by_client_uuid, ''::character varying))::text) || ' '::text) || (COALESCE(modified_by_user_uuid, ''::character varying))::text) || ' '::text) || (COALESCE(portable_data_hash, ''::character varying))::text) || ' '::text) || (COALESCE(uuid, ''::character varying))::text) || ' '::text) || (COALESCE(name, ''::character varying))::text) || ' '::text) || (COALESCE(description, ''::character varying))::text) || ' '::text) || COALESCE(properties, ''::text)) || ' '::text) || (COALESCE(redundancy_confirmed_by_client_uuid, ''::character varying))::text)));
-=======
 CREATE INDEX collections_full_text_search_idx ON collections USING gin (to_tsvector('english'::regconfig, (((((((((((((((((COALESCE(owner_uuid, ''::character varying))::text || ' '::text) || (COALESCE(modified_by_client_uuid, ''::character varying))::text) || ' '::text) || (COALESCE(modified_by_user_uuid, ''::character varying))::text) || ' '::text) || (COALESCE(portable_data_hash, ''::character varying))::text) || ' '::text) || (COALESCE(uuid, ''::character varying))::text) || ' '::text) || (COALESCE(name, ''::character varying))::text) || ' '::text) || (COALESCE(description, ''::character varying))::text) || ' '::text) || COALESCE(properties, ''::text)) || ' '::text) || (COALESCE(file_names, ''::character varying))::text)));
->>>>>>> d87717b4
 
 
 --
@@ -2369,8 +2359,6 @@
 
 INSERT INTO schema_migrations (version) VALUES ('20150206210804');
 
-<<<<<<< HEAD
-INSERT INTO schema_migrations (version) VALUES ('20150216193428');
-=======
 INSERT INTO schema_migrations (version) VALUES ('20150206230342');
->>>>>>> d87717b4
+
+INSERT INTO schema_migrations (version) VALUES ('20150216193428');