--- conflicted
+++ resolved
@@ -3189,14 +3189,12 @@
 
 INSERT INTO schema_migrations (version) VALUES ('20180917205609');
 
-<<<<<<< HEAD
 INSERT INTO schema_migrations (version) VALUES ('20181005192222');
 
 INSERT INTO schema_migrations (version) VALUES ('20181011184200');
-=======
+
 INSERT INTO schema_migrations (version) VALUES ('20180919001158');
 
 INSERT INTO schema_migrations (version) VALUES ('20181001175023');
 
-INSERT INTO schema_migrations (version) VALUES ('20181004131141');
->>>>>>> 34c144c1
+INSERT INTO schema_migrations (version) VALUES ('20181004131141');