--- conflicted
+++ resolved
@@ -20,19 +20,7 @@
 --
 -- Name: EXTENSION pg_trgm; Type: COMMENT; Schema: -; Owner: -
 --
-<<<<<<< HEAD
--- "COMMENT ON EXTENSION" should remain commented out.  The problem is
--- that the extension might have been separately created/installed and
--- that's fine because "CREATE EXTENSION IF NOT EXISTS" is a no-op in
--- that case, but then the package might not have permission to add a
--- comment on the extension, which will cause database initialization
--- to fail.  Since it doesnt't have any functional purpose, don't do
--- it.  I'm leaving the line here because so that future developers
--- will know not to uncomment it & break stuff like I just did.
---
-=======
-
->>>>>>> f02dd5fb
+
 -- COMMENT ON EXTENSION pg_trgm IS 'text similarity measurement and index searching based on trigrams';
 
 
