#!/usr/bin/env ruby

include Process

$warned = {}
$signal = {}
%w{TERM INT}.each do |sig|
  signame = sig
  Signal.trap(sig) do
    $stderr.puts "Received #{signame} signal"
    $signal[:term] = true
  end
end

if ENV["CRUNCH_DISPATCH_LOCKFILE"]
  lockfilename = ENV.delete "CRUNCH_DISPATCH_LOCKFILE"
  lockfile = File.open(lockfilename, File::RDWR|File::CREAT, 0644)
  unless lockfile.flock File::LOCK_EX|File::LOCK_NB
    abort "Lock unavailable on #{lockfilename} - exit"
  end
end

ENV["RAILS_ENV"] = ARGV[0] || ENV["RAILS_ENV"] || "development"

require File.dirname(__FILE__) + '/../config/boot'
require File.dirname(__FILE__) + '/../config/environment'
require 'open3'

LOG_BUFFER_SIZE = 4096

class Dispatcher
  include ApplicationHelper

  def sysuser
    return act_as_system_user
  end

  def refresh_todo
    @todo = Job.queue.select do |j| j.repository end
    @todo_pipelines = PipelineInstance.queue
  end

  def sinfo
    @@slurm_version ||= Gem::Version.new(`sinfo --version`.match(/\b[\d\.]+\b/)[0])
    if Gem::Version.new('2.3') <= @@slurm_version
      `sinfo --noheader -o '%n:%t'`.strip
    else
      # Expand rows with hostname ranges (like "foo[1-3,5,9-12]:idle")
      # into multiple rows with one hostname each.
      `sinfo --noheader -o '%N:%t'`.split("\n").collect do |line|
        tokens = line.split ":"
        if (re = tokens[0].match /^(.*?)\[([-,\d]+)\]$/)
          re[2].split(",").collect do |range|
            range = range.split("-").collect(&:to_i)
            (range[0]..range[-1]).collect do |n|
              [re[1] + n.to_s, tokens[1..-1]].join ":"
            end
          end
        else
          tokens.join ":"
        end
      end.flatten.join "\n"
    end
  end

  def update_node_status
    if Server::Application.config.crunch_job_wrapper.to_s.match /^slurm/
      @nodes_in_state = {idle: 0, alloc: 0, down: 0}
      @node_state ||= {}
      node_seen = {}
      begin
        sinfo.split("\n").
          each do |line|
          re = line.match /(\S+?):+(idle|alloc|down)/
          next if !re

          # sinfo tells us about a node N times if it is shared by N partitions
          next if node_seen[re[1]]
          node_seen[re[1]] = true

          # count nodes in each state
          @nodes_in_state[re[2].to_sym] += 1

          # update our database (and cache) when a node's state changes
          if @node_state[re[1]] != re[2]
            @node_state[re[1]] = re[2]
            node = Node.where('hostname=?', re[1]).first
            if node
              $stderr.puts "dispatch: update #{re[1]} state to #{re[2]}"
              node.info[:slurm_state] = re[2]
              node.save
            elsif re[2] != 'down'
              $stderr.puts "dispatch: sinfo reports '#{re[1]}' is not down, but no node has that name"
            end
          end
        end
      rescue
      end
    end
  end

  def start_jobs
    @todo.each do |job|

      min_nodes = 1
      begin
        if job.runtime_constraints['min_nodes']
          min_nodes = begin job.runtime_constraints['min_nodes'].to_i rescue 1 end
        end
      end

      begin
        next if @nodes_in_state[:idle] < min_nodes
      rescue
      end

      next if @running[job.uuid]
      next if !take(job)

      cmd_args = nil
      case Server::Application.config.crunch_job_wrapper
      when :none
        cmd_args = []
      when :slurm_immediate
        cmd_args = ["salloc",
                    "--chdir=/",
                    "--immediate",
                    "--exclusive",
                    "--no-kill",
                    "--job-name=#{job.uuid}",
                    "--nodes=#{min_nodes}"]
      else
        raise "Unknown crunch_job_wrapper: #{Server::Application.config.crunch_job_wrapper}"
      end

      if Server::Application.config.crunch_job_user
        cmd_args.unshift("sudo", "-E", "-u",
                         Server::Application.config.crunch_job_user,
                         "PERLLIB=#{ENV['PERLLIB']}")
      end

      job_auth = ApiClientAuthorization.
        new(user: User.where('uuid=?', job.modified_by_user_uuid).first,
            api_client_id: 0)
      job_auth.save

      crunch_job_bin = (ENV['CRUNCH_JOB_BIN'] || `which arv-crunch-job`.strip)
      if crunch_job_bin == ''
        raise "No CRUNCH_JOB_BIN env var, and crunch-job not in path."
      end

      require 'shellwords'

      arvados_internal = Rails.configuration.git_internal_dir
      if not File.exists? arvados_internal
        $stderr.puts `mkdir -p #{arvados_internal.shellescape} && cd #{arvados_internal.shellescape} && git init --bare`
      end

      src_repo = File.join(Rails.configuration.git_repositories_dir, job.repository + '.git')
      src_repo = File.join(Rails.configuration.git_repositories_dir, job.repository, '.git') unless File.exists? src_repo

      unless src_repo
        $stderr.puts "dispatch: #{File.join Rails.configuration.git_repositories_dir, job.repository} doesn't exist"
        sleep 1
        untake(job)
        next
      end

      $stderr.puts `cd #{arvados_internal.shellescape} && git fetch --no-tags #{src_repo.shellescape} && git tag #{job.uuid.shellescape} #{job.script_version.shellescape}`

      cmd_args << crunch_job_bin
      cmd_args << '--job-api-token'
      cmd_args << job_auth.api_token
      cmd_args << '--job'
      cmd_args << job.uuid
      cmd_args << '--git-dir'
      cmd_args << arvados_internal

      $stderr.puts "dispatch: #{cmd_args.join ' '}"

      begin
        i, o, e, t = Open3.popen3(*cmd_args)
      rescue
        $stderr.puts "dispatch: popen3: #{$!}"
        sleep 1
        untake(job)
        next
      end

      $stderr.puts "dispatch: job #{job.uuid}"
      start_banner = "dispatch: child #{t.pid} start #{Time.now.ctime.to_s}"
      $stderr.puts start_banner

      @running[job.uuid] = {
        stdin: i,
        stdout: o,
        stderr: e,
        wait_thr: t,
        job: job,
        stderr_buf: '',
        started: false,
        sent_int: 0,
        job_auth: job_auth,
<<<<<<< HEAD
=======
        stderr_buf_to_flush: '',
>>>>>>> 7199f034
        stderr_flushed_at: 0
      }
      i.close
    end
  end

  def take(job)
    # no-op -- let crunch-job take care of locking.
    true
  end

  def untake(job)
    # no-op -- let crunch-job take care of locking.
    true
  end

  def read_pipes
    @running.each do |job_uuid, j|
      job = j[:job]

      # Throw away child stdout
      begin
        j[:stdout].read_nonblock(2**20)
      rescue Errno::EAGAIN, EOFError
      end

      # Read whatever is available from child stderr
      stderr_buf = false
      begin
        stderr_buf = j[:stderr].read_nonblock(2**20)
      rescue Errno::EAGAIN, EOFError
      end

      if stderr_buf
        if stderr_buf.index "\n"
        lines = stderr_buf.lines("\n").to_a
          lines.each do |line|
            $stderr.print "#{job_uuid} ! " unless line.index(job_uuid)
            $stderr.puts line
<<<<<<< HEAD
            log_msg = "#{Time.now.ctime.to_s} #{line.strip}"
            j[:stderr_buf] << (log_msg + " \n")
          end

          if (LOG_BUFFER_SIZE < j[:stderr_buf].size) || ((j[:stderr_flushed_at]+1) < Time.now.to_i)
            write_log j
            j[:stderr_flushed_at] = Time.now.to_i
=======
            pub_msg = "#{Time.now.ctime.to_s} #{line.strip} \n"
            j[:stderr_buf_to_flush] << pub_msg
          end

          if (LOG_BUFFER_SIZE < j[:stderr_buf_to_flush].size) || ((j[:stderr_flushed_at]+1) < Time.now.to_i)
            write_log j
>>>>>>> 7199f034
          end
        end
      end
    end
  end

  def reap_children
    return if 0 == @running.size
    pid_done = nil
    j_done = nil

    if false
      begin
        pid_done = waitpid(-1, Process::WNOHANG | Process::WUNTRACED)
        if pid_done
          j_done = @running.values.
            select { |j| j[:wait_thr].pid == pid_done }.
            first
        end
      rescue SystemCallError
        # I have @running processes but system reports I have no
        # children. This is likely to happen repeatedly if it happens at
        # all; I will log this no more than once per child process I
        # start.
        if 0 < @running.select { |uuid,j| j[:warned_waitpid_error].nil? }.size
          children = @running.values.collect { |j| j[:wait_thr].pid }.join ' '
          $stderr.puts "dispatch: IPC bug: waitpid() error (#{$!}), but I have children #{children}"
        end
        @running.each do |uuid,j| j[:warned_waitpid_error] = true end
      end
    else
      @running.each do |uuid, j|
        if j[:wait_thr].status == false
          pid_done = j[:wait_thr].pid
          j_done = j
        end
      end
    end

    return if !pid_done

    job_done = j_done[:job]
    $stderr.puts "dispatch: child #{pid_done} exit"
    $stderr.puts "dispatch: job #{job_done.uuid} end"

    # Ensure every last drop of stdout and stderr is consumed
    read_pipes
    write_log j_done # write any remaining logs

    if j_done[:stderr_buf] and j_done[:stderr_buf] != ''
      $stderr.puts j_done[:stderr_buf] + "\n"
    end

    # Wait the thread
    j_done[:wait_thr].value

    jobrecord = Job.find_by_uuid(job_done.uuid)
    if jobrecord.started_at
      # Clean up state fields in case crunch-job exited without
      # putting the job in a suitable "finished" state.
      jobrecord.running = false
      jobrecord.finished_at ||= Time.now
      if jobrecord.success.nil?
        jobrecord.success = false
      end
      jobrecord.save!
    else
      # Don't fail the job if crunch-job didn't even get as far as
      # starting it. If the job failed to run due to an infrastructure
      # issue with crunch-job or slurm, we want the job to stay in the
      # queue.
    end

    # Invalidate the per-job auth token
    j_done[:job_auth].update_attributes expires_at: Time.now

    @running.delete job_done.uuid
  end

  def update_pipelines
    expire_tokens = @pipe_auth_tokens.dup
    @todo_pipelines.each do |p|
      pipe_auth = (@pipe_auth_tokens[p.uuid] ||= ApiClientAuthorization.
                   create(user: User.where('uuid=?', p.modified_by_user_uuid).first,
                          api_client_id: 0))
      puts `export ARVADOS_API_TOKEN=#{pipe_auth.api_token} && arv-run-pipeline-instance --run-here --no-wait --instance #{p.uuid}`
      expire_tokens.delete p.uuid
    end

    expire_tokens.each do |k, v|
      v.update_attributes expires_at: Time.now
      @pipe_auth_tokens.delete k
    end
  end

  def run
    act_as_system_user
    @running ||= {}
    @pipe_auth_tokens ||= { }
    $stderr.puts "dispatch: ready"
    while !$signal[:term] or @running.size > 0
      read_pipes
      if $signal[:term]
        @running.each do |uuid, j|
          if !j[:started] and j[:sent_int] < 2
            begin
              Process.kill 'INT', j[:wait_thr].pid
            rescue Errno::ESRCH
              # No such pid = race condition + desired result is
              # already achieved
            end
            j[:sent_int] += 1
          end
        end
      else
        refresh_todo unless did_recently(:refresh_todo, 1.0)
        update_node_status
        unless @todo.empty? or did_recently(:start_jobs, 1.0) or $signal[:term]
          start_jobs
        end
        unless (@todo_pipelines.empty? and @pipe_auth_tokens.empty?) or did_recently(:update_pipelines, 5.0)
          update_pipelines
        end
      end
      reap_children
      select(@running.values.collect { |j| [j[:stdout], j[:stderr]] }.flatten,
             [], [], 1)
    end
  end

  protected

  def did_recently(thing, min_interval)
    @did_recently ||= {}
    if !@did_recently[thing] or @did_recently[thing] < Time.now - min_interval
      @did_recently[thing] = Time.now
      false
    else
      true
    end
  end

  # send message to log table. we want these records to be transient
  def write_log running_job
<<<<<<< HEAD
      if (running_job && running_job[:stderr_buf] != '')
        log = Log.new(object_uuid: running_job[:job].uuid,
                      event_type: 'stderr',
                      owner_uuid: running_job[:job].owner_uuid,
                      properties: {"text" => running_job[:stderr_buf]})
        log.save!
        running_job[:stderr_buf] = ''
=======
    begin
      if (running_job && running_job[:stderr_buf_to_flush] != '')
        log = Log.new(object_uuid: running_job[:job].uuid,
                      event_type: 'stderr',
                      properties: {"text" => running_job[:stderr_buf_to_flush]})
        log.save!
        running_job[:stderr_buf_to_flush] = ''
>>>>>>> 7199f034
        running_job[:stderr_flushed_at] = Time.now.to_i
      end
    rescue
      running_job[:stderr_buf] = "Failed to write logs \n"
<<<<<<< HEAD
=======
      running_job[:stderr_buf_to_flush] = ''
>>>>>>> 7199f034
      running_job[:stderr_flushed_at] = Time.now.to_i
    end
  end

end

# This is how crunch-job child procs know where the "refresh" trigger file is
ENV["CRUNCH_REFRESH_TRIGGER"] = Rails.configuration.crunch_refresh_trigger

Dispatcher.new.run<|MERGE_RESOLUTION|>--- conflicted
+++ resolved
@@ -201,10 +201,7 @@
         started: false,
         sent_int: 0,
         job_auth: job_auth,
-<<<<<<< HEAD
-=======
         stderr_buf_to_flush: '',
->>>>>>> 7199f034
         stderr_flushed_at: 0
       }
       i.close
@@ -239,27 +236,23 @@
       end
 
       if stderr_buf
-        if stderr_buf.index "\n"
-        lines = stderr_buf.lines("\n").to_a
+        j[:stderr_buf] << stderr_buf
+        if j[:stderr_buf].index "\n"
+          lines = j[:stderr_buf].lines("\n").to_a
+          if j[:stderr_buf][-1] == "\n"
+            j[:stderr_buf] = ''
+          else
+            j[:stderr_buf] = lines.pop
+          end
           lines.each do |line|
             $stderr.print "#{job_uuid} ! " unless line.index(job_uuid)
             $stderr.puts line
-<<<<<<< HEAD
-            log_msg = "#{Time.now.ctime.to_s} #{line.strip}"
-            j[:stderr_buf] << (log_msg + " \n")
-          end
-
-          if (LOG_BUFFER_SIZE < j[:stderr_buf].size) || ((j[:stderr_flushed_at]+1) < Time.now.to_i)
-            write_log j
-            j[:stderr_flushed_at] = Time.now.to_i
-=======
             pub_msg = "#{Time.now.ctime.to_s} #{line.strip} \n"
             j[:stderr_buf_to_flush] << pub_msg
           end
 
           if (LOG_BUFFER_SIZE < j[:stderr_buf_to_flush].size) || ((j[:stderr_flushed_at]+1) < Time.now.to_i)
             write_log j
->>>>>>> 7199f034
           end
         end
       end
@@ -404,31 +397,19 @@
 
   # send message to log table. we want these records to be transient
   def write_log running_job
-<<<<<<< HEAD
-      if (running_job && running_job[:stderr_buf] != '')
-        log = Log.new(object_uuid: running_job[:job].uuid,
-                      event_type: 'stderr',
-                      owner_uuid: running_job[:job].owner_uuid,
-                      properties: {"text" => running_job[:stderr_buf]})
-        log.save!
-        running_job[:stderr_buf] = ''
-=======
     begin
       if (running_job && running_job[:stderr_buf_to_flush] != '')
         log = Log.new(object_uuid: running_job[:job].uuid,
                       event_type: 'stderr',
+                      owner_uuid: running_job[:job].owner_uuid,
                       properties: {"text" => running_job[:stderr_buf_to_flush]})
         log.save!
         running_job[:stderr_buf_to_flush] = ''
->>>>>>> 7199f034
         running_job[:stderr_flushed_at] = Time.now.to_i
       end
     rescue
       running_job[:stderr_buf] = "Failed to write logs \n"
-<<<<<<< HEAD
-=======
       running_job[:stderr_buf_to_flush] = ''
->>>>>>> 7199f034
       running_job[:stderr_flushed_at] = Time.now.to_i
     end
   end
