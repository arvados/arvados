--- conflicted
+++ resolved
@@ -404,7 +404,6 @@
   head_uuid: 1fd08fc162a5c6413070a8bd0bffc818+150
   properties: {}
 
-<<<<<<< HEAD
 has_symbol_keys_in_database_somehow:
   uuid: zzzzz-o0j2j-enl1wg58310loc6
   owner_uuid: zzzzz-tpzed-000000000000000
@@ -427,7 +426,7 @@
       - false
       - true
   updated_at: 2014-05-28 16:24:02.314296411 Z
-=======
+
 bug2931_link_with_null_head_uuid:
   uuid: zzzzz-o0j2j-uru66qok2wruasb
   owner_uuid: zzzzz-tpzed-000000000000000
@@ -440,5 +439,4 @@
   name: bug2931
   tail_uuid: ~
   head_uuid: ~
-  properties: {}
->>>>>>> c7ee5e02
+  properties: {}