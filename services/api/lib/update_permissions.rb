# Copyright (C) The Arvados Authors. All rights reserved.
#
# SPDX-License-Identifier: AGPL-3.0

require_relative '20200501150153_permission_table_constants'

REVOKE_PERM = 0
CAN_MANAGE_PERM = 3

def update_permissions perm_origin_uuid, starting_uuid, perm_level, edge_id=nil
  return if Thread.current[:suppress_update_permissions]

  #
  # Update a subset of the permission table affected by adding or
  # removing a particular permission relationship (ownership or a
  # permission link).
  #
  # perm_origin_uuid: This is the object that 'gets' the permission.
  # It is the owner_uuid or tail_uuid.
  #
  # starting_uuid: The object we are computing permission for (or head_uuid)
  #
  # perm_level: The level of permission that perm_origin_uuid gets for starting_uuid.
  #
  # perm_level is a number from 0-3
  #   can_read=1
  #   can_write=2
  #   can_manage=3
  #   or call with perm_level=0 to revoke permissions
  #
  # check: for testing/debugging, compare the result of the
  # incremental update against a full table recompute.  Throws an
  # error if the contents are not identical (ie they produce different
  # permission results)

  # Theory of operation
  #
  # Give a change in a specific permission relationship, we recompute
  # the set of permissions (for all users) that could possibly be
  # affected by that relationship.  For example, if a project is
  # shared with another user, we recompute all permissions for all
  # projects in the hierarchy.  This returns a set of updated
  # permissions, which we stash in a temporary table.
  #
  # Then, for each user_uuid/target_uuid in the updated permissions
  # result set we insert/update a permission row in
  # materialized_permissions, and delete any rows that exist in
  # materialized_permissions that are not in the result set or have
  # perm_level=0.
  #
  # see db/migrate/20200501150153_permission_table.rb for details on
  # how the permissions are computed.

  if edge_id.nil?
    # For changes of ownership, edge_id is starting_uuid.  In turns
    # out most invocations of update_permissions are for changes of
    # ownership, so make this parameter optional to reduce
    # clutter.
    # For permission links, the uuid of the link object will be passed in for edge_id.
    edge_id = starting_uuid
  end

  ActiveRecord::Base.transaction do

    # "Conflicts with the ROW SHARE, ROW EXCLUSIVE, SHARE UPDATE
    # EXCLUSIVE, SHARE, SHARE ROW EXCLUSIVE, EXCLUSIVE, and ACCESS
    # EXCLUSIVE lock modes. This mode allows only concurrent ACCESS
    # SHARE locks, i.e., only reads from the table can proceed in
    # parallel with a transaction holding this lock mode."
    ActiveRecord::Base.connection.execute "LOCK TABLE #{PERMISSION_VIEW} in EXCLUSIVE MODE"

    # Workaround for
    # BUG #15160: planner overestimates number of rows in join when there are more than 200 rows coming from CTE
    # https://www.postgresql.org/message-id/152395805004.19366.3107109716821067806@wrigleys.postgresql.org
    #
    # For a crucial join in the compute_permission_subgraph() query, the
    # planner mis-estimates the number of rows in a Common Table
    # Expression (CTE, this is a subquery in a WITH clause) and as a
    # result it chooses the wrong join order.  The join starts with the
    # permissions table because it mistakenly thinks
    # count(materalized_permissions) < count(new computed permissions)
    # when actually it is the other way around.
    #
    # Because of the incorrect join order, it choose the wrong join
    # strategy (merge join, which works best when two tables are roughly
    # the same size).  As a workaround, we can tell it not to use that
    # join strategy, this causes it to pick hash join instead, which
    # turns out to be a bit better.  However, because the join order is
    # still wrong, we don't get the full benefit of the index.
    #
    # This is very unfortunate because it makes the query performance
    # dependent on the size of the materalized_permissions table, when
    # the goal of this design was to make permission updates scale-free
    # and only depend on the number of permissions affected and not the
    # total table size.  In several hours of researching I wasn't able
    # to find a way to force the correct join order, so I'm calling it
    # here and I have to move on.
    #
    # This is apparently addressed in Postgres 12, but I developed &
    # tested this on Postgres 9.6, so in the future we should reevaluate
    # the performance & query plan on Postgres 12.
    #
    # Update: as of 2023-10-13, incorrect merge join behavior is still
    # observed on at least one major user installation that is using
    # Postgres 14, so it seems this workaround is still needed.
    #
    # https://git.furworks.de/opensourcemirror/postgresql/commit/a314c34079cf06d05265623dd7c056f8fa9d577f
    #
    # Disable merge join for just this query (also local for this transaction), then reenable it.
    ActiveRecord::Base.connection.exec_query "SET LOCAL enable_mergejoin to false;"

<<<<<<< HEAD
    temptable_perms = "temp_perms_#{rand(2**64).to_s(10)}"
    ActiveRecord::Base.connection.exec_query %{
create temporary table #{temptable_perms} on commit drop
as select * from compute_permission_subgraph($1, $2, $3, $4)
},
                                             'update_permissions.select',
                                             [perm_origin_uuid,
                                              starting_uuid,
                                              perm_level,
                                              edge_id]

    ActiveRecord::Base.connection.exec_query "SET LOCAL enable_mergejoin to true;"

    # Now that we have recomputed a set of permissions, delete any
    # rows from the materialized_permissions table where (target_uuid,
    # user_uuid) is not present or has perm_level=0 in the recomputed
    # set.
    ActiveRecord::Base.connection.exec_delete %{
delete from #{PERMISSION_VIEW} where
  target_uuid in (select target_uuid from #{temptable_perms}) and
  not exists (select 1 from #{temptable_perms}
              where target_uuid=#{PERMISSION_VIEW}.target_uuid and
                    user_uuid=#{PERMISSION_VIEW}.user_uuid and
                    val>0)
},
                                              "update_permissions.delete"

    # Now insert-or-update permissions in the recomputed set.  The
    # WHERE clause is important to avoid redundantly updating rows
    # that haven't actually changed.
=======
>>>>>>> 0708f5dd
    ActiveRecord::Base.connection.exec_query %{
with temptable_perms as (
  select * from compute_permission_subgraph($1, $2, $3, $4)),

/*
    Now that we have recomputed a set of permissions, delete any
    rows from the materialized_permissions table where (target_uuid,
    user_uuid) is not present or has perm_level=0 in the recomputed
    set.
*/
delete_rows as (
  delete from #{PERMISSION_VIEW} where
    target_uuid in (select target_uuid from temptable_perms) and
    not exists (select 1 from temptable_perms
                where target_uuid=#{PERMISSION_VIEW}.target_uuid and
                      user_uuid=#{PERMISSION_VIEW}.user_uuid and
                      val>0)
)

/*
  Now insert-or-update permissions in the recomputed set.  The
  WHERE clause is important to avoid redundantly updating rows
  that haven't actually changed.
*/
insert into #{PERMISSION_VIEW} (user_uuid, target_uuid, perm_level, traverse_owned)
  select user_uuid, target_uuid, val as perm_level, traverse_owned from temptable_perms where val>0
on conflict (user_uuid, target_uuid) do update
set perm_level=EXCLUDED.perm_level, traverse_owned=EXCLUDED.traverse_owned
where #{PERMISSION_VIEW}.user_uuid=EXCLUDED.user_uuid and
      #{PERMISSION_VIEW}.target_uuid=EXCLUDED.target_uuid and
       (#{PERMISSION_VIEW}.perm_level != EXCLUDED.perm_level or
        #{PERMISSION_VIEW}.traverse_owned != EXCLUDED.traverse_owned);
},
                                             'update_permissions.select',
                                             [[nil, perm_origin_uuid],
                                              [nil, starting_uuid],
                                              [nil, perm_level],
                                              [nil, edge_id]]

    if perm_level>0
      check_permissions_against_full_refresh
    end
  end
end


def check_permissions_against_full_refresh
  # No-op except when running tests
  return unless Rails.env == 'test' and !Thread.current[:no_check_permissions_against_full_refresh] and !Thread.current[:suppress_update_permissions]

  # For checking correctness of the incremental permission updates.
  # Check contents of the current 'materialized_permission' table
  # against a from-scratch permission refresh.

  q1 = ActiveRecord::Base.connection.exec_query %{
select user_uuid, target_uuid, perm_level, traverse_owned from #{PERMISSION_VIEW}
order by user_uuid, target_uuid
}, "check_permissions_against_full_refresh.permission_table"

  q2 = ActiveRecord::Base.connection.exec_query %{
    select pq.origin_uuid as user_uuid, target_uuid, pq.val as perm_level, pq.traverse_owned from (
    #{PERM_QUERY_TEMPLATE % {:base_case => %{
        select uuid, uuid, 3, true, true from users
},
:edge_perm => 'edges.val'
} }) as pq order by origin_uuid, target_uuid
}, "check_permissions_against_full_refresh.full_recompute"

  if q1.count != q2.count
    puts "Didn't match incremental+: #{q1.count} != full refresh-: #{q2.count}"
  end

  if q1.count > q2.count
    q1.each_with_index do |r, i|
      if r != q2[i]
        puts "+#{r}\n-#{q2[i]}"
        raise "Didn't match"
      end
    end
  else
    q2.each_with_index do |r, i|
      if r != q1[i]
        puts "+#{q1[i]}\n-#{r}"
        raise "Didn't match"
      end
    end
  end
end

def skip_check_permissions_against_full_refresh
  check_perm_was = Thread.current[:no_check_permissions_against_full_refresh]
  Thread.current[:no_check_permissions_against_full_refresh] = true
  begin
    yield
  ensure
    Thread.current[:no_check_permissions_against_full_refresh] = check_perm_was
  end
end

def batch_update_permissions
  check_perm_was = Thread.current[:suppress_update_permissions]
  Thread.current[:suppress_update_permissions] = true
  begin
    yield
  ensure
    Thread.current[:suppress_update_permissions] = check_perm_was
    refresh_permissions
  end
end

# Used to account for permissions that a user gains by having
# can_manage on another user.
#
# note: in theory a user could have can_manage access to a user
# through multiple levels, that isn't handled here (would require a
# recursive query).  I think that's okay because users getting
# transitive access through "can_manage" on a user is is rarely/never
# used feature and something we probably want to deprecate and remove.
USER_UUIDS_SUBQUERY_TEMPLATE = %{
select target_uuid from materialized_permissions where user_uuid in (%{user})
and target_uuid like '_____-tpzed-_______________' and traverse_owned=true and perm_level >= %{perm_level}
}<|MERGE_RESOLUTION|>--- conflicted
+++ resolved
@@ -109,39 +109,6 @@
     # Disable merge join for just this query (also local for this transaction), then reenable it.
     ActiveRecord::Base.connection.exec_query "SET LOCAL enable_mergejoin to false;"
 
-<<<<<<< HEAD
-    temptable_perms = "temp_perms_#{rand(2**64).to_s(10)}"
-    ActiveRecord::Base.connection.exec_query %{
-create temporary table #{temptable_perms} on commit drop
-as select * from compute_permission_subgraph($1, $2, $3, $4)
-},
-                                             'update_permissions.select',
-                                             [perm_origin_uuid,
-                                              starting_uuid,
-                                              perm_level,
-                                              edge_id]
-
-    ActiveRecord::Base.connection.exec_query "SET LOCAL enable_mergejoin to true;"
-
-    # Now that we have recomputed a set of permissions, delete any
-    # rows from the materialized_permissions table where (target_uuid,
-    # user_uuid) is not present or has perm_level=0 in the recomputed
-    # set.
-    ActiveRecord::Base.connection.exec_delete %{
-delete from #{PERMISSION_VIEW} where
-  target_uuid in (select target_uuid from #{temptable_perms}) and
-  not exists (select 1 from #{temptable_perms}
-              where target_uuid=#{PERMISSION_VIEW}.target_uuid and
-                    user_uuid=#{PERMISSION_VIEW}.user_uuid and
-                    val>0)
-},
-                                              "update_permissions.delete"
-
-    # Now insert-or-update permissions in the recomputed set.  The
-    # WHERE clause is important to avoid redundantly updating rows
-    # that haven't actually changed.
-=======
->>>>>>> 0708f5dd
     ActiveRecord::Base.connection.exec_query %{
 with temptable_perms as (
   select * from compute_permission_subgraph($1, $2, $3, $4)),
@@ -176,10 +143,10 @@
         #{PERMISSION_VIEW}.traverse_owned != EXCLUDED.traverse_owned);
 },
                                              'update_permissions.select',
-                                             [[nil, perm_origin_uuid],
-                                              [nil, starting_uuid],
-                                              [nil, perm_level],
-                                              [nil, edge_id]]
+                                             [perm_origin_uuid,
+                                              starting_uuid,
+                                              perm_level,
+                                              edge_id]
 
     if perm_level>0
       check_permissions_against_full_refresh
