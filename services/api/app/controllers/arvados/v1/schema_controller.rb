--- conflicted
+++ resolved
@@ -534,11 +534,7 @@
       # format is YYYYMMDD, must be fixed width (needs to be lexically
       # sortable), updated manually, may be used by clients to
       # determine availability of API server features.
-<<<<<<< HEAD
       revision: "20250402",
-=======
-      revision: "20250327",
->>>>>>> 6545f9ee
       source_version: AppVersion.hash,
       sourceVersion: AppVersion.hash, # source_version should be deprecated in the future
       packageVersion: AppVersion.package_version,
