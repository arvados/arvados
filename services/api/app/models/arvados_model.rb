require 'assign_uuid'
class ArvadosModel < ActiveRecord::Base
  self.abstract_class = true

  include CurrentApiClient      # current_user, current_api_client, etc.

  attr_protected :created_at
  attr_protected :modified_by_user_uuid
  attr_protected :modified_by_client_uuid
  attr_protected :modified_at
  after_initialize :log_start_state
  before_create :ensure_permission_to_create
  before_update :ensure_permission_to_update
  before_destroy :ensure_permission_to_destroy
<<<<<<< HEAD

  before_validation :maybe_update_modified_by_fields
=======
  before_create :update_modified_by_fields
  before_update :maybe_update_modified_by_fields
  after_create :log_create
  after_update :log_update
  after_destroy :log_destroy
>>>>>>> e3c48fef
  validate :ensure_serialized_attribute_type
  validate :normalize_collection_uuids
  validate :ensure_valid_uuids

  has_many :permissions, :foreign_key => :head_uuid, :class_name => 'Link', :primary_key => :uuid, :conditions => "link_class = 'permission'"

  class PermissionDeniedError < StandardError
    def http_status
      403
    end
  end

  class UnauthorizedError < StandardError
    def http_status
      401
    end
  end

  def self.kind_class(kind)
    kind.match(/^arvados\#(.+)$/)[1].classify.safe_constantize rescue nil
  end

  def href
    "#{current_api_base}/#{self.class.to_s.pluralize.underscore}/#{self.uuid}"
  end

  def self.searchable_columns operator
    textonly_operator = !operator.match(/[<=>]/)
    self.columns.collect do |col|
      if col.name == 'owner_uuid'
        nil
      elsif [:string, :text].index(col.type)
        col.name
      elsif !textonly_operator and [:datetime, :integer].index(col.type)
        col.name
      end
    end.compact
  end

  def self.attribute_column attr
    self.columns.select { |col| col.name == attr.to_s }.first
  end

  # def eager_load_associations
  #   self.class.columns.each do |col|
  #     re = col.name.match /^(.*)_kind$/
  #     if (re and
  #         self.respond_to? re[1].to_sym and
  #         (auuid = self.send((re[1] + '_uuid').to_sym)) and
  #         (aclass = self.class.kind_class(self.send(col.name.to_sym))) and
  #         (aobject = aclass.where('uuid=?', auuid).first))
  #       self.instance_variable_set('@'+re[1], aobject)
  #     end
  #   end
  # end

  def self.readable_by user
    uuid_list = [user.uuid, *user.groups_i_can(:read)]
    sanitized_uuid_list = uuid_list.
      collect { |uuid| sanitize(uuid) }.join(', ')
    or_references_me = ''
    if self == Link and user
      or_references_me = "OR (#{table_name}.link_class in (#{sanitize 'permission'}, #{sanitize 'resources'}) AND #{sanitize user.uuid} IN (#{table_name}.head_uuid, #{table_name}.tail_uuid))"
    end
    joins("LEFT JOIN links permissions ON permissions.head_uuid in (#{table_name}.owner_uuid, #{table_name}.uuid) AND permissions.tail_uuid in (#{sanitized_uuid_list}) AND permissions.link_class='permission'").
      where("?=? OR #{table_name}.owner_uuid in (?) OR #{table_name}.uuid=? OR permissions.head_uuid IS NOT NULL #{or_references_me}",
            true, user.is_admin,
            uuid_list,
            user.uuid)
  end

  def logged_attributes
    attributes
  end

  protected

  def ensure_permission_to_create
    raise PermissionDeniedError unless permission_to_create
  end

  def permission_to_create
    current_user.andand.is_active
  end

  def ensure_permission_to_update
    raise PermissionDeniedError unless permission_to_update
  end

  def permission_to_update
    if !current_user
      logger.warn "Anonymous user tried to update #{self.class.to_s} #{self.uuid_was}"
      return false
    end
    if !current_user.is_active
      logger.warn "Inactive user #{current_user.uuid} tried to update #{self.class.to_s} #{self.uuid_was}"
      return false
    end
    return true if current_user.is_admin
    if self.uuid_changed?
      logger.warn "User #{current_user.uuid} tried to change uuid of #{self.class.to_s} #{self.uuid_was} to #{self.uuid}"
      return false
    end
    if self.owner_uuid_changed?
      if current_user.uuid == self.owner_uuid or
          current_user.can? write: self.owner_uuid
        # current_user is, or has :write permission on, the new owner
      else
        logger.warn "User #{current_user.uuid} tried to change owner_uuid of #{self.class.to_s} #{self.uuid} to #{self.owner_uuid} but does not have permission to write to #{self.owner_uuid}"
        return false
      end
    end
    if current_user.uuid == self.owner_uuid_was or
        current_user.uuid == self.uuid or
        current_user.can? write: self.owner_uuid_was
      # current user is, or has :write permission on, the previous owner
      return true
    else
      logger.warn "User #{current_user.uuid} tried to modify #{self.class.to_s} #{self.uuid} but does not have permission to write #{self.owner_uuid_was}"
      return false
    end
  end

  def ensure_permission_to_destroy
    raise PermissionDeniedError unless permission_to_destroy
  end

  def permission_to_destroy
    permission_to_update
  end

  def maybe_update_modified_by_fields
    update_modified_by_fields if self.changed? or self.new_record?
  end

  def update_modified_by_fields
    self.created_at ||= Time.now
    self.owner_uuid ||= current_default_owner if self.respond_to? :owner_uuid=
    self.modified_at = Time.now
    self.modified_by_user_uuid = current_user ? current_user.uuid : nil
    self.modified_by_client_uuid = current_api_client ? current_api_client.uuid : nil
  end

  def ensure_serialized_attribute_type
    # Specifying a type in the "serialize" declaration causes rails to
    # raise an exception if a different data type is retrieved from
    # the database during load().  The validation preventing such
    # crash-inducing records from being inserted in the database in
    # the first place seems to have been left as an exercise to the
    # developer.
    self.class.serialized_attributes.each do |colname, attr|
      if attr.object_class
        unless self.attributes[colname].is_a? attr.object_class
          self.errors.add colname.to_sym, "must be a #{attr.object_class.to_s}"
        end
      end
    end
  end

  def foreign_key_attributes
    attributes.keys.select { |a| a.match /_uuid$/ }
  end

  def skip_uuid_read_permission_check
    %w(modified_by_client_uuid)
  end

  def normalize_collection_uuids
    foreign_key_attributes.each do |attr|
      attr_value = send attr
      if attr_value.is_a? String and
          attr_value.match /^[0-9a-f]{32,}(\+[@\w]+)*$/
        begin
          send "#{attr}=", Collection.normalize_uuid(attr_value)
        rescue
          # TODO: abort instead of silently accepting unnormalizable value?
        end
      end
    end
  end

  @@UUID_REGEX = /^[0-9a-z]{5}-([0-9a-z]{5})-[0-9a-z]{15}$/

  @@prefixes_hash = nil
  def self.uuid_prefixes
    unless @@prefixes_hash
      @@prefixes_hash = {}
      ActiveRecord::Base.descendants.reject(&:abstract_class?).each do |k|
        if k.respond_to?(:uuid_prefix)
          @@prefixes_hash[k.uuid_prefix] = k
        end
      end
    end
    @@prefixes_hash
  end

  def self.uuid_like_pattern
    "_____-#{uuid_prefix}-_______________"
  end

  def ensure_valid_uuids
    specials = [system_user_uuid, 'd41d8cd98f00b204e9800998ecf8427e+0']

    foreign_key_attributes.each do |attr|
      begin
        if new_record? or send (attr + "_changed?")
          attr_value = send attr
          r = ArvadosModel::resource_class_for_uuid attr_value if attr_value
          r = r.readable_by(current_user) if r and not skip_uuid_read_permission_check.include? attr
          if r and r.where(uuid: attr_value).count == 0 and not specials.include? attr_value
            errors.add(attr, "'#{attr_value}' not found")
          end
        end
      rescue Exception => e
        bt = e.backtrace.join("\n")
        errors.add(attr, "'#{attr_value}' error '#{e}'\n#{bt}\n")
      end
    end
  end

  class Email
    def self.kind
      "email"
    end

    def kind
      self.class.kind
    end

    def self.readable_by (u)
      self
    end

    def self.where (u)
      [{:uuid => u[:uuid]}]
    end
  end

  def self.resource_class_for_uuid(uuid)
    if uuid.is_a? ArvadosModel
      return uuid.class
    end
    unless uuid.is_a? String
      return nil
    end
    if uuid.match /^[0-9a-f]{32}(\+[^,]+)*(,[0-9a-f]{32}(\+[^,]+)*)*$/
      return Collection
    end
    resource_class = nil

    Rails.application.eager_load!
    uuid.match @@UUID_REGEX do |re|
      return uuid_prefixes[re[1]] if uuid_prefixes[re[1]]
    end

    if uuid.match /.+@.+/
      return Email
    end

    nil
  end

  def log_start_state
    @old_etag = etag
    @old_attributes = logged_attributes
  end

  def log_change(event_type)
    log = Log.new(event_type: event_type).fill_object(self)
    yield log
    log.save!
    log_start_state
  end

  def log_create
    log_change('create') do |log|
      log.fill_properties('old', nil, nil)
      log.update_to self
    end
  end

  def log_update
    log_change('update') do |log|
      log.fill_properties('old', @old_etag, @old_attributes)
      log.update_to self
    end
  end

  def log_destroy
    log_change('destroy') do |log|
      log.fill_properties('old', @old_etag, @old_attributes)
      log.update_to nil
    end
  end
end<|MERGE_RESOLUTION|>--- conflicted
+++ resolved
@@ -12,16 +12,12 @@
   before_create :ensure_permission_to_create
   before_update :ensure_permission_to_update
   before_destroy :ensure_permission_to_destroy
-<<<<<<< HEAD
-
-  before_validation :maybe_update_modified_by_fields
-=======
+
   before_create :update_modified_by_fields
   before_update :maybe_update_modified_by_fields
   after_create :log_create
   after_update :log_update
   after_destroy :log_destroy
->>>>>>> e3c48fef
   validate :ensure_serialized_attribute_type
   validate :normalize_collection_uuids
   validate :ensure_valid_uuids
