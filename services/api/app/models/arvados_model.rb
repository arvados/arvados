--- conflicted
+++ resolved
@@ -59,88 +59,71 @@
     self.columns.select { |col| col.name == attr.to_s }.first
   end
 
-  # def eager_load_associations
-  #   self.class.columns.each do |col|
-  #     re = col.name.match /^(.*)_kind$/
-  #     if (re and
-  #         self.respond_to? re[1].to_sym and
-  #         (auuid = self.send((re[1] + '_uuid').to_sym)) and
-  #         (aclass = self.class.kind_class(self.send(col.name.to_sym))) and
-  #         (aobject = aclass.where('uuid=?', auuid).first))
-  #       self.instance_variable_set('@'+re[1], aobject)
-  #     end
-  #   end
-  # end
-
-<<<<<<< HEAD
+  # Return a query with read permissions restricted to the union of of the
+  # permissions of the members of users_list, i.e. if something is readable by
+  # any user in users_list, it will be readable in the query returned by this
+  # function.
   def self.readable_by(*users_list)
+    # Get rid of troublesome nils
     users_list.compact!
-    user_uuids = users_list.map { |u| u.uuid }
-    uuid_list = user_uuids + users_list.flat_map { |u| u.groups_i_can(:read) }
-    sanitized_uuid_list = uuid_list.
-      collect { |uuid| sanitize(uuid) }.join(', ')
-    sql_conds = []
-    sql_params = []
+
+    # Check if any of the users are admin.  If so, we're done.
     if users_list.select { |u| u.is_admin }.empty?
+
+      # Collect the uuids for each user and any groups readable by each user.
+      user_uuids = users_list.map { |u| u.uuid }
+      uuid_list = user_uuids + users_list.flat_map { |u| u.groups_i_can(:read) }
+      sanitized_uuid_list = uuid_list.
+        collect { |uuid| sanitize(uuid) }.join(', ')
+      sql_conds = []
+      sql_params = []
+      or_object_uuid = ''
+
+      # This row is owned by a member of users_list, or owned by a group
+      # readable by a member of users_list
+      # or
+      # This row uuid is the uuid of a member of users_list
+      # or
+      # A permission link exists ('write' and 'manage' implicitly include
+      # 'read') from a member of users_list, or a group readable by users_list,
+      # to this row, or to the owner of this row (see join() below).
       sql_conds += ["#{table_name}.owner_uuid in (?)",
                     "#{table_name}.uuid in (?)",
                     "permissions.head_uuid IS NOT NULL"]
       sql_params += [uuid_list, user_uuids]
+
       if self == Link and users_list.any?
+        # This row is a 'permission' or 'resources' link class
+        # The uuid for a member of users_list is referenced in either the head
+        # or tail of the link
         sql_conds += ["(#{table_name}.link_class in (#{sanitize 'permission'}, #{sanitize 'resources'}) AND (#{table_name}.head_uuid IN (?) OR #{table_name}.tail_uuid IN (?)))"]
         sql_params += [user_uuids, user_uuids]
       end
-    end
-    joins("LEFT JOIN links permissions ON permissions.head_uuid in (#{table_name}.owner_uuid, #{table_name}.uuid) AND permissions.tail_uuid in (#{sanitized_uuid_list}) AND permissions.link_class='permission'")
-      .where(sql_conds.join(' OR '), *sql_params)
-=======
-  def self.readable_by user
-    if user.is_admin
-      # Admins can read anything, so return immediately.
-      return self
-    end
-
-    uuid_list = [user.uuid, *user.groups_i_can(:read)]
-    sanitized_uuid_list = uuid_list.
-      collect { |uuid| sanitize(uuid) }.join(', ')
-    or_references_me = ''
-
-    if self == User
-      or_row_is_me = "OR (#{table_name}.uuid=#{sanitize user.uuid})"
-    end
-
-    if self == Link
-      or_references_me = "OR (#{table_name}.link_class in (#{sanitize 'permission'}, #{sanitize 'resources'}) AND #{sanitize user.uuid} IN (#{table_name}.head_uuid, #{table_name}.tail_uuid))"
-    end
-
-    if self == Log
-      or_object_uuid = ", #{table_name}.object_uuid"
-      or_object_owner = "OR (#{table_name}.object_owner_uuid in (#{sanitized_uuid_list}))"
-    end
-
-    # Link head points to this row, or to the owner of this row (the thing to be read)
-    # (or the object described by this row, for logs table only)
-    # Link tail originates from this user, or a group that is readable by this
-    # user (the identity with authorization to read)
-    # Link is any permission link ('write' and 'manage' implicitly include 'read')
-    # The existence of such a link is tested in the where clause as permissions.head_uuid IS NOT NULL.
-    # or
-    # This row is owned by this user, or owned by a group readable by this user
-    # or
-    # This is the users table
-    # This row uuid is equal this user uuid
-    # or
-    # This is the links table
-    # This row is a permission link
-    # The current user is referenced in either the head or tail of the link
-    # or
-    # This is the logs table
-    # This object described by this row is owned by this user, or owned by a group readable by this user
-
-    joins("LEFT JOIN links permissions ON permissions.head_uuid in (#{table_name}.owner_uuid, #{table_name}.uuid #{or_object_uuid}) AND permissions.tail_uuid in (#{sanitized_uuid_list}) AND permissions.link_class='permission'").
-      where("permissions.head_uuid IS NOT NULL OR #{table_name}.owner_uuid in (?) #{or_row_is_me} #{or_references_me} #{or_object_owner}",
-            uuid_list).uniq
->>>>>>> 943feeec
+
+      if self == Log and users_list.any?
+        # Link head points to the object described by this row
+        or_object_uuid = ", #{table_name}.object_uuid"
+
+        # This object described by this row is owned by this user, or owned by a group readable by this user
+        sql_conds += ["#{table_name}.object_owner_uuid in (?)"]
+        sql_params += [uuid_list]
+      end
+
+      # Link head points to this row, or to the owner of this row (the thing to be read)
+      #
+      # Link tail originates from this user, or a group that is readable by this
+      # user (the identity with authorization to read)
+      #
+      # Link class is 'permission' ('write' and 'manage' implicitly include 'read')
+
+      joins("LEFT JOIN links permissions ON permissions.head_uuid in (#{table_name}.owner_uuid, #{table_name}.uuid #{or_object_uuid}) AND permissions.tail_uuid in (#{sanitized_uuid_list}) AND permissions.link_class='permission'")
+        .where(sql_conds.join(' OR '), *sql_params).uniq
+
+    else
+      # At least one user is admin, so don't bother to apply any restrictions.
+      self
+    end
+
   end
 
   def logged_attributes
