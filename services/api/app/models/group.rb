# Copyright (C) The Arvados Authors. All rights reserved.
#
# SPDX-License-Identifier: AGPL-3.0

require 'can_be_an_owner'
require 'trashable'
require 'update_priorities'

class Group < ArvadosModel
  include HasUuid
  include KindAndEtag
  include CommonApiTemplate
  include CanBeAnOwner
  include Trashable

  # Posgresql JSONB columns should NOT be declared as serialized, Rails 5
  # already know how to properly treat them.
  attribute :properties, :jsonbHash, default: {}

  validate :ensure_filesystem_compatible_name
  validate :check_group_class
  validate :check_filter_group_filters
  validate :check_frozen_state_change_allowed
  before_create :assign_name
  after_create :after_ownership_change
  after_create :update_trash
  after_create :update_frozen

  before_update :before_ownership_change
  after_update :after_ownership_change

  after_create :add_role_manage_link

  after_update :update_trash
  after_update :update_frozen
  before_destroy :clear_permissions_trash_frozen

  api_accessible :user, extend: :common do |t|
    t.add :name
    t.add :group_class
    t.add :description
    t.add :writable_by
    t.add :delete_at
    t.add :trash_at
    t.add :is_trashed
    t.add :properties
    t.add :frozen_by_uuid
    t.add :can_write
    t.add :can_manage
  end

  # check if admins are allowed to make changes to the project, e.g. it
  # isn't trashed or frozen.
  def admin_change_permitted
    !(FrozenGroup.where(uuid: self.uuid).any? || TrashedGroup.where(group_uuid: self.uuid).any?)
  end

  protected

  def self.attributes_required_columns
    super.merge(
                'can_write' => ['owner_uuid', 'uuid'],
                'can_manage' => ['owner_uuid', 'uuid'],
                'writable_by' => ['owner_uuid', 'uuid'],
                )
  end

  def ensure_filesystem_compatible_name
    # project and filter groups need filesystem-compatible names, but others
    # don't.
    super if group_class == 'project' || group_class == 'filter'
  end

  def check_group_class
    if group_class != 'project' && group_class != 'role' && group_class != 'filter'
      errors.add :group_class, "value must be one of 'project', 'role' or 'filter', was '#{group_class}'"
    end
    if group_class_changed? && !group_class_was.nil?
      errors.add :group_class, "cannot be modified after record is created"
    end
  end

  def check_filter_group_filters
    if group_class == 'filter'
      if !self.properties.key?("filters")
        errors.add :properties, "filters property missing, it must be an array of arrays, each with 3 elements"
        return
      end
      if !self.properties["filters"].is_a?(Array)
        errors.add :properties, "filters property must be an array of arrays, each with 3 elements"
        return
      end
      self.properties["filters"].each do |filter|
        if !filter.is_a?(Array)
          errors.add :properties, "filters property must be an array of arrays, each with 3 elements"
          return
        end
        if filter.length() != 3
          errors.add :properties, "filters property must be an array of arrays, each with 3 elements"
          return
        end
        if !filter[0].include?(".") and filter[0].downcase != "uuid"
          errors.add :properties, "filter attribute must be 'uuid' or contain a dot (e.g. groups.name)"
          return
        end
        if (filter[0].downcase != "uuid" and filter[1].downcase == "is_a")
          errors.add :properties, "when filter operator is 'is_a', attribute must be 'uuid'"
          return
        end
        if ! ["=","<","<=",">",">=","!=","like","ilike","in","not in","is_a","exists","contains"].include?(filter[1].downcase)
          errors.add :properties, "filter operator is not valid (must be =,<,<=,>,>=,!=,like,ilike,in,not in,is_a,exists,contains)"
          return
        end
      end
    end
  end

  def check_frozen_state_change_allowed
    if frozen_by_uuid == ""
      self.frozen_by_uuid = nil
    end
    if frozen_by_uuid_changed? || (new_record? && frozen_by_uuid)
      if group_class != "project"
        errors.add(:frozen_by_uuid, "cannot be modified on a non-project group")
        return
      end
      if frozen_by_uuid_was && Rails.configuration.API.UnfreezeProjectRequiresAdmin && !current_user.is_admin
        errors.add(:frozen_by_uuid, "can only be changed by an admin user, once set")
        return
      end
      if frozen_by_uuid && frozen_by_uuid != current_user.uuid
        errors.add(:frozen_by_uuid, "can only be set to the current user's UUID")
        return
      end
      if !new_record? && !current_user.can?(manage: uuid)
        raise PermissionDeniedError
      end
      if trash_at || delete_at || (!new_record? && TrashedGroup.where(group_uuid: uuid).any?)
        errors.add(:frozen_by_uuid, "cannot be set on a trashed project")
      end
      if frozen_by_uuid_was.nil?
        if Rails.configuration.API.FreezeProjectRequiresDescription && !attribute_present?(:description)
          errors.add(:frozen_by_uuid, "can only be set if description is non-empty")
        end
        Rails.configuration.API.FreezeProjectRequiresProperties.andand.each do |key, _|
          key = key.to_s
          if !properties[key] || properties[key] == ""
            errors.add(:frozen_by_uuid, "can only be set if properties[#{key}] value is non-empty")
          end
        end
      end
    end
  end

  def update_trash
    return unless saved_change_to_trash_at? || saved_change_to_owner_uuid?

    # The group was added or removed from the trash.
    #
    # Strategy:
    #   Compute project subtree, propagating trash_at to subprojects
    #   Ensure none of the newly trashed descendants were frozen (if so, bail out)
    #   Remove groups that don't belong from trash
    #   Add/update groups that do belong in the trash

    frozen_descendants = ActiveRecord::Base.connection.exec_query(%{
with temptable as (select * from project_subtree_with_trash_at($1, LEAST($2, $3)::timestamp))
      select uuid from frozen_groups, temptable where uuid = target_uuid
},
      "Group.update_trash.select",
<<<<<<< HEAD
      [self.uuid,
       TrashedGroup.find_by_group_uuid(self.owner_uuid).andand.trash_at,
       self.trash_at])
    frozen_descendants = ActiveRecord::Base.connection.exec_query(
      "select uuid from frozen_groups, #{temptable} where uuid = target_uuid",
      "Group.update_trash.check_frozen")
=======
      [[nil, self.uuid],
       [nil, TrashedGroup.find_by_group_uuid(self.owner_uuid).andand.trash_at],
       [nil, self.trash_at]])
>>>>>>> 0708f5dd
    if frozen_descendants.any?
      raise ArgumentError.new("cannot trash project containing frozen project #{frozen_descendants[0]["uuid"]}")
    end

    ActiveRecord::Base.connection.exec_query(%{
with temptable as (select * from project_subtree_with_trash_at($1, LEAST($2, $3)::timestamp)),

delete_rows as (delete from trashed_groups where group_uuid in (select target_uuid from temptable where trash_at is NULL)),

insert_rows as (insert into trashed_groups (group_uuid, trash_at)
  select target_uuid as group_uuid, trash_at from temptable where trash_at is not NULL
  on conflict (group_uuid) do update set trash_at=EXCLUDED.trash_at)

select container_uuid from container_requests where
  owner_uuid in (select target_uuid from temptable) and
  requesting_container_uuid is NULL and state = 'Committed' and container_uuid is not NULL
},
      "Group.update_trash.select",
      [[nil, self.uuid],
       [nil, TrashedGroup.find_by_group_uuid(self.owner_uuid).andand.trash_at],
       [nil, self.trash_at]]).each do |container_uuid|
      update_priorities container_uuid["container_uuid"]
    end
  end

  def update_frozen
    return unless saved_change_to_frozen_by_uuid? || saved_change_to_owner_uuid?
<<<<<<< HEAD
    temptable = "group_subtree_#{rand(2**64).to_s(10)}"
    ActiveRecord::Base.connection.exec_query(
      "create temporary table #{temptable} on commit drop as select * from project_subtree_with_is_frozen($1,$2)",
      "Group.update_frozen.select",
      [self.uuid,
       !self.frozen_by_uuid.nil?])
    if frozen_by_uuid
      rows = ActiveRecord::Base.connection.exec_query(
        "select cr.uuid, cr.state from container_requests cr, #{temptable} frozen " +
        "where cr.owner_uuid = frozen.uuid and frozen.is_frozen " +
        "and cr.state not in ($1, $2) limit 1",
        "Group.update_frozen.check_container_requests",
        [ContainerRequest::Uncommitted,
         ContainerRequest::Final])
=======

    if frozen_by_uuid
      rows = ActiveRecord::Base.connection.exec_query(%{
with temptable as (select * from project_subtree_with_is_frozen($1,$2))

select cr.uuid, cr.state from container_requests cr, temptable frozen
  where cr.owner_uuid = frozen.uuid and frozen.is_frozen
  and cr.state not in ($3, $4) limit 1
},
                                                      "Group.update_frozen.check_container_requests",
                                                      [[nil, self.uuid],
                                                       [nil, !self.frozen_by_uuid.nil?],
                                                       [nil, ContainerRequest::Uncommitted],
                                                       [nil, ContainerRequest::Final]])
>>>>>>> 0708f5dd
      if rows.any?
        raise ArgumentError.new("cannot freeze project containing container request #{rows.first['uuid']} with state = #{rows.first['state']}")
      end
    end

ActiveRecord::Base.connection.exec_query(%{
with temptable as (select * from project_subtree_with_is_frozen($1,$2)),

delete_rows as (delete from frozen_groups where uuid in (select uuid from temptable where not is_frozen))

insert into frozen_groups (uuid) select uuid from temptable where is_frozen on conflict do nothing
}, "Group.update_frozen.update",
                                         [[nil, self.uuid],
                                          [nil, !self.frozen_by_uuid.nil?]])

  end

  def before_ownership_change
    if owner_uuid_changed? and !self.owner_uuid_was.nil?
      MaterializedPermission.where(user_uuid: owner_uuid_was, target_uuid: uuid).delete_all
      update_permissions self.owner_uuid_was, self.uuid, REVOKE_PERM
    end
  end

  def after_ownership_change
    if saved_change_to_owner_uuid?
      update_permissions self.owner_uuid, self.uuid, CAN_MANAGE_PERM
    end
  end

  def clear_permissions_trash_frozen
    MaterializedPermission.where(target_uuid: uuid).delete_all
    ActiveRecord::Base.connection.exec_delete(
      "delete from trashed_groups where group_uuid=$1",
      "Group.clear_permissions_trash_frozen",
      [self.uuid])
    ActiveRecord::Base.connection.exec_delete(
      "delete from frozen_groups where uuid=$1",
      "Group.clear_permissions_trash_frozen",
      [self.uuid])
  end

  def assign_name
    if self.new_record? and (self.name.nil? or self.name.empty?)
      self.name = self.uuid
    end
    true
  end

  def ensure_owner_uuid_is_permitted
    if group_class == "role"
      @requested_manager_uuid = nil
      if new_record?
        @requested_manager_uuid = owner_uuid
        self.owner_uuid = system_user_uuid
        return true
      end
      if self.owner_uuid != system_user_uuid
        raise "Owner uuid for role must be system user"
      end
      raise PermissionDeniedError.new("role group cannot be modified without can_manage permission") unless current_user.can?(manage: uuid)
      true
    else
      super
    end
  end

  def add_role_manage_link
    if group_class == "role" && @requested_manager_uuid
      act_as_system_user do
       Link.create!(tail_uuid: @requested_manager_uuid,
                    head_uuid: self.uuid,
                    link_class: "permission",
                    name: "can_manage")
      end
    end
  end

  def permission_to_create
    if !super
      return false
    elsif group_class == "role" &&
       !Rails.configuration.Users.CanCreateRoleGroups &&
       !current_user.andand.is_admin
      raise PermissionDeniedError.new("this cluster does not allow users to create role groups")
    else
      return true
    end
  end

  def permission_to_update
    if !super
      return false
    elsif frozen_by_uuid && frozen_by_uuid_was
      errors.add :uuid, "#{uuid} is frozen and cannot be modified"
      return false
    else
      return true
    end
  end

  def self.full_text_searchable_columns
    super - ["frozen_by_uuid"]
  end
end<|MERGE_RESOLUTION|>--- conflicted
+++ resolved
@@ -168,18 +168,9 @@
       select uuid from frozen_groups, temptable where uuid = target_uuid
 },
       "Group.update_trash.select",
-<<<<<<< HEAD
       [self.uuid,
        TrashedGroup.find_by_group_uuid(self.owner_uuid).andand.trash_at,
        self.trash_at])
-    frozen_descendants = ActiveRecord::Base.connection.exec_query(
-      "select uuid from frozen_groups, #{temptable} where uuid = target_uuid",
-      "Group.update_trash.check_frozen")
-=======
-      [[nil, self.uuid],
-       [nil, TrashedGroup.find_by_group_uuid(self.owner_uuid).andand.trash_at],
-       [nil, self.trash_at]])
->>>>>>> 0708f5dd
     if frozen_descendants.any?
       raise ArgumentError.new("cannot trash project containing frozen project #{frozen_descendants[0]["uuid"]}")
     end
@@ -198,31 +189,15 @@
   requesting_container_uuid is NULL and state = 'Committed' and container_uuid is not NULL
 },
       "Group.update_trash.select",
-      [[nil, self.uuid],
-       [nil, TrashedGroup.find_by_group_uuid(self.owner_uuid).andand.trash_at],
-       [nil, self.trash_at]]).each do |container_uuid|
+      [self.uuid,
+       TrashedGroup.find_by_group_uuid(self.owner_uuid).andand.trash_at,
+       self.trash_at]).each do |container_uuid|
       update_priorities container_uuid["container_uuid"]
     end
   end
 
   def update_frozen
     return unless saved_change_to_frozen_by_uuid? || saved_change_to_owner_uuid?
-<<<<<<< HEAD
-    temptable = "group_subtree_#{rand(2**64).to_s(10)}"
-    ActiveRecord::Base.connection.exec_query(
-      "create temporary table #{temptable} on commit drop as select * from project_subtree_with_is_frozen($1,$2)",
-      "Group.update_frozen.select",
-      [self.uuid,
-       !self.frozen_by_uuid.nil?])
-    if frozen_by_uuid
-      rows = ActiveRecord::Base.connection.exec_query(
-        "select cr.uuid, cr.state from container_requests cr, #{temptable} frozen " +
-        "where cr.owner_uuid = frozen.uuid and frozen.is_frozen " +
-        "and cr.state not in ($1, $2) limit 1",
-        "Group.update_frozen.check_container_requests",
-        [ContainerRequest::Uncommitted,
-         ContainerRequest::Final])
-=======
 
     if frozen_by_uuid
       rows = ActiveRecord::Base.connection.exec_query(%{
@@ -233,11 +208,10 @@
   and cr.state not in ($3, $4) limit 1
 },
                                                       "Group.update_frozen.check_container_requests",
-                                                      [[nil, self.uuid],
-                                                       [nil, !self.frozen_by_uuid.nil?],
-                                                       [nil, ContainerRequest::Uncommitted],
-                                                       [nil, ContainerRequest::Final]])
->>>>>>> 0708f5dd
+                                                      [self.uuid,
+                                                       !self.frozen_by_uuid.nil?,
+                                                       ContainerRequest::Uncommitted,
+                                                       ContainerRequest::Final])
       if rows.any?
         raise ArgumentError.new("cannot freeze project containing container request #{rows.first['uuid']} with state = #{rows.first['state']}")
       end
@@ -250,8 +224,8 @@
 
 insert into frozen_groups (uuid) select uuid from temptable where is_frozen on conflict do nothing
 }, "Group.update_frozen.update",
-                                         [[nil, self.uuid],
-                                          [nil, !self.frozen_by_uuid.nil?]])
+                                         [self.uuid,
+                                          !self.frozen_by_uuid.nil?])
 
   end
 
