# Copyright (C) The Arvados Authors. All rights reserved.
#
# SPDX-License-Identifier: AGPL-3.0

require 'can_be_an_owner'
require 'trashable'
require 'update_priorities'

class Group < ArvadosModel
  include HasUuid
  include KindAndEtag
  include CommonApiTemplate
  include CanBeAnOwner
  include Trashable

  # Posgresql JSONB columns should NOT be declared as serialized, Rails 5
  # already know how to properly treat them.
  attribute :properties, :jsonbHash, default: {}

  validate :ensure_filesystem_compatible_name
  validate :check_group_class
  validate :check_filter_group_filters
  validate :check_frozen_state_change_allowed
  before_create :assign_name
  after_create :after_ownership_change
  after_create :update_trash
  after_create :update_frozen

  before_update :before_ownership_change
  after_update :after_ownership_change

  after_create :add_role_manage_link

  after_update :update_trash
  after_update :update_frozen
  before_destroy :clear_permissions_trash_frozen

  api_accessible :user, extend: :common do |t|
    t.add :name
    t.add :group_class
    t.add :description
    t.add :writable_by
    t.add :delete_at
    t.add :trash_at
    t.add :is_trashed
    t.add :properties
    t.add :frozen_by_uuid
    t.add :can_write
    t.add :can_manage
  end

  def default_delete_after_trash_interval
    if self.group_class == 'role'
      ActiveSupport::Duration.build(0)
    else
      super
    end
  end

  def minimum_delete_after_trash_interval
    if self.group_class == 'role'
      ActiveSupport::Duration.build(0)
    else
      super
    end
  end

  def validate_trash_and_delete_timing
    if self.group_class == 'role' && delete_at && delete_at != trash_at
      errors.add :delete_at, "must be == trash_at for role groups"
    else
      super
    end
  end

  # check if admins are allowed to make changes to the project, e.g. it
  # isn't trashed or frozen.
  def admin_change_permitted
    !(FrozenGroup.where(uuid: self.uuid).any? || TrashedGroup.where(group_uuid: self.uuid).any?)
  end

  protected

  def self.attributes_required_columns
    super.merge(
                'can_write' => ['owner_uuid', 'uuid'],
                'can_manage' => ['owner_uuid', 'uuid'],
                'writable_by' => ['owner_uuid', 'uuid'],
                )
  end

  def ensure_filesystem_compatible_name
    # project and filter groups need filesystem-compatible names, but others
    # don't.
    super if group_class == 'project' || group_class == 'filter'
  end

  def check_group_class
    if group_class != 'project' && group_class != 'role' && group_class != 'filter'
      errors.add :group_class, "value must be one of 'project', 'role' or 'filter', was '#{group_class}'"
    end
    if group_class_changed? && !group_class_was.nil?
      errors.add :group_class, "cannot be modified after record is created"
    end
  end

  def check_filter_group_filters
    if group_class == 'filter'
      if !self.properties.key?("filters")
        errors.add :properties, "filters property missing, it must be an array of arrays, each with 3 elements"
        return
      end
      if !self.properties["filters"].is_a?(Array)
        errors.add :properties, "filters property must be an array of arrays, each with 3 elements"
        return
      end
      self.properties["filters"].each do |filter|
        if !filter.is_a?(Array)
          errors.add :properties, "filters property must be an array of arrays, each with 3 elements"
          return
        end
        if filter.length() != 3
          errors.add :properties, "filters property must be an array of arrays, each with 3 elements"
          return
        end
        if !filter[0].include?(".") and filter[0].downcase != "uuid"
          errors.add :properties, "filter attribute must be 'uuid' or contain a dot (e.g. groups.name)"
          return
        end
        if (filter[0].downcase != "uuid" and filter[1].downcase == "is_a")
          errors.add :properties, "when filter operator is 'is_a', attribute must be 'uuid'"
          return
        end
        if ! ["=","<","<=",">",">=","!=","like","ilike","in","not in","is_a","exists","contains"].include?(filter[1].downcase)
          errors.add :properties, "filter operator is not valid (must be =,<,<=,>,>=,!=,like,ilike,in,not in,is_a,exists,contains)"
          return
        end
      end
    end
  end

  def check_frozen_state_change_allowed
    if frozen_by_uuid == ""
      self.frozen_by_uuid = nil
    end
    if frozen_by_uuid_changed? || (new_record? && frozen_by_uuid)
      if group_class != "project"
        errors.add(:frozen_by_uuid, "cannot be modified on a non-project group")
        return
      end
      if frozen_by_uuid_was && Rails.configuration.API.UnfreezeProjectRequiresAdmin && !current_user.is_admin
        errors.add(:frozen_by_uuid, "can only be changed by an admin user, once set")
        return
      end
      if frozen_by_uuid && frozen_by_uuid != current_user.uuid
        errors.add(:frozen_by_uuid, "can only be set to the current user's UUID")
        return
      end
      if !new_record? && !current_user.can?(manage: uuid)
        raise PermissionDeniedError
      end
      if trash_at || delete_at || (!new_record? && TrashedGroup.where(group_uuid: uuid).any?)
        errors.add(:frozen_by_uuid, "cannot be set on a trashed project")
      end
      if frozen_by_uuid_was.nil?
        if Rails.configuration.API.FreezeProjectRequiresDescription && !attribute_present?(:description)
          errors.add(:frozen_by_uuid, "can only be set if description is non-empty")
        end
        Rails.configuration.API.FreezeProjectRequiresProperties.andand.each do |key, _|
          key = key.to_s
          if !properties[key] || properties[key] == ""
            errors.add(:frozen_by_uuid, "can only be set if properties[#{key}] value is non-empty")
          end
        end
      end
    end
  end

  def update_trash
    return unless saved_change_to_trash_at? || saved_change_to_owner_uuid?

    # The group was added or removed from the trash.
    #
    # Strategy:
    #   Compute project subtree, propagating trash_at to subprojects
    #   Ensure none of the newly trashed descendants were frozen (if so, bail out)
    #   Remove groups that don't belong from trash
    #   Add/update groups that do belong in the trash

    frozen_descendants = ActiveRecord::Base.connection.exec_query(%{
with temptable as (select * from project_subtree_with_trash_at($1, LEAST($2, $3)::timestamp))
      select uuid from frozen_groups, temptable where uuid = target_uuid
},
      "Group.update_trash.select",
      [self.uuid,
       TrashedGroup.find_by_group_uuid(self.owner_uuid).andand.trash_at,
       self.trash_at])

    if frozen_descendants.any?
      raise ArgumentError.new("cannot trash project containing frozen project #{frozen_descendants[0]["uuid"]}")
    end

    if self.trash_at and self.group_class == 'role'
      # if this is a role group that is now in the trash, it loses all
      # of its outgoing permissions.
      Link.where(link_class: 'permission', tail_uuid: self.uuid).destroy_all
    end

    ActiveRecord::Base.connection.exec_query(%{
with temptable as (select * from project_subtree_with_trash_at($1, LEAST($2, $3)::timestamp)),

delete_rows as (delete from trashed_groups where group_uuid in (select target_uuid from temptable where trash_at is NULL)),

insert_rows as (insert into trashed_groups (group_uuid, trash_at)
  select target_uuid as group_uuid, trash_at from temptable where trash_at is not NULL
  on conflict (group_uuid) do update set trash_at=EXCLUDED.trash_at)

select container_uuid from container_requests where
  owner_uuid in (select target_uuid from temptable) and
  requesting_container_uuid is NULL and state = 'Committed' and container_uuid is not NULL
},
      "Group.update_trash.select",
      [self.uuid,
       TrashedGroup.find_by_group_uuid(self.owner_uuid).andand.trash_at,
       self.trash_at]).each do |container_uuid|
      update_priorities container_uuid["container_uuid"]
    end
  end

  def update_frozen
    return unless saved_change_to_frozen_by_uuid? || saved_change_to_owner_uuid?

    if frozen_by_uuid
      rows = ActiveRecord::Base.connection.exec_query(%{
with temptable as (select * from project_subtree_with_is_frozen($1,$2))

select cr.uuid, cr.state from container_requests cr, temptable frozen
  where cr.owner_uuid = frozen.uuid and frozen.is_frozen
  and cr.state not in ($3, $4) limit 1
},
                                                      "Group.update_frozen.check_container_requests",
                                                      [self.uuid,
                                                       !self.frozen_by_uuid.nil?,
                                                       ContainerRequest::Uncommitted,
                                                       ContainerRequest::Final])
      if rows.any?
        raise ArgumentError.new("cannot freeze project containing container request #{rows.first['uuid']} with state = #{rows.first['state']}")
      end
    end

ActiveRecord::Base.connection.exec_query(%{
with temptable as (select * from project_subtree_with_is_frozen($1,$2)),

delete_rows as (delete from frozen_groups where uuid in (select uuid from temptable where not is_frozen))

insert into frozen_groups (uuid) select uuid from temptable where is_frozen on conflict do nothing
}, "Group.update_frozen.update",
                                         [self.uuid,
                                          !self.frozen_by_uuid.nil?])

  end

  def before_ownership_change
    if owner_uuid_changed? and !self.owner_uuid_was.nil?
      ComputedPermission.where(user_uuid: owner_uuid_was, target_uuid: uuid).delete_all
      update_permissions self.owner_uuid_was, self.uuid, REVOKE_PERM
    end
  end

  def after_ownership_change
    if saved_change_to_owner_uuid?
      update_permissions self.owner_uuid, self.uuid, CAN_MANAGE_PERM
    end
  end

  def clear_permissions_trash_frozen
<<<<<<< HEAD
    ComputedPermission.where(target_uuid: uuid).delete_all
=======
    Link.where(link_class: 'permission', tail_uuid: self.uuid).destroy_all
    MaterializedPermission.where(target_uuid: uuid).delete_all
>>>>>>> 7c29e3ff
    ActiveRecord::Base.connection.exec_delete(
      "delete from trashed_groups where group_uuid=$1",
      "Group.clear_permissions_trash_frozen",
      [self.uuid])
    ActiveRecord::Base.connection.exec_delete(
      "delete from frozen_groups where uuid=$1",
      "Group.clear_permissions_trash_frozen",
      [self.uuid])
  end

  def assign_name
    if self.new_record? and (self.name.nil? or self.name.empty?)
      self.name = self.uuid
    end
    true
  end

  def ensure_owner_uuid_is_permitted
    if group_class == "role"
      @requested_manager_uuid = nil
      if new_record?
        @requested_manager_uuid = owner_uuid
        self.owner_uuid = system_user_uuid
        return true
      end
      if self.owner_uuid != system_user_uuid
        raise "Owner uuid for role must be system user"
      end
      raise PermissionDeniedError.new("role group cannot be modified without can_manage permission") unless current_user.can?(manage: uuid)
      true
    else
      super
    end
  end

  def add_role_manage_link
    if group_class == "role" && @requested_manager_uuid
      act_as_system_user do
       Link.create!(tail_uuid: @requested_manager_uuid,
                    head_uuid: self.uuid,
                    link_class: "permission",
                    name: "can_manage")
      end
    end
  end

  def permission_to_create
    if !super
      return false
    elsif group_class == "role" &&
       !Rails.configuration.Users.CanCreateRoleGroups &&
       !current_user.andand.is_admin
      raise PermissionDeniedError.new("this cluster does not allow users to create role groups")
    else
      return true
    end
  end

  def permission_to_update
    if !super
      return false
    elsif frozen_by_uuid && frozen_by_uuid_was
      errors.add :uuid, "#{uuid} is frozen and cannot be modified"
      return false
    else
      return true
    end
  end

  def self.full_text_searchable_columns
    super - ["frozen_by_uuid"]
  end
end<|MERGE_RESOLUTION|>--- conflicted
+++ resolved
@@ -274,12 +274,8 @@
   end
 
   def clear_permissions_trash_frozen
-<<<<<<< HEAD
+    Link.where(link_class: 'permission', tail_uuid: self.uuid).destroy_all
     ComputedPermission.where(target_uuid: uuid).delete_all
-=======
-    Link.where(link_class: 'permission', tail_uuid: self.uuid).destroy_all
-    MaterializedPermission.where(target_uuid: uuid).delete_all
->>>>>>> 7c29e3ff
     ActiveRecord::Base.connection.exec_delete(
       "delete from trashed_groups where group_uuid=$1",
       "Group.clear_permissions_trash_frozen",
