--- conflicted
+++ resolved
@@ -569,23 +569,18 @@
 	return resp
 }
 
-<<<<<<< HEAD
-func (s *IntegrationSuite) TestDirectoryListing(c *check.C) {
+func (s *IntegrationSuite) TestDirectoryListingWithAnonymousToken(c *check.C) {
+	s.testServer.Config.cluster.Users.AnonymousUserToken = arvadostest.AnonymousToken
+	s.testDirectoryListing(c)
+}
+
+func (s *IntegrationSuite) TestDirectoryListingWithNoAnonymousToken(c *check.C) {
+	s.testServer.Config.cluster.Users.AnonymousUserToken = ""
+	s.testDirectoryListing(c)
+}
+
+func (s *IntegrationSuite) testDirectoryListing(c *check.C) {
 	s.testServer.Config.cluster.Services.WebDAVDownload.ExternalURL.Host = "download.example.com"
-=======
-func (s *IntegrationSuite) TestDirectoryListingWithAnonymousToken(c *check.C) {
-	s.testServer.Config.AnonymousTokens = []string{arvadostest.AnonymousToken}
-	s.testDirectoryListing(c)
-}
-
-func (s *IntegrationSuite) TestDirectoryListingWithNoAnonymousToken(c *check.C) {
-	s.testServer.Config.AnonymousTokens = nil
-	s.testDirectoryListing(c)
-}
-
-func (s *IntegrationSuite) testDirectoryListing(c *check.C) {
-	s.testServer.Config.AttachmentOnlyHost = "download.example.com"
->>>>>>> 1ea75125
 	authHeader := http.Header{
 		"Authorization": {"OAuth2 " + arvadostest.ActiveToken},
 	}
@@ -608,7 +603,6 @@
 			expect:  []string{"foo", "bar"},
 			cutDirs: 1,
 		},
-		// This test case fails
 		{
 			// URLs of this form ignore authHeader, and
 			// FooAndBarFilesInDirUUID isn't public, so
